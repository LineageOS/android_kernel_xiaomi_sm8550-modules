// SPDX-License-Identifier: GPL-2.0-only
/*
 * Copyright (c) 2020-2021, The Linux Foundation. All rights reserved.
 * Copyright (c) 2022 Qualcomm Innovation Center, Inc. All rights reserved.
 */

#include <linux/iommu.h>
#include <linux/sched/clock.h>
#include <soc/qcom/msm_performance.h>

#include "adreno.h"
#include "adreno_a6xx.h"
#include "adreno_a6xx_hwsched.h"
#include "adreno_hfi.h"
#include "adreno_perfcounter.h"
#include "adreno_pm4types.h"
#include "adreno_trace.h"
#include "kgsl_device.h"
#include "kgsl_eventlog.h"
#include "kgsl_pwrctrl.h"
#include "kgsl_trace.h"
#include "kgsl_util.h"

#define HFI_QUEUE_MAX (HFI_QUEUE_DEFAULT_CNT + HFI_QUEUE_DISPATCH_MAX_CNT)

#define DEFINE_QHDR(gmuaddr, id, prio) \
	{\
		.status = 1, \
		.start_addr = GMU_QUEUE_START_ADDR(gmuaddr, id), \
		.type = QUEUE_HDR_TYPE(id, prio, 0, 0), \
		.queue_size = SZ_4K >> 2, \
		.msg_size = 0, \
		.unused0 = 0, \
		.unused1 = 0, \
		.unused2 = 0, \
		.unused3 = 0, \
		.unused4 = 0, \
		.read_index = 0, \
		.write_index = 0, \
}

static struct dq_info {
	/** @max_dq: Maximum number of dispatch queues per RB level */
	u32 max_dq;
	/** @base_dq_id: Base dqid for level */
	u32 base_dq_id;
	/** @offset: Next dqid to use for roundrobin context assignment */
	u32 offset;
} a6xx_hfi_dqs[KGSL_PRIORITY_MAX_RB_LEVELS] = {
	{ 4, 0, }, /* RB0 */
	{ 4, 4, }, /* RB1 */
	{ 3, 8, }, /* RB2 */
	{ 3, 11, }, /* RB3 */
};

struct a6xx_hwsched_hfi *to_a6xx_hwsched_hfi(
	struct adreno_device *adreno_dev)
{
	struct a6xx_device *a6xx_dev = container_of(adreno_dev,
					struct a6xx_device, adreno_dev);
	struct a6xx_hwsched_device *a6xx_hwsched = container_of(a6xx_dev,
					struct a6xx_hwsched_device, a6xx_dev);

	return &a6xx_hwsched->hwsched_hfi;
}

static void add_waiter(struct a6xx_hwsched_hfi *hfi, u32 hdr,
	struct pending_cmd *ack)
{
	memset(ack, 0x0, sizeof(*ack));

	init_completion(&ack->complete);
	write_lock_irq(&hfi->msglock);
	list_add_tail(&ack->node, &hfi->msglist);
	write_unlock_irq(&hfi->msglock);

	ack->sent_hdr = hdr;
}

static void del_waiter(struct a6xx_hwsched_hfi *hfi, struct pending_cmd *ack)
{
	write_lock_irq(&hfi->msglock);
	list_del(&ack->node);
	write_unlock_irq(&hfi->msglock);
}

static void a6xx_receive_ack_async(struct adreno_device *adreno_dev, void *rcvd)
{
	struct a6xx_gmu_device *gmu = to_a6xx_gmu(adreno_dev);
	struct a6xx_hwsched_hfi *hfi = to_a6xx_hwsched_hfi(adreno_dev);
	struct pending_cmd *cmd = NULL;
	u32 waiters[64], num_waiters = 0, i;
	u32 *ack = rcvd;
	u32 hdr = ack[0];
	u32 req_hdr = ack[1];
	u32 size_bytes = MSG_HDR_GET_SIZE(hdr) << 2;

	if (size_bytes > sizeof(cmd->results))
		dev_err_ratelimited(&gmu->pdev->dev,
			"Ack result too big: %d Truncating to: %ld\n",
			size_bytes, sizeof(cmd->results));

	read_lock(&hfi->msglock);

	list_for_each_entry(cmd, &hfi->msglist, node) {
		if (HDR_CMP_SEQNUM(cmd->sent_hdr, req_hdr)) {
			memcpy(cmd->results, ack,
				min_t(u32, size_bytes,
					sizeof(cmd->results)));
			complete(&cmd->complete);
			read_unlock(&hfi->msglock);
			return;
		}

		if (num_waiters < ARRAY_SIZE(waiters))
			waiters[num_waiters++] = cmd->sent_hdr;
	}

	read_unlock(&hfi->msglock);

	/* Didn't find the sender, list the waiter */
	dev_err_ratelimited(&gmu->pdev->dev,
		"Unexpectedly got id %d seqnum %d. Total waiters: %d Top %d Waiters:\n",
		MSG_HDR_GET_ID(req_hdr), MSG_HDR_GET_SEQNUM(req_hdr),
		num_waiters, min_t(u32, num_waiters, 5));

	for (i = 0; i < num_waiters && i < 5; i++)
		dev_err_ratelimited(&gmu->pdev->dev,
			" id %d seqnum %d\n",
			MSG_HDR_GET_ID(waiters[i]),
			MSG_HDR_GET_SEQNUM(waiters[i]));
}

static void log_profiling_info(struct adreno_device *adreno_dev, u32 *rcvd)
{
	struct hfi_ts_retire_cmd *cmd = (struct hfi_ts_retire_cmd *)rcvd;
	struct kgsl_context *context;
	struct retire_info info = {0};
	struct a6xx_gmu_device *gmu = to_a6xx_gmu(adreno_dev);
	struct kgsl_device *device = KGSL_DEVICE(adreno_dev);

	context = kgsl_context_get(device, cmd->ctxt_id);
	if (context == NULL)
		return;

	/* protected GPU work must not be reported */
	if  (!(context->flags & KGSL_CONTEXT_SECURE))
		kgsl_work_period_update(device, context->proc_priv->period,
					     cmd->active);

	info.timestamp = cmd->ts;
	info.rb_id = adreno_get_level(context);
	info.gmu_dispatch_queue = context->gmu_dispatch_queue;
	info.submitted_to_rb = cmd->submitted_to_rb;
	info.sop = cmd->sop;
	info.eop = cmd->eop;
	if (GMU_VER_MINOR(gmu->ver.hfi) < 4)
		info.active = cmd->eop - cmd->sop;
	else
		info.active = cmd->active;
	info.retired_on_gmu = cmd->retired_on_gmu;

	trace_adreno_cmdbatch_retired(context, &info, 0, 0, 0);

	log_kgsl_cmdbatch_retired_event(context->id, cmd->ts, context->priority,
		0, cmd->sop, cmd->eop);

	kgsl_context_put(context);
}

u32 a6xx_hwsched_parse_payload(struct payload_section *payload, u32 key)
{
	u32 i;

	/* Each key-value pair is 2 dwords */
	for (i = 0; i < payload->dwords; i += 2) {
		if (payload->data[i] == key)
			return payload->data[i + 1];
	}

	return 0;
}

/* Look up a particular key's value for a given type of payload */
static u32 a6xx_hwsched_lookup_key_value_legacy(struct adreno_device *adreno_dev,
	u32 type, u32 key)
{
	struct hfi_context_bad_cmd_legacy *cmd = adreno_dev->hwsched.ctxt_bad;
	u32 i = 0, payload_bytes;
	void *start;

	if (!cmd->hdr)
		return 0;

	payload_bytes = (MSG_HDR_GET_SIZE(cmd->hdr) << 2) -
			offsetof(struct hfi_context_bad_cmd_legacy, payload);

	start = &cmd->payload[0];

	while (i < payload_bytes) {
		struct payload_section *payload = start + i;

		if (payload->type == type)
			return a6xx_hwsched_parse_payload(payload, key);

		i += struct_size(payload, data, payload->dwords);
	}

	return 0;
}

static u32 get_payload_rb_key_legacy(struct adreno_device *adreno_dev,
	u32 rb_id, u32 key)
{
	struct hfi_context_bad_cmd_legacy *cmd = adreno_dev->hwsched.ctxt_bad;
	u32 i = 0, payload_bytes;
	void *start;

	if (!cmd->hdr)
		return 0;

	payload_bytes = (MSG_HDR_GET_SIZE(cmd->hdr) << 2) -
			offsetof(struct hfi_context_bad_cmd_legacy, payload);

	start = &cmd->payload[0];

	while (i < payload_bytes) {
		struct payload_section *payload = start + i;

		if (payload->type == PAYLOAD_RB) {
			u32 id = a6xx_hwsched_parse_payload(payload, KEY_RB_ID);

			if (id == rb_id)
				return a6xx_hwsched_parse_payload(payload, key);
		}

		i += struct_size(payload, data, payload->dwords);
	}

	return 0;
}

static void log_gpu_fault_legacy(struct adreno_device *adreno_dev)
{
	struct a6xx_gmu_device *gmu = to_a6xx_gmu(adreno_dev);
	struct device *dev = &gmu->pdev->dev;
	struct hfi_context_bad_cmd_legacy *cmd = adreno_dev->hwsched.ctxt_bad;

	switch (cmd->error) {
	case GMU_GPU_HW_HANG:
		dev_crit_ratelimited(dev, "MISC: GPU hang detected\n");
		break;
	case GMU_GPU_SW_HANG:
		dev_crit_ratelimited(dev, "gpu timeout ctx %d ts %u\n",
			cmd->ctxt_id, cmd->ts);
		break;
	case GMU_CP_OPCODE_ERROR:
		dev_crit_ratelimited(dev,
			"CP opcode error interrupt | opcode=0x%8.8x\n",
			a6xx_hwsched_lookup_key_value_legacy(adreno_dev, PAYLOAD_FAULT_REGS,
			KEY_CP_OPCODE_ERROR));
		break;
	case GMU_CP_PROTECTED_ERROR: {
		u32 status = a6xx_hwsched_lookup_key_value_legacy(adreno_dev, PAYLOAD_FAULT_REGS,
				KEY_CP_PROTECTED_ERROR);

		dev_crit_ratelimited(dev,
			"CP | Protected mode error | %s | addr=0x%5.5x | status=0x%8.8x\n",
			status & (1 << 20) ? "READ" : "WRITE",
			status & 0x3FFFF, status);
		}
		break;
	case GMU_CP_ILLEGAL_INST_ERROR:
		dev_crit_ratelimited(dev, "CP Illegal instruction error\n");
		break;
	case GMU_CP_UCODE_ERROR:
		dev_crit_ratelimited(dev, "CP ucode error interrupt\n");
		break;
	case GMU_CP_HW_FAULT_ERROR:
		dev_crit_ratelimited(dev,
			"CP | Ringbuffer HW fault | status=0x%8.8x\n",
			a6xx_hwsched_lookup_key_value_legacy(adreno_dev, PAYLOAD_FAULT_REGS,
				KEY_CP_HW_FAULT));
		break;
	case GMU_GPU_PREEMPT_TIMEOUT: {
		u32 cur, next, cur_rptr, cur_wptr, next_rptr, next_wptr;

		cur = a6xx_hwsched_lookup_key_value_legacy(adreno_dev,
			PAYLOAD_PREEMPT_TIMEOUT, KEY_PREEMPT_TIMEOUT_CUR_RB_ID);
		next = a6xx_hwsched_lookup_key_value_legacy(adreno_dev,
			PAYLOAD_PREEMPT_TIMEOUT,
			KEY_PREEMPT_TIMEOUT_NEXT_RB_ID);
		cur_rptr = get_payload_rb_key_legacy(adreno_dev, cur, KEY_RB_RPTR);
		cur_wptr = get_payload_rb_key_legacy(adreno_dev, cur, KEY_RB_WPTR);
		next_rptr = get_payload_rb_key_legacy(adreno_dev, next, KEY_RB_RPTR);
		next_wptr = get_payload_rb_key_legacy(adreno_dev, next, KEY_RB_WPTR);

		dev_crit_ratelimited(dev,
			"Preemption Fault: cur=%d R/W=0x%x/0x%x, next=%d R/W=0x%x/0x%x\n",
			cur, cur_rptr, cur_wptr, next, next_rptr, next_wptr);
		}
		break;
	case GMU_CP_GPC_ERROR:
		dev_crit_ratelimited(dev, "RBBM: GPC error\n");
		break;
	default:
		dev_crit_ratelimited(dev, "Unknown GPU fault: %u\n",
			cmd->error);
		break;
	}
}

/* Look up a particular key's value for a given type of payload */
static u32 a6xx_hwsched_lookup_key_value(struct adreno_device *adreno_dev,
	u32 type, u32 key)
{
	struct hfi_context_bad_cmd *cmd = adreno_dev->hwsched.ctxt_bad;
	u32 i = 0, payload_bytes;
	void *start;

	if (!cmd->hdr)
		return 0;

	payload_bytes = (MSG_HDR_GET_SIZE(cmd->hdr) << 2) -
			offsetof(struct hfi_context_bad_cmd, payload);

	start = &cmd->payload[0];

	while (i < payload_bytes) {
		struct payload_section *payload = start + i;

		if (payload->type == type)
			return a6xx_hwsched_parse_payload(payload, key);

		i += struct_size(payload, data, payload->dwords);
	}

	return 0;
}

static u32 get_payload_rb_key(struct adreno_device *adreno_dev,
	u32 rb_id, u32 key)
{
	struct hfi_context_bad_cmd *cmd = adreno_dev->hwsched.ctxt_bad;
	u32 i = 0, payload_bytes;
	void *start;

	if (!cmd->hdr)
		return 0;

	payload_bytes = (MSG_HDR_GET_SIZE(cmd->hdr) << 2) -
			offsetof(struct hfi_context_bad_cmd, payload);

	start = &cmd->payload[0];

	while (i < payload_bytes) {
		struct payload_section *payload = start + i;

		if (payload->type == PAYLOAD_RB) {
			u32 id = a6xx_hwsched_parse_payload(payload, KEY_RB_ID);

			if (id == rb_id)
				return a6xx_hwsched_parse_payload(payload, key);
		}

		i += struct_size(payload, data, payload->dwords);
	}

	return 0;
}

static void log_gpu_fault(struct adreno_device *adreno_dev)
{
	struct a6xx_gmu_device *gmu = to_a6xx_gmu(adreno_dev);
	struct device *dev = &gmu->pdev->dev;
	struct hfi_context_bad_cmd *cmd = adreno_dev->hwsched.ctxt_bad;

	switch (cmd->error) {
	case GMU_GPU_HW_HANG:
		dev_crit_ratelimited(dev, "MISC: GPU hang detected\n");
		break;
	case GMU_GPU_SW_HANG:
		dev_crit_ratelimited(dev, "gpu timeout ctx %d ts %d\n",
			cmd->gc.ctxt_id, cmd->gc.ts);
		break;
	case GMU_CP_OPCODE_ERROR:
		dev_crit_ratelimited(dev,
			"CP opcode error interrupt | opcode=0x%8.8x\n",
			a6xx_hwsched_lookup_key_value(adreno_dev, PAYLOAD_FAULT_REGS,
			KEY_CP_OPCODE_ERROR));
		break;
	case GMU_CP_PROTECTED_ERROR: {
		u32 status = a6xx_hwsched_lookup_key_value(adreno_dev, PAYLOAD_FAULT_REGS,
				KEY_CP_PROTECTED_ERROR);

		dev_crit_ratelimited(dev,
			"CP | Protected mode error | %s | addr=0x%5.5x | status=0x%8.8x\n",
			status & (1 << 20) ? "READ" : "WRITE",
			status & 0x3FFFF, status);
		}
		break;
	case GMU_CP_ILLEGAL_INST_ERROR:
		dev_crit_ratelimited(dev, "CP Illegal instruction error\n");
		break;
	case GMU_CP_UCODE_ERROR:
		dev_crit_ratelimited(dev, "CP ucode error interrupt\n");
		break;
	case GMU_CP_HW_FAULT_ERROR:
		dev_crit_ratelimited(dev,
			"CP | Ringbuffer HW fault | status=0x%8.8x\n",
			a6xx_hwsched_lookup_key_value(adreno_dev, PAYLOAD_FAULT_REGS,
				KEY_CP_HW_FAULT));
		break;
	case GMU_GPU_PREEMPT_TIMEOUT: {
		u32 cur, next, cur_rptr, cur_wptr, next_rptr, next_wptr;

		cur = a6xx_hwsched_lookup_key_value(adreno_dev,
			PAYLOAD_PREEMPT_TIMEOUT, KEY_PREEMPT_TIMEOUT_CUR_RB_ID);
		next = a6xx_hwsched_lookup_key_value(adreno_dev,
			PAYLOAD_PREEMPT_TIMEOUT,
			KEY_PREEMPT_TIMEOUT_NEXT_RB_ID);
		cur_rptr = get_payload_rb_key(adreno_dev, cur, KEY_RB_RPTR);
		cur_wptr = get_payload_rb_key(adreno_dev, cur, KEY_RB_WPTR);
		next_rptr = get_payload_rb_key(adreno_dev, next, KEY_RB_RPTR);
		next_wptr = get_payload_rb_key(adreno_dev, next, KEY_RB_WPTR);

		dev_crit_ratelimited(dev,
			"Preemption Fault: cur=%d R/W=0x%x/0x%x, next=%d R/W=0x%x/0x%x\n",
			cur, cur_rptr, cur_wptr, next, next_rptr, next_wptr);
		}
		break;
	case GMU_CP_GPC_ERROR:
		dev_crit_ratelimited(dev, "RBBM: GPC error\n");
		break;
	default:
		dev_crit_ratelimited(dev, "Unknown GPU fault: %u\n",
			cmd->error);
		break;
	}
}

static void process_ctx_bad(struct adreno_device *adreno_dev)
{
	struct a6xx_gmu_device *gmu = to_a6xx_gmu(adreno_dev);

	if (GMU_VER_MINOR(gmu->ver.hfi) < 2)
		log_gpu_fault_legacy(adreno_dev);
	else
		log_gpu_fault(adreno_dev);

	adreno_hwsched_fault(adreno_dev, ADRENO_HARD_FAULT);
}

static u32 peek_next_header(struct a6xx_gmu_device *gmu, uint32_t queue_idx)
{
	struct kgsl_memdesc *mem_addr = gmu->hfi.hfi_mem;
	struct hfi_queue_table *tbl = mem_addr->hostptr;
	struct hfi_queue_header *hdr = &tbl->qhdr[queue_idx];
	u32 *queue;

	if (hdr->status == HFI_QUEUE_STATUS_DISABLED)
		return 0;

	if (hdr->read_index == hdr->write_index)
		return 0;

	queue = HOST_QUEUE_START_ADDR(mem_addr, queue_idx);

	return queue[hdr->read_index];
}

static void a6xx_hwsched_process_msgq(struct adreno_device *adreno_dev)
{
	struct a6xx_gmu_device *gmu = to_a6xx_gmu(adreno_dev);
	struct a6xx_hwsched_hfi *hw_hfi = to_a6xx_hwsched_hfi(adreno_dev);
	u32 rcvd[MAX_RCVD_SIZE], next_hdr;

	mutex_lock(&hw_hfi->msgq_mutex);

	for (;;) {
		next_hdr = peek_next_header(gmu, HFI_MSG_ID);

		if (!next_hdr)
			break;

		if (MSG_HDR_GET_ID(next_hdr) == F2H_MSG_CONTEXT_BAD) {
			a6xx_hfi_queue_read(gmu, HFI_MSG_ID,
				(u32 *)adreno_dev->hwsched.ctxt_bad,
				HFI_MAX_MSG_SIZE);
			process_ctx_bad(adreno_dev);
			continue;
		}

		a6xx_hfi_queue_read(gmu, HFI_MSG_ID, rcvd, sizeof(rcvd));

		/*
		 * We are assuming that there is only one outstanding ack
		 * because hfi sending thread waits for completion while
		 * holding the device mutex
		 */
		if (MSG_HDR_GET_TYPE(rcvd[0]) == HFI_MSG_ACK) {
			a6xx_receive_ack_async(adreno_dev, rcvd);
		} else if (MSG_HDR_GET_ID(rcvd[0]) == F2H_MSG_TS_RETIRE) {
			adreno_hwsched_trigger(adreno_dev);
			log_profiling_info(adreno_dev, rcvd);
		}
	}
	mutex_unlock(&hw_hfi->msgq_mutex);
}

static void process_log_block(struct adreno_device *adreno_dev, void *data)
{
	struct a6xx_gmu_device *gmu = to_a6xx_gmu(adreno_dev);
	struct hfi_log_block *cmd = data;
	u32 *log_event = gmu->gmu_log->hostptr;
	u32 start, end;

	start = cmd->start_index;
	end = cmd->stop_index;

	log_event += start * 4;
	while (start != end) {
		trace_gmu_event(log_event);
		log_event += 4;
		start++;
	}
}

static void process_dbgq_irq(struct adreno_device *adreno_dev)
{
	struct a6xx_gmu_device *gmu = to_a6xx_gmu(adreno_dev);
	u32 rcvd[MAX_RCVD_SIZE];
	bool recovery = false;

	while (a6xx_hfi_queue_read(gmu, HFI_DBG_ID, rcvd, sizeof(rcvd)) > 0) {

		if (MSG_HDR_GET_ID(rcvd[0]) == F2H_MSG_ERR) {
			adreno_a6xx_receive_err_req(gmu, rcvd);
			recovery = true;
			break;
		}

		if (MSG_HDR_GET_ID(rcvd[0]) == F2H_MSG_DEBUG)
			adreno_a6xx_receive_debug_req(gmu, rcvd);

		if (MSG_HDR_GET_ID(rcvd[0]) == F2H_MSG_LOG_BLOCK)
			process_log_block(adreno_dev, rcvd);
	}

	if (!recovery)
		return;

	adreno_hwsched_fault(adreno_dev, ADRENO_HARD_FAULT);
}

/* HFI interrupt handler */
static irqreturn_t a6xx_hwsched_hfi_handler(int irq, void *data)
{
	struct adreno_device *adreno_dev = data;
	struct a6xx_gmu_device *gmu = to_a6xx_gmu(adreno_dev);
	struct a6xx_hwsched_hfi *hfi = to_a6xx_hwsched_hfi(adreno_dev);
	struct kgsl_device *device = KGSL_DEVICE(adreno_dev);
	u32 status = 0;

	gmu_core_regread(device, A6XX_GMU_GMU2HOST_INTR_INFO, &status);
	gmu_core_regwrite(device, A6XX_GMU_GMU2HOST_INTR_CLR, hfi->irq_mask);

	/*
	 * If interrupts are not enabled on the HFI message queue,
	 * the inline message processing loop will process it,
	 * else, process it here.
	 */
	if (!(hfi->irq_mask & HFI_IRQ_MSGQ_MASK))
		status &= ~HFI_IRQ_MSGQ_MASK;

	if (status & (HFI_IRQ_MSGQ_MASK | HFI_IRQ_DBGQ_MASK)) {
		wake_up_interruptible(&hfi->f2h_wq);
		adreno_hwsched_trigger(adreno_dev);
	}
	if (status & HFI_IRQ_CM3_FAULT_MASK) {
		atomic_set(&gmu->cm3_fault, 1);

		/* make sure other CPUs see the update */
		smp_wmb();

		dev_err_ratelimited(&gmu->pdev->dev,
				"GMU CM3 fault interrupt received\n");

		adreno_hwsched_fault(adreno_dev, ADRENO_HARD_FAULT);
	}

	/* Ignore OOB bits */
	status &= GENMASK(31 - (oob_max - 1), 0);

	if (status & ~hfi->irq_mask)
		dev_err_ratelimited(&gmu->pdev->dev,
			"Unhandled HFI interrupts 0x%x\n",
			status & ~hfi->irq_mask);

	return IRQ_HANDLED;
}

#define HFI_IRQ_MSGQ_MASK BIT(0)
<<<<<<< HEAD

static int wait_ack_completion(struct adreno_device *adreno_dev,
		struct pending_cmd *ack)
{
	struct a6xx_gmu_device *gmu = to_a6xx_gmu(adreno_dev);
	int rc;

	rc = wait_for_completion_timeout(&ack->complete,
		HFI_RSP_TIMEOUT);
	if (!rc) {
		dev_err(&gmu->pdev->dev,
			"Ack timeout for id:%d sequence=%d\n",
			MSG_HDR_GET_ID(ack->sent_hdr),
			MSG_HDR_GET_SEQNUM(ack->sent_hdr));
		gmu_core_fault_snapshot(KGSL_DEVICE(adreno_dev));
		return -ETIMEDOUT;
	}

	return 0;
}
=======
>>>>>>> ac737042

static int check_ack_failure(struct adreno_device *adreno_dev,
	struct pending_cmd *ack)
{
	struct a6xx_gmu_device *gmu = to_a6xx_gmu(adreno_dev);

	if (ack->results[2] != 0xffffffff)
		return 0;

	dev_err(&gmu->pdev->dev,
		"ACK error: sender id %d seqnum %d\n",
		MSG_HDR_GET_ID(ack->sent_hdr),
		MSG_HDR_GET_SEQNUM(ack->sent_hdr));

	return -EINVAL;
}

int a6xx_hfi_send_cmd_async(struct adreno_device *adreno_dev, void *data)
{
	struct a6xx_gmu_device *gmu = to_a6xx_gmu(adreno_dev);
	struct a6xx_hwsched_hfi *hfi = to_a6xx_hwsched_hfi(adreno_dev);
	u32 *cmd = data;
	u32 seqnum = atomic_inc_return(&gmu->hfi.seqnum);
	int rc;
	struct pending_cmd pending_ack;

	*cmd = MSG_HDR_SET_SEQNUM(*cmd, seqnum);

	add_waiter(hfi, *cmd, &pending_ack);

	rc = a6xx_hfi_cmdq_write(adreno_dev, cmd);
	if (rc)
		goto done;

	rc = adreno_hwsched_wait_ack_completion(adreno_dev, &gmu->pdev->dev, &pending_ack,
		a6xx_hwsched_process_msgq);
	if (rc)
		goto done;

	rc = check_ack_failure(adreno_dev, &pending_ack);

done:
	del_waiter(hfi, &pending_ack);

	return rc;
}

static void init_queues(struct a6xx_hfi *hfi)
{
	u32 gmuaddr = hfi->hfi_mem->gmuaddr;
	struct hfi_queue_table hfi_table = {
		.qtbl_hdr = {
			.version = 0,
			.size = sizeof(struct hfi_queue_table) >> 2,
			.qhdr0_offset =
				sizeof(struct hfi_queue_table_header) >> 2,
			.qhdr_size = sizeof(struct hfi_queue_header) >> 2,
			.num_q = HFI_QUEUE_MAX,
			.num_active_q = HFI_QUEUE_MAX,
		},
		.qhdr = {
			DEFINE_QHDR(gmuaddr, HFI_CMD_ID, 0),
			DEFINE_QHDR(gmuaddr, HFI_MSG_ID, 0),
			DEFINE_QHDR(gmuaddr, HFI_DBG_ID, 0),
			/* 4 DQs for RB priority 0 */
			DEFINE_QHDR(gmuaddr, 3, 0),
			DEFINE_QHDR(gmuaddr, 4, 0),
			DEFINE_QHDR(gmuaddr, 5, 0),
			DEFINE_QHDR(gmuaddr, 6, 0),
			/* 4 DQs for RB priority 1 */
			DEFINE_QHDR(gmuaddr, 7, 1),
			DEFINE_QHDR(gmuaddr, 8, 1),
			DEFINE_QHDR(gmuaddr, 9, 1),
			DEFINE_QHDR(gmuaddr, 10, 1),
			/* 3 DQs for RB priority 2 */
			DEFINE_QHDR(gmuaddr, 11, 2),
			DEFINE_QHDR(gmuaddr, 12, 2),
			DEFINE_QHDR(gmuaddr, 13, 2),
			/* 3 DQs for RB priority 3 */
			DEFINE_QHDR(gmuaddr, 14, 3),
			DEFINE_QHDR(gmuaddr, 15, 3),
			DEFINE_QHDR(gmuaddr, 16, 3),
		},
	};

	memcpy(hfi->hfi_mem->hostptr, &hfi_table, sizeof(hfi_table));
}

/* Total header sizes + queue sizes + 16 for alignment */
#define HFIMEM_SIZE (sizeof(struct hfi_queue_table) + 16 + \
	(SZ_4K * HFI_QUEUE_MAX))

static int hfi_f2h_main(void *arg);

int a6xx_hwsched_hfi_init(struct adreno_device *adreno_dev)
{
	struct a6xx_hwsched_hfi *hw_hfi = to_a6xx_hwsched_hfi(adreno_dev);
	struct a6xx_hfi *hfi = to_a6xx_hfi(adreno_dev);

	if (IS_ERR_OR_NULL(hw_hfi->big_ib)) {
		hw_hfi->big_ib = reserve_gmu_kernel_block(to_a6xx_gmu(adreno_dev),
				0,
				HWSCHED_MAX_IBS * sizeof(struct hfi_issue_ib),
				GMU_NONCACHED_KERNEL, 0);
		if (IS_ERR(hw_hfi->big_ib))
			return PTR_ERR(hw_hfi->big_ib);
	}

	if (ADRENO_FEATURE(adreno_dev, ADRENO_LSR) &&
			IS_ERR_OR_NULL(hw_hfi->big_ib_recurring)) {
		hw_hfi->big_ib_recurring = reserve_gmu_kernel_block(
				to_a6xx_gmu(adreno_dev), 0,
				HWSCHED_MAX_IBS * sizeof(struct hfi_issue_ib),
				GMU_NONCACHED_KERNEL, 0);
		if (IS_ERR(hw_hfi->big_ib_recurring))
			return PTR_ERR(hw_hfi->big_ib_recurring);
	}

	if (IS_ERR_OR_NULL(hfi->hfi_mem)) {
		hfi->hfi_mem = reserve_gmu_kernel_block(to_a6xx_gmu(adreno_dev),
				0, HFIMEM_SIZE, GMU_NONCACHED_KERNEL, 0);
		if (IS_ERR(hfi->hfi_mem))
			return PTR_ERR(hfi->hfi_mem);
		init_queues(hfi);
	}

	if (IS_ERR_OR_NULL(hw_hfi->f2h_task))
		hw_hfi->f2h_task = kthread_run(hfi_f2h_main, adreno_dev, "gmu_f2h");

	return PTR_ERR_OR_ZERO(hw_hfi->f2h_task);
}

static int get_attrs(u32 flags)
{
	int attrs = IOMMU_READ;

	if (flags & HFI_MEMFLAG_GMU_PRIV)
		attrs |= IOMMU_PRIV;

	if (flags & HFI_MEMFLAG_GMU_WRITEABLE)
		attrs |= IOMMU_WRITE;

	return attrs;
}

static int gmu_import_buffer(struct adreno_device *adreno_dev,
	struct hfi_mem_alloc_entry *entry, u32 flags)
{
	struct a6xx_gmu_device *gmu = to_a6xx_gmu(adreno_dev);
	int attrs = get_attrs(flags);
	struct gmu_vma_entry *vma = &gmu->vma[GMU_NONCACHED_KERNEL];
	struct hfi_mem_alloc_desc *desc = &entry->desc;
	int ret;

	if (flags & HFI_MEMFLAG_GMU_CACHEABLE)
		vma = &gmu->vma[GMU_CACHE];

	if ((vma->next_va + desc->size) > (vma->start + vma->size)) {
		dev_err(&gmu->pdev->dev,
			"GMU mapping too big. available: %d required: %d\n",
			vma->next_va - vma->start, desc->size);
		return -ENOMEM;
	}


	ret = gmu_core_map_memdesc(gmu->domain, entry->md, vma->next_va, attrs);
	if (ret) {
		dev_err(&gmu->pdev->dev, "gmu map err: 0x%08x, %x\n",
			vma->next_va, attrs);
		return ret;
	}

	entry->md->gmuaddr = vma->next_va;
	vma->next_va += desc->size;
	return 0;
}

static struct hfi_mem_alloc_entry *lookup_mem_alloc_table(
	struct adreno_device *adreno_dev, struct hfi_mem_alloc_desc *desc)
{
	struct a6xx_hwsched_hfi *hw_hfi = to_a6xx_hwsched_hfi(adreno_dev);
	int i;

	for (i = 0; i < hw_hfi->mem_alloc_entries; i++) {
		struct hfi_mem_alloc_entry *entry = &hw_hfi->mem_alloc_table[i];

		if ((entry->desc.mem_kind == desc->mem_kind) &&
			(entry->desc.gmu_mem_handle == desc->gmu_mem_handle))
			return entry;
	}

	return NULL;
}

static struct hfi_mem_alloc_entry *get_mem_alloc_entry(
	struct adreno_device *adreno_dev, struct hfi_mem_alloc_desc *desc)
{
	struct kgsl_device *device = KGSL_DEVICE(adreno_dev);
	struct a6xx_hwsched_hfi *hfi = to_a6xx_hwsched_hfi(adreno_dev);
	struct hfi_mem_alloc_entry *entry =
		lookup_mem_alloc_table(adreno_dev, desc);
	struct a6xx_gmu_device *gmu = to_a6xx_gmu(adreno_dev);
	u64 flags = 0;
	u32 priv = 0;
	int ret;
	const char *memkind_string = desc->mem_kind < HFI_MEMKIND_MAX ?
			hfi_memkind_strings[desc->mem_kind] : "UNKNOWN";

	if (entry)
		return entry;

	if (desc->mem_kind >= HFI_MEMKIND_MAX) {
		dev_err(&gmu->pdev->dev, "Invalid mem kind: %d\n",
			desc->mem_kind);
		return ERR_PTR(-EINVAL);
	}

	if (hfi->mem_alloc_entries == ARRAY_SIZE(hfi->mem_alloc_table)) {
		dev_err(&gmu->pdev->dev,
			"Reached max mem alloc entries\n");
		return ERR_PTR(-ENOMEM);
	}

	entry = &hfi->mem_alloc_table[hfi->mem_alloc_entries];

	memcpy(&entry->desc, desc, sizeof(*desc));

	entry->desc.host_mem_handle = desc->gmu_mem_handle;

	if (desc->flags & HFI_MEMFLAG_GFX_PRIV)
		priv |= KGSL_MEMDESC_PRIVILEGED;

	if (!(desc->flags & HFI_MEMFLAG_GFX_WRITEABLE))
		flags |= KGSL_MEMFLAGS_GPUREADONLY;

	if (desc->flags & HFI_MEMFLAG_GFX_SECURE)
		flags |= KGSL_MEMFLAGS_SECURE;

	if (!(desc->flags & HFI_MEMFLAG_GFX_ACC)) {
		if (desc->mem_kind == HFI_MEMKIND_MMIO_IPC_CORE)
			entry->md = reserve_gmu_kernel_block_fixed(gmu, 0, desc->size,
					(desc->flags & HFI_MEMFLAG_GMU_CACHEABLE) ?
					GMU_CACHE : GMU_NONCACHED_KERNEL,
					"qcom,ipc-core", get_attrs(desc->flags), desc->va_align);
		else
			entry->md = reserve_gmu_kernel_block(gmu, 0, desc->size,
					(desc->flags & HFI_MEMFLAG_GMU_CACHEABLE) ?
					GMU_CACHE : GMU_NONCACHED_KERNEL, desc->va_align);

		if (IS_ERR(entry->md)) {
			int ret = PTR_ERR(entry->md);

			memset(entry, 0, sizeof(*entry));
			return ERR_PTR(ret);
		}
		entry->desc.size = entry->md->size;
		entry->desc.gmu_addr = entry->md->gmuaddr;

		goto done;
	}

	entry->md = kgsl_allocate_global(device, desc->size, 0, flags, priv,
		memkind_string);
	if (IS_ERR(entry->md)) {
		int ret = PTR_ERR(entry->md);

		memset(entry, 0, sizeof(*entry));
		return ERR_PTR(ret);
	}

	entry->desc.size = entry->md->size;
	entry->desc.gpu_addr = entry->md->gpuaddr;

	if (!(desc->flags & HFI_MEMFLAG_GMU_ACC))
		goto done;

	 /*
	  * If gmu mapping fails, then we have to live with
	  * leaking the gpu global buffer allocated above.
	  */
	ret = gmu_import_buffer(adreno_dev, entry, desc->flags);
	if (ret) {
		dev_err(&gmu->pdev->dev,
			"gpuaddr: 0x%llx size: %lld bytes lost\n",
			entry->md->gpuaddr, entry->md->size);
		memset(entry, 0, sizeof(*entry));
		return ERR_PTR(ret);
	}

	entry->desc.gmu_addr = entry->md->gmuaddr;
done:
	hfi->mem_alloc_entries++;

	return entry;
}

static int process_mem_alloc(struct adreno_device *adreno_dev,
	struct hfi_mem_alloc_desc *mad)
{
	struct hfi_mem_alloc_entry *entry;

	entry = get_mem_alloc_entry(adreno_dev, mad);
	if (IS_ERR(entry))
		return PTR_ERR(entry);

	if (entry->md) {
		mad->gpu_addr = entry->md->gpuaddr;
		mad->gmu_addr = entry->md->gmuaddr;
	}

	/*
	 * GMU uses the host_mem_handle to check if this memalloc was
	 * successful
	 */
	mad->host_mem_handle = mad->gmu_mem_handle;

	return 0;
}

static int mem_alloc_reply(struct adreno_device *adreno_dev, void *rcvd)
{
	struct hfi_mem_alloc_desc desc = {0};
	struct hfi_mem_alloc_reply_cmd out = {0};
	struct a6xx_gmu_device *gmu = to_a6xx_gmu(adreno_dev);
	int ret;

	hfi_get_mem_alloc_desc(rcvd, &desc);

	ret = process_mem_alloc(adreno_dev, &desc);
	if (ret)
		return ret;

	memcpy(&out.desc, &desc, sizeof(out.desc));

	out.hdr = ACK_MSG_HDR(F2H_MSG_MEM_ALLOC, sizeof(out));
	out.hdr = MSG_HDR_SET_SEQNUM(out.hdr,
			atomic_inc_return(&gmu->hfi.seqnum));
	out.req_hdr = *(u32 *)rcvd;

	return a6xx_hfi_cmdq_write(adreno_dev, (u32 *)&out);
}

static int send_start_msg(struct adreno_device *adreno_dev)
{
	struct a6xx_gmu_device *gmu = to_a6xx_gmu(adreno_dev);
	struct kgsl_device *device = KGSL_DEVICE(adreno_dev);
	unsigned int seqnum = atomic_inc_return(&gmu->hfi.seqnum);
	int rc;
	struct hfi_start_cmd cmd;
	u32 rcvd[MAX_RCVD_SIZE];
	struct pending_cmd pending_ack = {0};

	rc = CMD_MSG_HDR(cmd, H2F_MSG_START);
	if (rc)
		return rc;

	cmd.hdr = MSG_HDR_SET_SEQNUM(cmd.hdr, seqnum);

	pending_ack.sent_hdr = cmd.hdr;

	rc = a6xx_hfi_cmdq_write(adreno_dev, (u32 *)&cmd);
	if (rc)
		return rc;

poll:
	rc = gmu_core_timed_poll_check(device, A6XX_GMU_GMU2HOST_INTR_INFO,
		HFI_IRQ_MSGQ_MASK, HFI_RSP_TIMEOUT, HFI_IRQ_MSGQ_MASK);

	if (rc) {
		dev_err(&gmu->pdev->dev,
			"Timed out processing MSG_START seqnum: %d\n",
			seqnum);
		gmu_core_fault_snapshot(device);
		return rc;
	}

	/* Clear the interrupt */
	gmu_core_regwrite(device, A6XX_GMU_GMU2HOST_INTR_CLR,
		HFI_IRQ_MSGQ_MASK);

	if (a6xx_hfi_queue_read(gmu, HFI_MSG_ID, rcvd, sizeof(rcvd)) <= 0) {
		dev_err(&gmu->pdev->dev, "MSG_START: no payload\n");
		gmu_core_fault_snapshot(device);
		return -EINVAL;
	}

	if (MSG_HDR_GET_TYPE(rcvd[0]) == HFI_MSG_ACK) {
		rc = a6xx_receive_ack_cmd(gmu, rcvd, &pending_ack);
		if (rc)
			return rc;

		return check_ack_failure(adreno_dev, &pending_ack);
	}

	if (MSG_HDR_GET_ID(rcvd[0]) == F2H_MSG_MEM_ALLOC) {
		rc = mem_alloc_reply(adreno_dev, rcvd);
		if (rc)
			return rc;

		goto poll;
	}

	dev_err(&gmu->pdev->dev,
		"MSG_START: unexpected response id:%d, type:%d\n",
		MSG_HDR_GET_ID(rcvd[0]),
		MSG_HDR_GET_TYPE(rcvd[0]));

	gmu_core_fault_snapshot(device);

	return rc;
}

static void reset_hfi_mem_records(struct adreno_device *adreno_dev)
{
	struct a6xx_hwsched_hfi *hw_hfi = to_a6xx_hwsched_hfi(adreno_dev);
	struct kgsl_memdesc *md = NULL;
	u32 i;

	for (i = 0; i < hw_hfi->mem_alloc_entries; i++) {
		struct hfi_mem_alloc_desc *desc = &hw_hfi->mem_alloc_table[i].desc;

		if (desc->flags & HFI_MEMFLAG_HOST_INIT) {
			md = hw_hfi->mem_alloc_table[i].md;
			memset(md->hostptr, 0x0, md->size);
		}
	}
}

static void reset_hfi_queues(struct adreno_device *adreno_dev)
{
	struct a6xx_gmu_device *gmu = to_a6xx_gmu(adreno_dev);
	struct kgsl_device *device = KGSL_DEVICE(adreno_dev);
	struct hfi_queue_table *tbl = gmu->hfi.hfi_mem->hostptr;
	u32 i;

	/* Flush HFI queues */
	for (i = 0; i < HFI_QUEUE_MAX; i++) {
		struct hfi_queue_header *hdr = &tbl->qhdr[i];

		if (hdr->status == HFI_QUEUE_STATUS_DISABLED)
			continue;

		if (hdr->read_index != hdr->write_index) {
			/* Don't capture snapshot again in reset path */
			if (!device->snapshot || device->snapshot->recovered) {
				dev_err(&gmu->pdev->dev,
				"HFI queue[%d] is not empty before close: rd=%d,wt=%d\n",
					i, hdr->read_index, hdr->write_index);

				gmu_core_fault_snapshot(device);
			}
			hdr->read_index = hdr->write_index;
		}
	}
}

void a6xx_hwsched_hfi_stop(struct adreno_device *adreno_dev)
{
	struct a6xx_gmu_device *gmu = to_a6xx_gmu(adreno_dev);
	struct a6xx_hwsched_hfi *hfi = to_a6xx_hwsched_hfi(adreno_dev);

	hfi->irq_mask &= ~HFI_IRQ_MSGQ_MASK;

	/*
	 * In some corner cases, it is possible that GMU put TS_RETIRE
	 * on the msgq after we have turned off gmu interrupts. Hence,
	 * drain the queue one last time before we reset HFI queues.
	 */
	a6xx_hwsched_process_msgq(adreno_dev);

	reset_hfi_queues(adreno_dev);

	kgsl_pwrctrl_axi(KGSL_DEVICE(adreno_dev), false);

	clear_bit(GMU_PRIV_HFI_STARTED, &gmu->flags);

	/*
	 * Reset the hfi host access memory records, As GMU expects hfi memory
	 * records to be clear in bootup.
	 */
	reset_hfi_mem_records(adreno_dev);
}

static void enable_async_hfi(struct adreno_device *adreno_dev)
{
	struct a6xx_hwsched_hfi *hfi = to_a6xx_hwsched_hfi(adreno_dev);

	hfi->irq_mask |= HFI_IRQ_MSGQ_MASK;

	gmu_core_regwrite(KGSL_DEVICE(adreno_dev), A6XX_GMU_GMU2HOST_INTR_MASK,
		(u32)~hfi->irq_mask);
}

static int enable_preemption(struct adreno_device *adreno_dev)
{
	u32 data;
	int ret;

	if (!adreno_is_preemption_enabled(adreno_dev))
		return 0;

	/*
	 * Bits [0:1] contains the preemption level
	 * Bit 2 is to enable/disable gmem save/restore
	 * Bit 3 is to enable/disable skipsaverestore
	 */
	data = FIELD_PREP(GENMASK(1, 0), adreno_dev->preempt.preempt_level) |
			FIELD_PREP(BIT(2), adreno_dev->preempt.usesgmem) |
			FIELD_PREP(BIT(3), adreno_dev->preempt.skipsaverestore);

	ret = a6xx_hfi_send_feature_ctrl(adreno_dev, HFI_FEATURE_PREEMPTION, 1,
			data);
	if (ret)
		return ret;

	/*
	 * Bits[3:0] contain the preemption timeout enable bit per ringbuffer
	 * Bits[31:4] contain the timeout in ms
	 */
	return a6xx_hfi_send_set_value(adreno_dev, HFI_VALUE_BIN_TIME, 1,
			FIELD_PREP(GENMASK(31, 4), ADRENO_PREEMPT_TIMEOUT) |
			FIELD_PREP(GENMASK(3, 0), 0xf));
}

static int a6xx_hfi_send_perfcounter_feature_ctrl(struct adreno_device *adreno_dev)
{
	/*
	 * Perfcounter retention is disabled by default in GMU firmware.
	 * In case perfcounter retention behaviour is overwritten by sysfs
	 * setting dynmaically, send this HFI feature with 'enable = 0' to
	 * disable this feature in GMU firmware.
	 */
	if (adreno_dev->perfcounter)
		return a6xx_hfi_send_feature_ctrl(adreno_dev,
				HFI_FEATURE_PERF_NORETAIN, 0, 0);

	return 0;
}

int a6xx_hwsched_hfi_start(struct adreno_device *adreno_dev)
{
	struct a6xx_gmu_device *gmu = to_a6xx_gmu(adreno_dev);
	struct kgsl_device *device = KGSL_DEVICE(adreno_dev);
	int ret;

	ret = a6xx_gmu_hfi_start(adreno_dev);
	if (ret)
		goto err;

	ret = a6xx_hfi_send_generic_req(adreno_dev, &gmu->hfi.dcvs_table);
	if (ret)
		goto err;

	ret = a6xx_hfi_send_generic_req(adreno_dev, &gmu->hfi.bw_table);
	if (ret)
		goto err;

	ret = a6xx_hfi_send_acd_feature_ctrl(adreno_dev);
	if (ret)
		goto err;

	ret = a6xx_hfi_send_lm_feature_ctrl(adreno_dev);
	if (ret)
		goto err;

	ret = a6xx_hfi_send_bcl_feature_ctrl(adreno_dev);
	if (ret)
		goto err;

	ret = a6xx_hfi_send_feature_ctrl(adreno_dev, HFI_FEATURE_HWSCHED, 1, 0);
	if (ret)
		goto err;

	ret = a6xx_hfi_send_feature_ctrl(adreno_dev, HFI_FEATURE_A6XX_KPROF,
			1, 0);
	if (ret)
		goto err;

	if (ADRENO_FEATURE(adreno_dev, ADRENO_LSR)) {
		ret = a6xx_hfi_send_feature_ctrl(adreno_dev, HFI_FEATURE_LSR,
				1, 0);
		if (ret)
			goto err;
	}

	ret = a6xx_hfi_send_perfcounter_feature_ctrl(adreno_dev);
	if (ret)
		goto err;

	/* Enable the long ib timeout detection */
	if (adreno_long_ib_detect(adreno_dev)) {
		ret = a6xx_hfi_send_feature_ctrl(adreno_dev,
			HFI_FEATURE_BAIL_OUT_TIMER, 1, 0);
		if (ret)
			goto err;
	}

	if (gmu->log_stream_enable)
		a6xx_hfi_send_set_value(adreno_dev,
			HFI_VALUE_LOG_STREAM_ENABLE, 0, 1);

	if (gmu->log_group_mask)
		a6xx_hfi_send_set_value(adreno_dev, HFI_VALUE_LOG_GROUP, 0, gmu->log_group_mask);

	ret = a6xx_hfi_send_core_fw_start(adreno_dev);
	if (ret)
		goto err;

	ret = enable_preemption(adreno_dev);
	if (ret)
		goto err;

	ret = send_start_msg(adreno_dev);
	if (ret)
		goto err;

	enable_async_hfi(adreno_dev);

	set_bit(GMU_PRIV_HFI_STARTED, &gmu->flags);

	/* Request default DCVS level */
	ret = kgsl_pwrctrl_set_default_gpu_pwrlevel(device);
	if (ret)
		goto err;

	/* Request default BW vote */
	ret = kgsl_pwrctrl_axi(device, true);
	if (ret)
		goto err;

	/* Switch to min GMU clock */
	a6xx_rdpm_cx_freq_update(gmu, gmu->freqs[0] / 1000);

	ret = kgsl_clk_set_rate(gmu->clks, gmu->num_clks, "gmu_clk",
			gmu->freqs[0]);
	if (ret)
		dev_err(&gmu->pdev->dev, "GMU clock:%d set failed:%d\n",
			gmu->freqs[0], ret);

err:
	if (ret)
		a6xx_hwsched_hfi_stop(adreno_dev);

	return ret;
}

static int submit_raw_cmds(struct adreno_device *adreno_dev, void *cmds,
	const char *str)
{
	int ret;

	ret = a6xx_hfi_send_cmd_async(adreno_dev, cmds);
	if (ret)
		return ret;

	ret = gmu_core_timed_poll_check(KGSL_DEVICE(adreno_dev),
			A6XX_GPU_GMU_AO_GPU_CX_BUSY_STATUS, 0, 200, BIT(23));
	if (ret)
		a6xx_spin_idle_debug(adreno_dev, str);

	return ret;
}

static int cp_init(struct adreno_device *adreno_dev)
{
	u32 cmds[A6XX_CP_INIT_DWORDS + 1];

	cmds[0] = CREATE_MSG_HDR(H2F_MSG_ISSUE_CMD_RAW,
		(A6XX_CP_INIT_DWORDS + 1) << 2, HFI_MSG_CMD);

	a6xx_cp_init_cmds(adreno_dev, &cmds[1]);

	return submit_raw_cmds(adreno_dev, cmds,
			"CP initialization failed to idle\n");
}

static int send_switch_to_unsecure(struct adreno_device *adreno_dev)
{
	u32 cmds[3];

	cmds[0] = CREATE_MSG_HDR(H2F_MSG_ISSUE_CMD_RAW, sizeof(cmds),
			HFI_MSG_CMD);

	cmds[1] = cp_type7_packet(CP_SET_SECURE_MODE, 1);
	cmds[2] = 0;

	return  submit_raw_cmds(adreno_dev, cmds,
			"Switch to unsecure failed to idle\n");
}

int a6xx_hwsched_cp_init(struct adreno_device *adreno_dev)
{
	const struct adreno_a6xx_core *a6xx_core = to_a6xx_core(adreno_dev);
	struct adreno_firmware *fw = ADRENO_FW(adreno_dev, ADRENO_FW_SQE);
	struct kgsl_device *device = KGSL_DEVICE(adreno_dev);
	int ret;

	/* Program the ucode base for CP */
	kgsl_regwrite(device, A6XX_CP_SQE_INSTR_BASE_LO,
		lower_32_bits(fw->memdesc->gpuaddr));
	kgsl_regwrite(device, A6XX_CP_SQE_INSTR_BASE_HI,
		upper_32_bits(fw->memdesc->gpuaddr));

	ret = cp_init(adreno_dev);
	if (ret)
		return ret;

	ret = adreno_zap_shader_load(adreno_dev, a6xx_core->zap_name);
	if (ret)
		return ret;

	if (!adreno_dev->zap_loaded)
		kgsl_regwrite(KGSL_DEVICE(adreno_dev),
			A6XX_RBBM_SECVID_TRUST_CNTL, 0x0);
	else
		ret = send_switch_to_unsecure(adreno_dev);

	return ret;
}

int a6xx_hwsched_counter_inline_enable(struct adreno_device *adreno_dev,
		const struct adreno_perfcount_group *group,
		unsigned int counter, unsigned int countable)
{
	struct kgsl_device *device = KGSL_DEVICE(adreno_dev);
	struct adreno_perfcount_register *reg = &group->regs[counter];
	u32 cmds[A6XX_PERF_COUNTER_ENABLE_DWORDS + 1];
	int ret;
	char str[64];

	if (!(device->state == KGSL_STATE_ACTIVE))
		return a6xx_counter_enable(adreno_dev, group, counter,
			countable);

	if (group->flags & ADRENO_PERFCOUNTER_GROUP_RESTORE)
		a6xx_perfcounter_update(adreno_dev, reg, false);

	cmds[0] = CREATE_MSG_HDR(H2F_MSG_ISSUE_CMD_RAW,
		(A6XX_PERF_COUNTER_ENABLE_DWORDS + 1) << 2, HFI_MSG_CMD);

	cmds[1] = cp_type7_packet(CP_WAIT_FOR_IDLE, 0);
	cmds[2] = cp_type4_packet(reg->select, 1);
	cmds[3] = countable;

	snprintf(str, sizeof(str), "Perfcounter %s/%u/%u start via commands failed\n",
			group->name, counter, countable);

	ret = submit_raw_cmds(adreno_dev, cmds, str);
	if (!ret)
		reg->value = 0;

	return ret;
}

static bool is_queue_empty(struct adreno_device *adreno_dev, u32 queue_idx)
{
	struct a6xx_gmu_device *gmu = to_a6xx_gmu(adreno_dev);
	struct kgsl_memdesc *mem_addr = gmu->hfi.hfi_mem;
	struct hfi_queue_table *tbl = mem_addr->hostptr;
	struct hfi_queue_header *hdr = &tbl->qhdr[queue_idx];

	if (hdr->status == HFI_QUEUE_STATUS_DISABLED)
		return true;

	if (hdr->read_index == hdr->write_index)
		return true;

	return false;
}

static int hfi_f2h_main(void *arg)
{
	struct adreno_device *adreno_dev = arg;
	struct a6xx_hwsched_hfi *hfi = to_a6xx_hwsched_hfi(adreno_dev);

	while (!kthread_should_stop()) {
		wait_event_interruptible(hfi->f2h_wq, !kthread_should_stop() &&
			!(is_queue_empty(adreno_dev, HFI_MSG_ID) &&
			is_queue_empty(adreno_dev, HFI_DBG_ID)) &&
			(hfi->irq_mask & HFI_IRQ_MSGQ_MASK));

		if (kthread_should_stop())
			break;

		a6xx_hwsched_process_msgq(adreno_dev);
		process_dbgq_irq(adreno_dev);
	}

	return 0;
}

int a6xx_hwsched_hfi_probe(struct adreno_device *adreno_dev)
{
	struct a6xx_gmu_device *gmu = to_a6xx_gmu(adreno_dev);
	struct a6xx_hwsched_hfi *hw_hfi = to_a6xx_hwsched_hfi(adreno_dev);

	gmu->hfi.irq = kgsl_request_irq(gmu->pdev, "kgsl_hfi_irq",
		a6xx_hwsched_hfi_handler, adreno_dev);

	if (gmu->hfi.irq < 0)
		return gmu->hfi.irq;

	hw_hfi->irq_mask = HFI_IRQ_MASK;

	rwlock_init(&hw_hfi->msglock);

	INIT_LIST_HEAD(&hw_hfi->msglist);

	init_waitqueue_head(&hw_hfi->f2h_wq);

	mutex_init(&hw_hfi->msgq_mutex);

	return 0;
}

void a6xx_hwsched_hfi_remove(struct adreno_device *adreno_dev)
{
	struct a6xx_hwsched_hfi *hw_hfi = to_a6xx_hwsched_hfi(adreno_dev);

	kthread_stop(hw_hfi->f2h_task);
}

static void add_profile_events(struct adreno_device *adreno_dev,
	struct kgsl_drawobj *drawobj, struct adreno_submit_time *time)
{
	unsigned long flags;
	u64 time_in_s;
	unsigned long time_in_ns;
	struct kgsl_context *context = drawobj->context;
	struct submission_info info = {0};

	/*
	 * Here we are attempting to create a mapping between the
	 * GPU time domain (alwayson counter) and the CPU time domain
	 * (local_clock) by sampling both values as close together as
	 * possible. This is useful for many types of debugging and
	 * profiling. In order to make this mapping as accurate as
	 * possible, we must turn off interrupts to avoid running
	 * interrupt handlers between the two samples.
	 */

	local_irq_save(flags);

	/* Read always on registers */
	time->ticks = a6xx_read_alwayson(adreno_dev);

	/* Trace the GPU time to create a mapping to ftrace time */
	trace_adreno_cmdbatch_sync(context->id, context->priority,
		drawobj->timestamp, time->ticks);

	/* Get the kernel clock for time since boot */
	time->ktime = local_clock();

	/* Get the timeofday for the wall time (for the user) */
	ktime_get_real_ts64(&time->utime);

	local_irq_restore(flags);

	/* Return kernel clock time to the client if requested */
	time_in_s = time->ktime;
	time_in_ns = do_div(time_in_s, 1000000000);

	info.inflight = -1;
	info.rb_id = adreno_get_level(context);
	info.gmu_dispatch_queue = context->gmu_dispatch_queue;

	msm_perf_events_update(MSM_PERF_GFX, MSM_PERF_SUBMIT,
		pid_nr(context->proc_priv->pid),
		context->id, drawobj->timestamp,
		!!(drawobj->flags & KGSL_DRAWOBJ_END_OF_FRAME));
	trace_adreno_cmdbatch_submitted(drawobj, &info, time->ticks,
		(unsigned long) time_in_s, time_in_ns / 1000, 0);

	log_kgsl_cmdbatch_submitted_event(context->id, drawobj->timestamp,
		context->priority, drawobj->flags);
}

static u32 get_next_dq(u32 priority)
{
	struct dq_info *info = &a6xx_hfi_dqs[priority];
	u32 next = info->base_dq_id + info->offset;

	info->offset = (info->offset + 1) % info->max_dq;

	return next;
}

static u32 get_dq_id(struct kgsl_context *context)
{
	u32 level = adreno_get_level(context);

	return get_next_dq(level);
}

static int send_context_register(struct adreno_device *adreno_dev,
	struct kgsl_context *context)
{
	struct hfi_register_ctxt_cmd cmd;
	struct kgsl_pagetable *pt = context->proc_priv->pagetable;
	int ret, asid = kgsl_mmu_pagetable_get_asid(pt, context);

	if (asid < 0)
		return asid;

	ret = CMD_MSG_HDR(cmd, H2F_MSG_REGISTER_CONTEXT);
	if (ret)
		return ret;

	cmd.ctxt_id = context->id;
	cmd.flags = HFI_CTXT_FLAG_NOTIFY | context->flags;

	/*
	 * HLOS SMMU driver programs context bank to look up ASID from TTBR0 during a page
	 * table walk. So the TLB entries are tagged with the ASID from TTBR0. TLBIASID
	 * invalidates TLB entries whose ASID matches the value that was written to the
	 * CBn_TLBIASID register. Set ASID along with PT address.
	 */
	cmd.pt_addr = kgsl_mmu_pagetable_get_ttbr0(pt) |
		FIELD_PREP(GENMASK_ULL(63, KGSL_IOMMU_ASID_START_BIT), asid);
	cmd.ctxt_idr = pid_nr(context->proc_priv->pid);
	cmd.ctxt_bank = kgsl_mmu_pagetable_get_context_bank(pt, context);

	return a6xx_hfi_send_cmd_async(adreno_dev, &cmd);
}

static int send_context_pointers(struct adreno_device *adreno_dev,
	struct kgsl_context *context)
{
	struct kgsl_device *device = KGSL_DEVICE(adreno_dev);
	struct hfi_context_pointers_cmd cmd;
	int ret;

	ret = CMD_MSG_HDR(cmd, H2F_MSG_CONTEXT_POINTERS);
	if (ret)
		return ret;

	cmd.ctxt_id = context->id;
	cmd.sop_addr = MEMSTORE_ID_GPU_ADDR(device, context->id, soptimestamp);
	cmd.eop_addr = MEMSTORE_ID_GPU_ADDR(device, context->id, eoptimestamp);
	if (context->user_ctxt_record)
		cmd.user_ctxt_record_addr =
			context->user_ctxt_record->memdesc.gpuaddr;
	else
		cmd.user_ctxt_record_addr = 0;

	return a6xx_hfi_send_cmd_async(adreno_dev, &cmd);
}

static int hfi_context_register(struct adreno_device *adreno_dev,
	struct kgsl_context *context)
{
	struct a6xx_gmu_device *gmu = to_a6xx_gmu(adreno_dev);
	struct kgsl_device *device = KGSL_DEVICE(adreno_dev);
	int ret;

	if (context->gmu_registered)
		return 0;

	ret = send_context_register(adreno_dev, context);
	if (ret) {
		dev_err(&gmu->pdev->dev,
			"Unable to register context %u: %d\n",
			context->id, ret);

		if (device->gmu_fault)
			adreno_hwsched_fault(adreno_dev, ADRENO_HARD_FAULT);

		return ret;
	}

	ret = send_context_pointers(adreno_dev, context);
	if (ret) {
		dev_err(&gmu->pdev->dev,
			"Unable to register context %u pointers: %d\n",
			context->id, ret);

		if (device->gmu_fault)
			adreno_hwsched_fault(adreno_dev, ADRENO_HARD_FAULT);

		return ret;
	}

	context->gmu_registered = true;
	context->gmu_dispatch_queue = get_dq_id(context);

	return 0;
}

static void populate_ibs(struct adreno_device *adreno_dev,
	struct hfi_submit_cmd *cmd, struct kgsl_drawobj_cmd *cmdobj)
{
	struct hfi_issue_ib *issue_ib;
	struct kgsl_memobj_node *ib;

	if (cmdobj->numibs > HWSCHED_MAX_DISPATCH_NUMIBS) {
		struct a6xx_hwsched_hfi *hfi = to_a6xx_hwsched_hfi(adreno_dev);
		struct kgsl_memdesc *big_ib;

		if (test_bit(CMDOBJ_RECURRING_START, &cmdobj->priv))
			big_ib = hfi->big_ib_recurring;
		else
			big_ib = hfi->big_ib;
		/*
		 * The dispatcher ensures that there is only one big IB inflight
		 */
		cmd->big_ib_gmu_va = big_ib->gmuaddr;
		cmd->flags |= CMDBATCH_INDIRECT;
		issue_ib = big_ib->hostptr;
	} else {
		issue_ib = (struct hfi_issue_ib *)&cmd[1];
	}

	list_for_each_entry(ib, &cmdobj->cmdlist, node) {
		issue_ib->addr = ib->gpuaddr;
		issue_ib->size = ib->size;
		issue_ib++;
	}

	cmd->numibs = cmdobj->numibs;
}

#define HFI_DSP_IRQ_BASE 2

#define DISPQ_IRQ_BIT(_idx) BIT((_idx) + HFI_DSP_IRQ_BASE)

int a6xx_hwsched_submit_drawobj(struct adreno_device *adreno_dev,
	struct kgsl_drawobj *drawobj)
{
	struct a6xx_hfi *hfi = to_a6xx_hfi(adreno_dev);
	int ret = 0;
	u32 cmd_sizebytes;
	struct kgsl_drawobj_cmd *cmdobj = CMDOBJ(drawobj);
	struct hfi_submit_cmd *cmd;
	struct adreno_submit_time time = {0};
	static void *cmdbuf;

	if (cmdbuf == NULL) {
		struct kgsl_device *device = KGSL_DEVICE(adreno_dev);

		cmdbuf = devm_kzalloc(&device->pdev->dev, HFI_MAX_MSG_SIZE,
			GFP_KERNEL);
		if (!cmdbuf)
			return -ENOMEM;
	}

	ret = hfi_context_register(adreno_dev, drawobj->context);
	if (ret)
		return ret;

	/* Add a *issue_ib struct for each IB */
	if (cmdobj->numibs > HWSCHED_MAX_DISPATCH_NUMIBS ||
		test_bit(CMDOBJ_SKIP, &cmdobj->priv))
		cmd_sizebytes = sizeof(*cmd);
	else
		cmd_sizebytes = sizeof(*cmd) +
			(sizeof(struct hfi_issue_ib) * cmdobj->numibs);

	if (WARN_ON(cmd_sizebytes > HFI_MAX_MSG_SIZE))
		return -EMSGSIZE;

	memset(cmdbuf, 0x0, cmd_sizebytes);

	cmd = cmdbuf;

	cmd->ctxt_id = drawobj->context->id;
	cmd->flags = HFI_CTXT_FLAG_NOTIFY;
	cmd->ts = drawobj->timestamp;

	if (test_bit(CMDOBJ_SKIP, &cmdobj->priv))
		goto skipib;

	populate_ibs(adreno_dev, cmd, cmdobj);

	if ((drawobj->flags & KGSL_DRAWOBJ_PROFILING) &&
		cmdobj->profiling_buf_entry) {

		time.drawobj = drawobj;

		cmd->profile_gpuaddr_lo =
			lower_32_bits(cmdobj->profiling_buffer_gpuaddr);
		cmd->profile_gpuaddr_hi =
			upper_32_bits(cmdobj->profiling_buffer_gpuaddr);

		/* Indicate to GMU to do user profiling for this submission */
		cmd->flags |= CMDBATCH_PROFILING;
	}

skipib:
	adreno_drawobj_set_constraint(KGSL_DEVICE(adreno_dev), drawobj);

	cmd->hdr = CREATE_MSG_HDR(H2F_MSG_ISSUE_CMD, cmd_sizebytes,
			HFI_MSG_CMD);
	cmd->hdr = MSG_HDR_SET_SEQNUM(cmd->hdr,
			atomic_inc_return(&hfi->seqnum));

	ret = a6xx_hfi_queue_write(adreno_dev,
		HFI_DSP_ID_0 + drawobj->context->gmu_dispatch_queue,
		(u32 *)cmd);
	if (ret)
		return ret;

	add_profile_events(adreno_dev, drawobj, &time);

	cmdobj->submit_ticks = time.ticks;

	/*
	 * Put the profiling information in the user profiling buffer.
	 * The gmu_core_regwrite below has a wmb() before the actual
	 * register write to ensure any pending writes are complete
	 * before the register write.
	 */
	adreno_profile_submit_time(&time);

	/* Send interrupt to GMU to receive the message */
	gmu_core_regwrite(KGSL_DEVICE(adreno_dev), A6XX_GMU_HOST2GMU_INTR_SET,
		DISPQ_IRQ_BIT(drawobj->context->gmu_dispatch_queue));

	return ret;
}

int a6xx_hwsched_send_recurring_cmdobj(struct adreno_device *adreno_dev,
	struct kgsl_drawobj_cmd *cmdobj)
{
	struct adreno_hwsched *hwsched = &adreno_dev->hwsched;
	struct kgsl_drawobj *drawobj = DRAWOBJ(cmdobj);
	struct a6xx_hfi *hfi = to_a6xx_hfi(adreno_dev);
	struct hfi_submit_cmd *cmd;
	struct kgsl_memobj_node *ib;
	u32 cmd_sizebytes;
	int ret;
	static bool active;

	if (adreno_gpu_halt(adreno_dev) || hwsched_in_fault(hwsched))
		return -EBUSY;

	if (test_bit(CMDOBJ_RECURRING_STOP, &cmdobj->priv)) {
		cmdobj->numibs = 0;
	} else {
		list_for_each_entry(ib, &cmdobj->cmdlist, node)
			cmdobj->numibs++;
	}

	if (cmdobj->numibs > HWSCHED_MAX_IBS)
		return -EINVAL;

	if (cmdobj->numibs > HWSCHED_MAX_DISPATCH_NUMIBS)
		cmd_sizebytes = sizeof(*cmd);
	else
		cmd_sizebytes = sizeof(*cmd) +
			(sizeof(struct hfi_issue_ib) * cmdobj->numibs);

	if (WARN_ON(cmd_sizebytes > HFI_MAX_MSG_SIZE))
		return -EMSGSIZE;

	cmd = kzalloc(cmd_sizebytes, GFP_KERNEL);
	if (cmd == NULL)
		return -ENOMEM;

	if (test_bit(CMDOBJ_RECURRING_START, &cmdobj->priv)) {
		if (!active) {
			ret = adreno_active_count_get(adreno_dev);
			if (ret) {
				kfree(cmd);
				return ret;
			}
			active = true;
		}
		cmd->flags |= CMDBATCH_RECURRING_START;
		populate_ibs(adreno_dev, cmd, cmdobj);
	} else
		cmd->flags |= CMDBATCH_RECURRING_STOP;

	cmd->ctxt_id = drawobj->context->id;

	ret = hfi_context_register(adreno_dev, drawobj->context);
	if (ret) {
		adreno_active_count_put(adreno_dev);
		active = false;
		kfree(cmd);
		return ret;
	}

	cmd->hdr = CREATE_MSG_HDR(H2F_MSG_ISSUE_RECURRING_CMD,
				cmd_sizebytes, HFI_MSG_CMD);
	cmd->hdr = MSG_HDR_SET_SEQNUM(cmd->hdr,
			atomic_inc_return(&hfi->seqnum));

	ret = a6xx_hfi_send_cmd_async(adreno_dev, cmd);

	kfree(cmd);

	if (ret) {
		adreno_active_count_put(adreno_dev);
		active = false;
		return ret;
	}

	if (test_bit(CMDOBJ_RECURRING_STOP, &cmdobj->priv)) {
		adreno_hwsched_retire_cmdobj(hwsched, hwsched->recurring_cmdobj);
		hwsched->recurring_cmdobj = NULL;
		del_timer_sync(&hwsched->lsr_timer);
		if (active)
			adreno_active_count_put(adreno_dev);
		active = false;
		return ret;
	}

	hwsched->recurring_cmdobj = cmdobj;
	/* Star LSR timer for power stats collection */
	mod_timer(&hwsched->lsr_timer, jiffies + msecs_to_jiffies(10));
	return ret;
}

static int send_context_unregister_hfi(struct adreno_device *adreno_dev,
	struct kgsl_context *context, u32 ts)
{
	struct kgsl_device *device = KGSL_DEVICE(adreno_dev);
	struct a6xx_gmu_device *gmu = to_a6xx_gmu(adreno_dev);
	struct a6xx_hwsched_hfi *hfi = to_a6xx_hwsched_hfi(adreno_dev);
	struct pending_cmd pending_ack;
	struct hfi_unregister_ctxt_cmd cmd;
	u32 seqnum;
	int rc;

	/* Only send HFI if device is not in SLUMBER */
	if (!context->gmu_registered ||
		!test_bit(GMU_PRIV_GPU_STARTED, &gmu->flags))
		return 0;

	rc = CMD_MSG_HDR(cmd, H2F_MSG_UNREGISTER_CONTEXT);
	if (rc)
		return rc;

	cmd.ctxt_id = context->id,
	cmd.ts = ts,

	seqnum = atomic_inc_return(&gmu->hfi.seqnum);
	cmd.hdr = MSG_HDR_SET_SEQNUM(cmd.hdr, seqnum);

	add_waiter(hfi, cmd.hdr, &pending_ack);

	/*
	 * Although we know device is powered on, we can still enter SLUMBER
	 * because the wait for ack below is done without holding the mutex. So
	 * take an active count before releasing the mutex so as to avoid a
	 * concurrent SLUMBER sequence while GMU is un-registering this context.
	 */
	a6xx_hwsched_active_count_get(adreno_dev);

	rc = a6xx_hfi_cmdq_write(adreno_dev, (u32 *)&cmd);
	if (rc)
		goto done;

	mutex_unlock(&device->mutex);

	rc = wait_for_completion_timeout(&pending_ack.complete,
			msecs_to_jiffies(30 * 1000));
	if (!rc) {
		dev_err(&gmu->pdev->dev,
			"Ack timeout for context unregister seq: %d ctx: %u ts: %u\n",
			MSG_HDR_GET_SEQNUM(pending_ack.sent_hdr),
			context->id, ts);
		rc = -ETIMEDOUT;

		mutex_lock(&device->mutex);

		gmu_core_fault_snapshot(device);

		/*
		 * Trigger dispatcher based reset and recovery. Invalidate the
		 * context so that any un-finished inflight submissions are not
		 * replayed after recovery.
		 */
		adreno_drawctxt_set_guilty(device, context);

		adreno_hwsched_fault(adreno_dev, ADRENO_HARD_FAULT);

		goto done;
	}

	mutex_lock(&device->mutex);

	rc = check_ack_failure(adreno_dev, &pending_ack);
done:
	a6xx_hwsched_active_count_put(adreno_dev);

	del_waiter(hfi, &pending_ack);

	return rc;
}

void a6xx_hwsched_context_detach(struct adreno_context *drawctxt)
{
	struct kgsl_context *context = &drawctxt->base;
	struct kgsl_device *device = context->device;
	struct adreno_device *adreno_dev = ADRENO_DEVICE(device);
	int ret = 0;

	mutex_lock(&device->mutex);

	ret = send_context_unregister_hfi(adreno_dev, context,
		drawctxt->internal_timestamp);

	if (!ret) {
		kgsl_sharedmem_writel(device->memstore,
			KGSL_MEMSTORE_OFFSET(context->id, soptimestamp),
			drawctxt->timestamp);

		kgsl_sharedmem_writel(device->memstore,
			KGSL_MEMSTORE_OFFSET(context->id, eoptimestamp),
			drawctxt->timestamp);

		adreno_profile_process_results(adreno_dev);
	}

	context->gmu_registered = false;

	mutex_unlock(&device->mutex);
}

u32 a6xx_hwsched_preempt_count_get(struct adreno_device *adreno_dev)
{
	struct kgsl_device *device = KGSL_DEVICE(adreno_dev);
	struct hfi_get_value_cmd cmd;
	struct a6xx_gmu_device *gmu = to_a6xx_gmu(adreno_dev);
	struct a6xx_hwsched_hfi *hfi = to_a6xx_hwsched_hfi(adreno_dev);
	struct pending_cmd pending_ack;
	int rc;

	if (device->state != KGSL_STATE_ACTIVE)
		return 0;

	rc = CMD_MSG_HDR(cmd, H2F_MSG_GET_VALUE);
	if (rc)
		return 0;

	cmd.hdr = MSG_HDR_SET_SEQNUM(cmd.hdr,
			atomic_inc_return(&gmu->hfi.seqnum));
	cmd.type = HFI_VALUE_PREEMPT_COUNT;
	cmd.subtype = 0;

	add_waiter(hfi, cmd.hdr, &pending_ack);

	rc = a6xx_hfi_cmdq_write(adreno_dev, (u32 *)&cmd);
	if (rc)
		goto done;

	rc = adreno_hwsched_wait_ack_completion(adreno_dev, &gmu->pdev->dev, &pending_ack,
		a6xx_hwsched_process_msgq);
	if (rc)
		goto done;

	rc = check_ack_failure(adreno_dev, &pending_ack);

done:
	del_waiter(hfi, &pending_ack);

	return rc ? 0 : pending_ack.results[2];
}<|MERGE_RESOLUTION|>--- conflicted
+++ resolved
@@ -601,7 +601,6 @@
 }
 
 #define HFI_IRQ_MSGQ_MASK BIT(0)
-<<<<<<< HEAD
 
 static int wait_ack_completion(struct adreno_device *adreno_dev,
 		struct pending_cmd *ack)
@@ -622,8 +621,6 @@
 
 	return 0;
 }
-=======
->>>>>>> ac737042
 
 static int check_ack_failure(struct adreno_device *adreno_dev,
 	struct pending_cmd *ack)
