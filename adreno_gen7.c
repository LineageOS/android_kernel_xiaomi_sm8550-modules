// SPDX-License-Identifier: GPL-2.0-only
/*
 * Copyright (c) 2021, The Linux Foundation. All rights reserved.
 * Copyright (c) 2022-2023 Qualcomm Innovation Center, Inc. All rights reserved.
 */

#include <linux/debugfs.h>
#include <linux/io.h>
#include <linux/of.h>
#include <linux/of_fdt.h>
#include <linux/of_device.h>
#include <linux/regulator/consumer.h>
#include <linux/soc/qcom/llcc-qcom.h>
#include <soc/qcom/of_common.h>

#include "adreno.h"
#include "adreno_gen7.h"
#include "adreno_gen7_hwsched.h"
#include "adreno_pm4types.h"
#include "kgsl_pwrscale.h"
#include "adreno_trace.h"
#include "kgsl_trace.h"
#include "kgsl_util.h"

/* IFPC & Preemption static powerup restore list */
static const u32 gen7_pwrup_reglist[] = {
	GEN7_UCHE_TRAP_BASE_LO,
	GEN7_UCHE_TRAP_BASE_HI,
	GEN7_UCHE_WRITE_THRU_BASE_LO,
	GEN7_UCHE_WRITE_THRU_BASE_HI,
	GEN7_UCHE_GMEM_RANGE_MIN_LO,
	GEN7_UCHE_GMEM_RANGE_MIN_HI,
	GEN7_UCHE_GMEM_RANGE_MAX_LO,
	GEN7_UCHE_GMEM_RANGE_MAX_HI,
	GEN7_UCHE_CACHE_WAYS,
	GEN7_UCHE_MODE_CNTL,
	GEN7_RB_NC_MODE_CNTL,
	GEN7_RB_CMP_DBG_ECO_CNTL,
	GEN7_GRAS_NC_MODE_CNTL,
	GEN7_RB_CONTEXT_SWITCH_GMEM_SAVE_RESTORE,
	GEN7_UCHE_GBIF_GX_CONFIG,
	GEN7_UCHE_CLIENT_PF,
};

static const u32 gen7_0_0_pwrup_reglist[] = {
	GEN7_UCHE_TRAP_BASE_LO,
	GEN7_UCHE_TRAP_BASE_HI,
	GEN7_UCHE_WRITE_THRU_BASE_LO,
	GEN7_UCHE_WRITE_THRU_BASE_HI,
	GEN7_UCHE_GMEM_RANGE_MIN_LO,
	GEN7_UCHE_GMEM_RANGE_MIN_HI,
	GEN7_UCHE_GMEM_RANGE_MAX_LO,
	GEN7_UCHE_GMEM_RANGE_MAX_HI,
	GEN7_UCHE_CACHE_WAYS,
	GEN7_UCHE_MODE_CNTL,
	GEN7_RB_NC_MODE_CNTL,
	GEN7_RB_CMP_DBG_ECO_CNTL,
	GEN7_SP_NC_MODE_CNTL,
	GEN7_GRAS_NC_MODE_CNTL,
	GEN7_RB_CONTEXT_SWITCH_GMEM_SAVE_RESTORE,
	GEN7_UCHE_GBIF_GX_CONFIG,
	GEN7_UCHE_CLIENT_PF,
};

/* IFPC only static powerup restore list */
static const u32 gen7_ifpc_pwrup_reglist[] = {
	GEN7_TPL1_NC_MODE_CNTL,
	GEN7_SP_NC_MODE_CNTL,
	GEN7_CP_DBG_ECO_CNTL,
	GEN7_CP_PROTECT_CNTL,
	GEN7_CP_PROTECT_REG,
	GEN7_CP_PROTECT_REG+1,
	GEN7_CP_PROTECT_REG+2,
	GEN7_CP_PROTECT_REG+3,
	GEN7_CP_PROTECT_REG+4,
	GEN7_CP_PROTECT_REG+5,
	GEN7_CP_PROTECT_REG+6,
	GEN7_CP_PROTECT_REG+7,
	GEN7_CP_PROTECT_REG+8,
	GEN7_CP_PROTECT_REG+9,
	GEN7_CP_PROTECT_REG+10,
	GEN7_CP_PROTECT_REG+11,
	GEN7_CP_PROTECT_REG+12,
	GEN7_CP_PROTECT_REG+13,
	GEN7_CP_PROTECT_REG+14,
	GEN7_CP_PROTECT_REG+15,
	GEN7_CP_PROTECT_REG+16,
	GEN7_CP_PROTECT_REG+17,
	GEN7_CP_PROTECT_REG+18,
	GEN7_CP_PROTECT_REG+19,
	GEN7_CP_PROTECT_REG+20,
	GEN7_CP_PROTECT_REG+21,
	GEN7_CP_PROTECT_REG+22,
	GEN7_CP_PROTECT_REG+23,
	GEN7_CP_PROTECT_REG+24,
	GEN7_CP_PROTECT_REG+25,
	GEN7_CP_PROTECT_REG+26,
	GEN7_CP_PROTECT_REG+27,
	GEN7_CP_PROTECT_REG+28,
	GEN7_CP_PROTECT_REG+29,
	GEN7_CP_PROTECT_REG+30,
	GEN7_CP_PROTECT_REG+31,
	GEN7_CP_PROTECT_REG+32,
	GEN7_CP_PROTECT_REG+33,
	GEN7_CP_PROTECT_REG+34,
	GEN7_CP_PROTECT_REG+35,
	GEN7_CP_PROTECT_REG+36,
	GEN7_CP_PROTECT_REG+37,
	GEN7_CP_PROTECT_REG+38,
	GEN7_CP_PROTECT_REG+39,
	GEN7_CP_PROTECT_REG+40,
	GEN7_CP_PROTECT_REG+41,
	GEN7_CP_PROTECT_REG+42,
	GEN7_CP_PROTECT_REG+43,
	GEN7_CP_PROTECT_REG+44,
	GEN7_CP_PROTECT_REG+45,
	GEN7_CP_PROTECT_REG+46,
	GEN7_CP_PROTECT_REG+47,
	GEN7_CP_AHB_CNTL,
};

static const u32 gen7_0_0_ifpc_pwrup_reglist[] = {
	GEN7_TPL1_NC_MODE_CNTL,
	GEN7_CP_DBG_ECO_CNTL,
	GEN7_CP_PROTECT_CNTL,
	GEN7_CP_PROTECT_REG,
	GEN7_CP_PROTECT_REG+1,
	GEN7_CP_PROTECT_REG+2,
	GEN7_CP_PROTECT_REG+3,
	GEN7_CP_PROTECT_REG+4,
	GEN7_CP_PROTECT_REG+5,
	GEN7_CP_PROTECT_REG+6,
	GEN7_CP_PROTECT_REG+7,
	GEN7_CP_PROTECT_REG+8,
	GEN7_CP_PROTECT_REG+9,
	GEN7_CP_PROTECT_REG+10,
	GEN7_CP_PROTECT_REG+11,
	GEN7_CP_PROTECT_REG+12,
	GEN7_CP_PROTECT_REG+13,
	GEN7_CP_PROTECT_REG+14,
	GEN7_CP_PROTECT_REG+15,
	GEN7_CP_PROTECT_REG+16,
	GEN7_CP_PROTECT_REG+17,
	GEN7_CP_PROTECT_REG+18,
	GEN7_CP_PROTECT_REG+19,
	GEN7_CP_PROTECT_REG+20,
	GEN7_CP_PROTECT_REG+21,
	GEN7_CP_PROTECT_REG+22,
	GEN7_CP_PROTECT_REG+23,
	GEN7_CP_PROTECT_REG+24,
	GEN7_CP_PROTECT_REG+25,
	GEN7_CP_PROTECT_REG+26,
	GEN7_CP_PROTECT_REG+27,
	GEN7_CP_PROTECT_REG+28,
	GEN7_CP_PROTECT_REG+29,
	GEN7_CP_PROTECT_REG+30,
	GEN7_CP_PROTECT_REG+31,
	GEN7_CP_PROTECT_REG+32,
	GEN7_CP_PROTECT_REG+33,
	GEN7_CP_PROTECT_REG+34,
	GEN7_CP_PROTECT_REG+35,
	GEN7_CP_PROTECT_REG+36,
	GEN7_CP_PROTECT_REG+37,
	GEN7_CP_PROTECT_REG+38,
	GEN7_CP_PROTECT_REG+39,
	GEN7_CP_PROTECT_REG+40,
	GEN7_CP_PROTECT_REG+41,
	GEN7_CP_PROTECT_REG+42,
	GEN7_CP_PROTECT_REG+43,
	GEN7_CP_PROTECT_REG+44,
	GEN7_CP_PROTECT_REG+45,
	GEN7_CP_PROTECT_REG+46,
	GEN7_CP_PROTECT_REG+47,
	GEN7_CP_AHB_CNTL,
};

#define F_PWR_ACD_CALIBRATE 78

static int acd_calibrate_set(void *data, u64 val)
{
	struct kgsl_device *device = data;
	struct adreno_device *adreno_dev = ADRENO_DEVICE(device);
	struct gen7_gmu_device *gmu = to_gen7_gmu(adreno_dev);
	u32 debug_val = (u32) val;
	int ret;

	mutex_lock(&device->mutex);
	ret = adreno_active_count_get(adreno_dev);
	if (ret)
		goto err;

	ret = gen7_hfi_send_set_value(adreno_dev, HFI_VALUE_DBG, F_PWR_ACD_CALIBRATE, debug_val);
	if (!ret)
		gmu->acd_debug_val = debug_val;

	adreno_active_count_put(adreno_dev);
err:
	mutex_unlock(&device->mutex);
	return ret;
}

static int acd_calibrate_get(void *data, u64 *val)
{
	struct kgsl_device *device = data;
	struct adreno_device *adreno_dev = ADRENO_DEVICE(device);
	struct gen7_gmu_device *gmu = to_gen7_gmu(adreno_dev);

	*val = (u64) gmu->acd_debug_val;

	return 0;
}

DEFINE_DEBUGFS_ATTRIBUTE(acd_cal_fops, acd_calibrate_get, acd_calibrate_set, "%llu\n");

void gen7_cp_init_cmds(struct adreno_device *adreno_dev, u32 *cmds)
{
	u32 i = 0, mask = 0;

	/* Disable concurrent binning before sending CP init */
	cmds[i++] = cp_type7_packet(CP_THREAD_CONTROL, 1);
	cmds[i++] = BIT(27);

	/* Use multiple HW contexts */
	mask |= BIT(0);

	/* Enable error detection */
	mask |= BIT(1);

	/* Set default reset state */
	mask |= BIT(3);

	/* Disable save/restore of performance counters across preemption */
	mask |= BIT(6);

	/* Enable the register init list with the spinlock */
	mask |= BIT(8);

	/* By default DMS is enabled from CP side, disable it if not supported */
	if (!adreno_dev->dms_enabled)
		mask |= BIT(11);

	cmds[i++] = cp_type7_packet(CP_ME_INIT, 7);

	/* Enabled ordinal mask */
	cmds[i++] = mask;
	cmds[i++] = 0x00000003; /* Set number of HW contexts */
	cmds[i++] = 0x20000000; /* Enable error detection */
	cmds[i++] = 0x00000002; /* Operation mode mask */

	/* Register initialization list with spinlock */
	cmds[i++] = lower_32_bits(adreno_dev->pwrup_reglist->gpuaddr);
	cmds[i++] = upper_32_bits(adreno_dev->pwrup_reglist->gpuaddr);
	/*
	 * Gen7 targets with concurrent binning are expected to have a dynamic
	 * power up list with triplets which contains the pipe id in it.
	 * Bit 31 of POWER_UP_REGISTER_LIST_LENGTH is reused here to let CP
	 * know if the power up contains the triplets. If
	 * REGISTER_INIT_LIST_WITH_SPINLOCK is set and bit 31 below is set,
	 * CP expects a dynamic list with triplets.
	 */
	cmds[i++] = BIT(31);
}

int gen7_fenced_write(struct adreno_device *adreno_dev, u32 offset,
		u32 value, u32 mask)
{
	struct kgsl_device *device = KGSL_DEVICE(adreno_dev);
	unsigned int status, i;
	u64 ts1, ts2;

	kgsl_regwrite(device, offset, value);
	ts1 = gen7_read_alwayson(adreno_dev);
	for (i = 0; i < GMU_CORE_LONG_WAKEUP_RETRY_LIMIT; i++) {
		/*
		 * Make sure the previous register write is posted before
		 * checking the fence status
		 */
		mb();

		gmu_core_regread(device, GEN7_GMU_AHB_FENCE_STATUS, &status);

		/*
		 * If !writedropped0/1, then the write to fenced register
		 * was successful
		 */
		if (!(status & mask))
			break;

		/* Wait a small amount of time before trying again */
		udelay(GMU_CORE_WAKEUP_DELAY_US);

		/* Try to write the fenced register again */
		kgsl_regwrite(device, offset, value);
	}

	if (i < GMU_CORE_SHORT_WAKEUP_RETRY_LIMIT)
		return 0;

	if (i == GMU_CORE_LONG_WAKEUP_RETRY_LIMIT) {
		ts2 = gen7_read_alwayson(adreno_dev);
		dev_err(device->dev,
				"Timed out waiting %d usecs to write fenced register 0x%x, timestamps: %llx %llx\n",
				i * GMU_CORE_WAKEUP_DELAY_US, offset, ts1, ts2);
		return -ETIMEDOUT;
	}

	dev_info(device->dev,
		"Waited %d usecs to write fenced register 0x%x\n",
		i * GMU_CORE_WAKEUP_DELAY_US, offset);

	return 0;
}

int gen7_init(struct adreno_device *adreno_dev)
{
	struct kgsl_device *device = KGSL_DEVICE(adreno_dev);
	const struct adreno_gen7_core *gen7_core = to_gen7_core(adreno_dev);
	u64 freq = gen7_core->gmu_hub_clk_freq;

	adreno_dev->highest_bank_bit = gen7_core->highest_bank_bit;
	adreno_dev->gmu_hub_clk_freq = freq ? freq : 150000000;
	adreno_dev->bcl_data = gen7_core->bcl_data;

	adreno_dev->cooperative_reset = ADRENO_FEATURE(adreno_dev,
			ADRENO_COOP_RESET);

	/* If the memory type is DDR 4, override the existing configuration */
	if (of_fdt_get_ddrtype() == 0x7)
		adreno_dev->highest_bank_bit = 14;

	gen7_crashdump_init(adreno_dev);

	return adreno_allocate_global(device, &adreno_dev->pwrup_reglist,
		PAGE_SIZE, 0, 0, KGSL_MEMDESC_PRIVILEGED,
		"powerup_register_list");
}

static void gen7_protect_init(struct adreno_device *adreno_dev)
{
	struct kgsl_device *device = KGSL_DEVICE(adreno_dev);
	const struct adreno_gen7_core *gen7_core = to_gen7_core(adreno_dev);
	const struct gen7_protected_regs *regs = gen7_core->protected_regs;
	int i;

	/*
	 * Enable access protection to privileged registers, fault on an access
	 * protect violation and select the last span to protect from the start
	 * address all the way to the end of the register address space
	 */
	kgsl_regwrite(device, GEN7_CP_PROTECT_CNTL,
		BIT(0) | BIT(1) | BIT(3));

	/* Program each register defined by the core definition */
	for (i = 0; regs[i].reg; i++) {
		u32 count;

		/*
		 * This is the offset of the end register as counted from the
		 * start, i.e. # of registers in the range - 1
		 */
		count = regs[i].end - regs[i].start;

		kgsl_regwrite(device, regs[i].reg,
				FIELD_PREP(GENMASK(17, 0), regs[i].start) |
				FIELD_PREP(GENMASK(30, 18), count) |
				FIELD_PREP(BIT(31), regs[i].noaccess));
	}
}

#define RBBM_CLOCK_CNTL_ON 0x8aa8aa82

static void gen7_hwcg_set(struct adreno_device *adreno_dev, bool on)
{
	struct kgsl_device *device = KGSL_DEVICE(adreno_dev);
	const struct adreno_gen7_core *gen7_core = to_gen7_core(adreno_dev);
	unsigned int value;
	int i;

	if (!adreno_dev->hwcg_enabled)
		on = false;

	for (i = 0; i < gen7_core->ao_hwcg_count; i++)
		gmu_core_regwrite(device, gen7_core->ao_hwcg[i].offset,
			on ? gen7_core->ao_hwcg[i].val : 0);

	kgsl_regread(device, GEN7_RBBM_CLOCK_CNTL, &value);

	if (value == RBBM_CLOCK_CNTL_ON && on)
		return;

	if (value == 0 && !on)
		return;

	for (i = 0; i < gen7_core->hwcg_count; i++)
		kgsl_regwrite(device, gen7_core->hwcg[i].offset,
			on ? gen7_core->hwcg[i].val : 0);

	/* enable top level HWCG */
	kgsl_regwrite(device, GEN7_RBBM_CLOCK_CNTL,
		on ? RBBM_CLOCK_CNTL_ON : 0);
}

static void gen7_patch_pwrup_reglist(struct adreno_device *adreno_dev)
{
	struct adreno_reglist_list reglist[2];
	void *ptr = adreno_dev->pwrup_reglist->hostptr;
	struct cpu_gpu_lock *lock = ptr;
	int i, j;
	u32 *dest = ptr + sizeof(*lock);

	/* Static IFPC-only registers */
	if (adreno_is_gen7_0_x_family(adreno_dev) || adreno_is_gen7_14_0(adreno_dev)) {
		reglist[0].regs = gen7_0_0_ifpc_pwrup_reglist;
		reglist[0].count = ARRAY_SIZE(gen7_0_0_ifpc_pwrup_reglist);
	} else {
		reglist[0].regs = gen7_ifpc_pwrup_reglist;
		reglist[0].count = ARRAY_SIZE(gen7_ifpc_pwrup_reglist);
	}
	lock->ifpc_list_len = reglist[0].count;

	/* Static IFPC + preemption registers */
	if (adreno_is_gen7_0_x_family(adreno_dev) || adreno_is_gen7_14_0(adreno_dev)) {
		reglist[1].regs = gen7_0_0_pwrup_reglist;
		reglist[1].count = ARRAY_SIZE(gen7_0_0_pwrup_reglist);
	} else {
		reglist[1].regs = gen7_pwrup_reglist;
		reglist[1].count = ARRAY_SIZE(gen7_pwrup_reglist);
	}
	lock->preemption_list_len = reglist[1].count;

	/*
	 * For each entry in each of the lists, write the offset and the current
	 * register value into the GPU buffer
	 */
	for (i = 0; i < 2; i++) {
		const u32 *r = reglist[i].regs;

		for (j = 0; j < reglist[i].count; j++) {
			*dest++ = r[j];
			kgsl_regread(KGSL_DEVICE(adreno_dev), r[j], dest++);
		}
	}

	/*
	 * The overall register list is composed of
	 * 1. Static IFPC-only registers
	 * 2. Static IFPC + preemption registers
	 * 3. Dynamic IFPC + preemption registers (ex: perfcounter selects)
	 *
	 * The first two lists are static. Size of these lists are stored as
	 * number of pairs in ifpc_list_len and preemption_list_len
	 * respectively. With concurrent binning, Some of the perfcounter
	 * registers being virtualized, CP needs to know the pipe id to program
	 * the aperture inorder to restore the same. Thus, third list is a
	 * dynamic list with triplets as
	 * (<aperture, shifted 12 bits> <address> <data>), and the length is
	 * stored as number for triplets in dynamic_list_len.
	 */
	lock->dynamic_list_len = 0;
}

/* _llc_configure_gpu_scid() - Program the sub-cache ID for all GPU blocks */
static void _llc_configure_gpu_scid(struct adreno_device *adreno_dev)
{
	struct kgsl_device *device = KGSL_DEVICE(adreno_dev);
	u32 gpu_scid;

	if (IS_ERR_OR_NULL(adreno_dev->gpu_llc_slice) ||
		!adreno_dev->gpu_llc_slice_enable)
		return;

	if (llcc_slice_activate(adreno_dev->gpu_llc_slice))
		return;

	gpu_scid = llcc_get_slice_id(adreno_dev->gpu_llc_slice);

	/* 6 blocks at 5 bits per block */
	kgsl_regwrite(device, GEN7_GBIF_SCACHE_CNTL1,
			FIELD_PREP(GENMASK(29, 25), gpu_scid) |
			FIELD_PREP(GENMASK(24, 20), gpu_scid) |
			FIELD_PREP(GENMASK(19, 15), gpu_scid) |
			FIELD_PREP(GENMASK(14, 10), gpu_scid) |
			FIELD_PREP(GENMASK(9, 5), gpu_scid) |
			FIELD_PREP(GENMASK(4, 0), gpu_scid));

	kgsl_regwrite(device, GEN7_GBIF_SCACHE_CNTL0,
			FIELD_PREP(GENMASK(14, 10), gpu_scid) | BIT(8));
}

static void _llc_gpuhtw_slice_activate(struct adreno_device *adreno_dev)
{
	if (IS_ERR_OR_NULL(adreno_dev->gpuhtw_llc_slice) ||
		!adreno_dev->gpuhtw_llc_slice_enable)
		return;

	llcc_slice_activate(adreno_dev->gpuhtw_llc_slice);
}

static void _set_secvid(struct kgsl_device *device)
{
	kgsl_regwrite(device, GEN7_RBBM_SECVID_TSB_CNTL, 0x0);
	kgsl_regwrite(device, GEN7_RBBM_SECVID_TSB_TRUSTED_BASE_LO,
		lower_32_bits(KGSL_IOMMU_SECURE_BASE32));
	kgsl_regwrite(device, GEN7_RBBM_SECVID_TSB_TRUSTED_BASE_HI,
		upper_32_bits(KGSL_IOMMU_SECURE_BASE32));
	kgsl_regwrite(device, GEN7_RBBM_SECVID_TSB_TRUSTED_SIZE,
		FIELD_PREP(GENMASK(31, 12),
		(KGSL_IOMMU_SECURE_SIZE(&device->mmu) / SZ_4K)));
}

/*
 * All Gen7 targets support marking certain transactions as always privileged
 * which allows us to mark more memory as privileged without having to
 * explicitly set the APRIV bit. Choose the following transactions to be
 * privileged by default:
 * CDWRITE     [6:6] - Crashdumper writes
 * CDREAD      [5:5] - Crashdumper reads
 * RBRPWB      [3:3] - RPTR shadow writes
 * RBPRIVLEVEL [2:2] - Memory accesses from PM4 packets in the ringbuffer
 * RBFETCH     [1:1] - Ringbuffer reads
 * ICACHE      [0:0] - Instruction cache fetches
 */

#define GEN7_APRIV_DEFAULT (BIT(3) | BIT(2) | BIT(1) | BIT(0))
/* Add crashdumper permissions for the BR APRIV */
#define GEN7_BR_APRIV_DEFAULT (GEN7_APRIV_DEFAULT | BIT(6) | BIT(5))

int gen7_start(struct adreno_device *adreno_dev)
{
	struct kgsl_device *device = KGSL_DEVICE(adreno_dev);
	const struct adreno_gen7_core *gen7_core = to_gen7_core(adreno_dev);
	u32 mal, mode = 0, rgb565_predicator = 0;
	/*
	 * HBB values 13 to 16 can represented LSB of HBB from 0 to 3.
	 * Any HBB value beyond 16 needs programming MSB of HBB.
	 * By default highest bank bit is 14, Hence set default HBB LSB
	 * to "1" and MSB to "0".
	 */
	u32 hbb_lo = 1, hbb_hi = 0;
	struct cpu_gpu_lock *pwrup_lock = adreno_dev->pwrup_reglist->hostptr;

	/* Set up GBIF registers from the GPU core definition */
	kgsl_regmap_multi_write(&device->regmap, gen7_core->gbif,
		gen7_core->gbif_count);

	kgsl_regwrite(device, GEN7_UCHE_GBIF_GX_CONFIG, 0x10240e0);

	/* Make all blocks contribute to the GPU BUSY perf counter */
	kgsl_regwrite(device, GEN7_RBBM_PERFCTR_GPU_BUSY_MASKED, 0xffffffff);

	/*
	 * Set UCHE_WRITE_THRU_BASE to the UCHE_TRAP_BASE effectively
	 * disabling L2 bypass
	 */
	kgsl_regwrite(device, GEN7_UCHE_TRAP_BASE_LO, 0xfffff000);
	kgsl_regwrite(device, GEN7_UCHE_TRAP_BASE_HI, 0x0001ffff);
	kgsl_regwrite(device, GEN7_UCHE_WRITE_THRU_BASE_LO, 0xfffff000);
	kgsl_regwrite(device, GEN7_UCHE_WRITE_THRU_BASE_HI, 0x0001ffff);

	/*
	 * Some gen7 targets don't use a programmed UCHE GMEM base address,
	 * so skip programming the register for such targets.
	 */
	if (adreno_dev->uche_gmem_base) {
		kgsl_regwrite(device, GEN7_UCHE_GMEM_RANGE_MIN_LO,
				adreno_dev->uche_gmem_base);
		kgsl_regwrite(device, GEN7_UCHE_GMEM_RANGE_MIN_HI, 0x0);
		kgsl_regwrite(device, GEN7_UCHE_GMEM_RANGE_MAX_LO,
				adreno_dev->uche_gmem_base +
				adreno_dev->gpucore->gmem_size - 1);
		kgsl_regwrite(device, GEN7_UCHE_GMEM_RANGE_MAX_HI, 0x0);
	}

	kgsl_regwrite(device, GEN7_UCHE_CACHE_WAYS, 0x800000);

	kgsl_regwrite(device, GEN7_UCHE_CMDQ_CONFIG,
			FIELD_PREP(GENMASK(19, 16), 6) |
			FIELD_PREP(GENMASK(15, 12), 6) |
			FIELD_PREP(GENMASK(11, 8), 9) |
			BIT(3) | BIT(2) |
			FIELD_PREP(GENMASK(1, 0), 2));

	/*
	 * CP takes care of the restore during IFPC exit. We need to restore at slumber
	 * boundary as well
	 */
	if (pwrup_lock->dynamic_list_len > 0)
		kgsl_regwrite(device, GEN7_RBBM_PERFCTR_CNTL, 0x1);

	/* Turn on the IFPC counter (countable 4 on XOCLK4) */
	kgsl_regwrite(device, GEN7_GMU_CX_GMU_POWER_COUNTER_SELECT_1,
			FIELD_PREP(GENMASK(7, 0), 0x4));

	/* Turn on counter to count total time spent in BCL throttle */
	if (adreno_dev->bcl_enabled && adreno_is_gen7_2_x_family(adreno_dev))
		kgsl_regrmw(device, GEN7_GMU_CX_GMU_POWER_COUNTER_SELECT_1, GENMASK(15, 8),
				FIELD_PREP(GENMASK(15, 8), 0x26));

	if (of_property_read_u32(device->pdev->dev.of_node,
		"qcom,min-access-length", &mal))
		mal = 32;

	of_property_read_u32(device->pdev->dev.of_node,
			"qcom,ubwc-mode", &mode);

	if (!WARN_ON(!adreno_dev->highest_bank_bit)) {
		hbb_lo = (adreno_dev->highest_bank_bit - 13) & 3;
		hbb_hi = ((adreno_dev->highest_bank_bit - 13) >> 2) & 1;
	}

	if (mode == KGSL_UBWC_4_0)
		rgb565_predicator = 1;

	kgsl_regwrite(device, GEN7_RB_NC_MODE_CNTL,
			((rgb565_predicator == 1) ? BIT(11) : 0) |
			((hbb_hi == 1) ? BIT(10) : 0) |
			BIT(4) | /*AMSBC is enabled on UBWC 3.0 and 4.0 */
			((mal == 64) ? BIT(3) : 0) |
			FIELD_PREP(GENMASK(2, 1), hbb_lo));

	kgsl_regwrite(device, GEN7_TPL1_NC_MODE_CNTL,
			((hbb_hi == 1) ? BIT(4) : 0) |
			((mal == 64) ? BIT(3) : 0) |
			FIELD_PREP(GENMASK(2, 1), hbb_lo));

	kgsl_regwrite(device, GEN7_SP_NC_MODE_CNTL,
			FIELD_PREP(GENMASK(11, 10), hbb_hi) |
			FIELD_PREP(GENMASK(5, 4), 2) |
			((mal == 64) ? BIT(3) : 0) |
			FIELD_PREP(GENMASK(2, 1), hbb_lo));

	kgsl_regwrite(device, GEN7_GRAS_NC_MODE_CNTL,
			FIELD_PREP(GENMASK(8, 5),
				(adreno_dev->highest_bank_bit - 13)));

	kgsl_regwrite(device, GEN7_UCHE_MODE_CNTL,
			((mal == 64) ? BIT(23) : 0) |
			FIELD_PREP(GENMASK(22, 21), hbb_lo));

	kgsl_regwrite(device, GEN7_RBBM_INTERFACE_HANG_INT_CNTL, BIT(30) |
			FIELD_PREP(GENMASK(27, 0),
				gen7_core->hang_detect_cycles));
	kgsl_regwrite(device, GEN7_UCHE_CLIENT_PF, BIT(7) |
			FIELD_PREP(GENMASK(3, 0), adreno_dev->uche_client_pf));

	/* Enable the GMEM save/restore feature for preemption */
	if (adreno_is_preemption_enabled(adreno_dev))
		kgsl_regwrite(device, GEN7_RB_CONTEXT_SWITCH_GMEM_SAVE_RESTORE,
			0x1);

	/* Disable non-ubwc read reqs from passing write reqs */
	kgsl_regrmw(device, GEN7_RB_CMP_DBG_ECO_CNTL, 0x800, 0x800);

	/* Enable GMU power counter 0 to count GPU busy */
	kgsl_regwrite(device, GEN7_GPU_GMU_AO_GPU_CX_BUSY_MASK, 0xff000000);
	kgsl_regrmw(device, GEN7_GMU_CX_GMU_POWER_COUNTER_SELECT_0,
			0xFF, 0x20);
	kgsl_regwrite(device, GEN7_GMU_CX_GMU_POWER_COUNTER_ENABLE, 0x1);

	gen7_protect_init(adreno_dev);

	/* Configure LLCC */
	_llc_configure_gpu_scid(adreno_dev);
	_llc_gpuhtw_slice_activate(adreno_dev);

	kgsl_regwrite(device, GEN7_CP_APRIV_CNTL, GEN7_BR_APRIV_DEFAULT);
	if (!adreno_is_gen7_14_0(adreno_dev))
		kgsl_regwrite(device, GEN7_CP_BV_APRIV_CNTL, GEN7_APRIV_DEFAULT);
	if (ADRENO_FEATURE(adreno_dev, ADRENO_LPAC))
		kgsl_regwrite(device, GEN7_CP_LPAC_APRIV_CNTL, GEN7_APRIV_DEFAULT);

<<<<<<< HEAD

=======
>>>>>>> 89f6431e
	if (adreno_is_gen7_14_0(adreno_dev))
		kgsl_regrmw(device, GEN7_GBIF_CX_CONFIG, GENMASK(31, 29),
				FIELD_PREP(GENMASK(31, 29), 2));

	/*
	 * CP Icache prefetch brings no benefit on few gen7 variants because of
	 * the prefetch granularity size.
	 */
	if (adreno_is_gen7_0_0(adreno_dev) || adreno_is_gen7_0_1(adreno_dev) ||
		adreno_is_gen7_4_0(adreno_dev) || adreno_is_gen7_2_0(adreno_dev)
		|| adreno_is_gen7_2_1(adreno_dev)) {
		kgsl_regwrite(device, GEN7_CP_CHICKEN_DBG, 0x1);
		kgsl_regwrite(device, GEN7_CP_BV_CHICKEN_DBG, 0x1);
		kgsl_regwrite(device, GEN7_CP_LPAC_CHICKEN_DBG, 0x1);
	}

	_set_secvid(device);

	/*
	 * Enable hardware clock gating here to prevent any register access
	 * issue due to internal clock gating.
	 */
	gen7_hwcg_set(adreno_dev, true);

	/*
	 * All registers must be written before this point so that we don't
	 * miss any register programming when we patch the power up register
	 * list.
	 */
	if (!adreno_dev->patch_reglist &&
		(adreno_dev->pwrup_reglist->gpuaddr != 0)) {
		gen7_patch_pwrup_reglist(adreno_dev);
		adreno_dev->patch_reglist = true;
	}

	return 0;
}

/* Offsets into the MX/CX mapped register regions */
#define GEN7_RDPM_MX_OFFSET 0xf00
#define GEN7_RDPM_CX_OFFSET 0xf14

void gen7_rdpm_mx_freq_update(struct gen7_gmu_device *gmu, u32 freq)
{
	if (gmu->rdpm_mx_virt) {
		writel_relaxed(freq/1000, (gmu->rdpm_mx_virt + GEN7_RDPM_MX_OFFSET));

		/*
		 * ensure previous writes post before this one,
		 * i.e. act like normal writel()
		 */
		wmb();
	}
}

void gen7_rdpm_cx_freq_update(struct gen7_gmu_device *gmu, u32 freq)
{
	if (gmu->rdpm_cx_virt) {
		writel_relaxed(freq/1000, (gmu->rdpm_cx_virt + GEN7_RDPM_CX_OFFSET));

		/*
		 * ensure previous writes post before this one,
		 * i.e. act like normal writel()
		 */
		wmb();
	}
}

void gen7_spin_idle_debug(struct adreno_device *adreno_dev,
				const char *str)
{
	struct kgsl_device *device = &adreno_dev->dev;
	unsigned int rptr, wptr;
	unsigned int status, status3, intstatus;
	unsigned int hwfault;

	dev_err(device->dev, str);

	kgsl_regread(device, GEN7_CP_RB_RPTR, &rptr);
	kgsl_regread(device, GEN7_CP_RB_WPTR, &wptr);

	kgsl_regread(device, GEN7_RBBM_STATUS, &status);
	kgsl_regread(device, GEN7_RBBM_STATUS3, &status3);
	kgsl_regread(device, GEN7_RBBM_INT_0_STATUS, &intstatus);
	kgsl_regread(device, GEN7_CP_HW_FAULT, &hwfault);

	dev_err(device->dev,
		"rb=%d pos=%X/%X rbbm_status=%8.8X/%8.8X int_0_status=%8.8X\n",
		adreno_dev->cur_rb ? adreno_dev->cur_rb->id : -1, rptr, wptr,
		status, status3, intstatus);

	dev_err(device->dev, " hwfault=%8.8X\n", hwfault);

	kgsl_device_snapshot(device, NULL, NULL, false);
}

/*
 * gen7_send_cp_init() - Initialize ringbuffer
 * @adreno_dev: Pointer to adreno device
 * @rb: Pointer to the ringbuffer of device
 *
 * Submit commands for ME initialization,
 */
static int gen7_send_cp_init(struct adreno_device *adreno_dev,
			 struct adreno_ringbuffer *rb)
{
	unsigned int *cmds;
	int ret;

	cmds = adreno_ringbuffer_allocspace(rb, GEN7_CP_INIT_DWORDS);
	if (IS_ERR(cmds))
		return PTR_ERR(cmds);

	gen7_cp_init_cmds(adreno_dev, cmds);

	ret = gen7_ringbuffer_submit(rb, NULL);
	if (!ret) {
		ret = adreno_spin_idle(adreno_dev, 2000);
		if (ret) {
			gen7_spin_idle_debug(adreno_dev,
				"CP initialization failed to idle\n");
			rb->wptr = 0;
			rb->_wptr = 0;
		}
	}

	return ret;
}

static int gen7_post_start(struct adreno_device *adreno_dev)
{
	int ret;
	unsigned int *cmds;
	struct adreno_ringbuffer *rb = adreno_dev->cur_rb;

	if (!adreno_is_preemption_enabled(adreno_dev))
		return 0;

	cmds = adreno_ringbuffer_allocspace(rb, 12);
	if (IS_ERR(cmds))
		return PTR_ERR(cmds);

	cmds[0] = cp_type7_packet(CP_SET_PSEUDO_REGISTER, 6);
	cmds[1] = SET_PSEUDO_PRIV_NON_SECURE_SAVE_ADDR;
	cmds[2] = lower_32_bits(rb->preemption_desc->gpuaddr);
	cmds[3] = upper_32_bits(rb->preemption_desc->gpuaddr);

	cmds[4] = SET_PSEUDO_PRIV_SECURE_SAVE_ADDR;
	cmds[5] = lower_32_bits(rb->secure_preemption_desc->gpuaddr);
	cmds[6] = upper_32_bits(rb->secure_preemption_desc->gpuaddr);

	cmds[7] = cp_type7_packet(CP_CONTEXT_SWITCH_YIELD, 4);
	cmds[8] = 0;
	cmds[9] = 0;
	cmds[10] = 0;
	/* generate interrupt on preemption completion */
	cmds[11] = 0;

	ret = gen7_ringbuffer_submit(rb, NULL);
	if (!ret) {
		ret = adreno_spin_idle(adreno_dev, 2000);
		if (ret)
			gen7_spin_idle_debug(adreno_dev,
				"hw preemption initialization failed to idle\n");
	}

	return ret;
}

int gen7_rb_start(struct adreno_device *adreno_dev)
{
	const struct adreno_gen7_core *gen7_core = to_gen7_core(adreno_dev);
	struct adreno_firmware *fw = ADRENO_FW(adreno_dev, ADRENO_FW_SQE);
	struct kgsl_device *device = KGSL_DEVICE(adreno_dev);
	struct adreno_ringbuffer *rb;
	u64 addr;
	int ret, i;
	unsigned int *cmds;

	/* Clear all the ringbuffers */
	FOR_EACH_RINGBUFFER(adreno_dev, rb, i) {
		memset(rb->buffer_desc->hostptr, 0xaa, KGSL_RB_SIZE);
		kgsl_sharedmem_writel(device->scratch,
			SCRATCH_RB_OFFSET(rb->id, rptr), 0);
		kgsl_sharedmem_writel(device->scratch,
			SCRATCH_RB_OFFSET(rb->id, bv_rptr), 0);

		rb->wptr = 0;
		rb->_wptr = 0;
		rb->wptr_preempt_end = UINT_MAX;
	}

	gen7_preemption_start(adreno_dev);

	/* Set up the current ringbuffer */
	rb = ADRENO_CURRENT_RINGBUFFER(adreno_dev);

	addr = SCRATCH_RB_GPU_ADDR(device, rb->id, rptr);
	kgsl_regwrite(device, GEN7_CP_RB_RPTR_ADDR_LO, lower_32_bits(addr));
	kgsl_regwrite(device, GEN7_CP_RB_RPTR_ADDR_HI, upper_32_bits(addr));

	if (!adreno_is_gen7_14_0(adreno_dev)) {
		addr = SCRATCH_RB_GPU_ADDR(device, rb->id, bv_rptr);
		kgsl_regwrite(device, GEN7_CP_BV_RB_RPTR_ADDR_LO, lower_32_bits(addr));
		kgsl_regwrite(device, GEN7_CP_BV_RB_RPTR_ADDR_HI, upper_32_bits(addr));
	}

	kgsl_regwrite(device, GEN7_CP_RB_CNTL, GEN7_CP_RB_CNTL_DEFAULT);

	kgsl_regwrite(device, GEN7_CP_RB_BASE,
		lower_32_bits(rb->buffer_desc->gpuaddr));
	kgsl_regwrite(device, GEN7_CP_RB_BASE_HI,
		upper_32_bits(rb->buffer_desc->gpuaddr));

	/* Program the ucode base for CP */
	kgsl_regwrite(device, GEN7_CP_SQE_INSTR_BASE_LO,
		lower_32_bits(fw->memdesc->gpuaddr));
	kgsl_regwrite(device, GEN7_CP_SQE_INSTR_BASE_HI,
		upper_32_bits(fw->memdesc->gpuaddr));

	/* Clear the SQE_HALT to start the CP engine */
	kgsl_regwrite(device, GEN7_CP_SQE_CNTL, 1);

	ret = gen7_send_cp_init(adreno_dev, rb);
	if (ret)
		return ret;

	ret = adreno_zap_shader_load(adreno_dev, gen7_core->zap_name);
	if (ret)
		return ret;

	/*
	 * Take the GPU out of secure mode. Try the zap shader if it is loaded,
	 * otherwise just try to write directly to the secure control register
	 */
	if (!adreno_dev->zap_loaded)
		kgsl_regwrite(device, GEN7_RBBM_SECVID_TRUST_CNTL, 0);
	else {
		cmds = adreno_ringbuffer_allocspace(rb, 2);
		if (IS_ERR(cmds))
			return PTR_ERR(cmds);

		*cmds++ = cp_type7_packet(CP_SET_SECURE_MODE, 1);
		*cmds++ = 0;

		ret = gen7_ringbuffer_submit(rb, NULL);
		if (!ret) {
			ret = adreno_spin_idle(adreno_dev, 2000);
			if (ret) {
				gen7_spin_idle_debug(adreno_dev,
					"Switch to unsecure failed to idle\n");
				return ret;
			}
		}
	}

	return gen7_post_start(adreno_dev);
}

/*
 * gen7_gpu_keepalive() - GMU reg write to request GPU stays on
 * @adreno_dev: Pointer to the adreno device that has the GMU
 * @state: State to set: true is ON, false is OFF
 */
static void gen7_gpu_keepalive(struct adreno_device *adreno_dev,
		bool state)
{
	gmu_core_regwrite(KGSL_DEVICE(adreno_dev),
			GEN7_GMU_GMU_PWR_COL_KEEPALIVE, state);
}

bool gen7_hw_isidle(struct adreno_device *adreno_dev)
{
	struct kgsl_device *device = KGSL_DEVICE(adreno_dev);
	unsigned int reg;

	gmu_core_regread(device, GEN7_GPU_GMU_AO_GPU_CX_BUSY_STATUS, &reg);

	/* Bit 23 is GPUBUSYIGNAHB */
	return (reg & BIT(23)) ? false : true;
}

int gen7_microcode_read(struct adreno_device *adreno_dev)
{
	struct adreno_firmware *sqe_fw = ADRENO_FW(adreno_dev, ADRENO_FW_SQE);
	const struct adreno_gen7_core *gen7_core = to_gen7_core(adreno_dev);

	return adreno_get_firmware(adreno_dev, gen7_core->sqefw_name, sqe_fw);
}

/* CP Interrupt bits */
#define CP_INT_OPCODEERROR 0
#define CP_INT_UCODEERROR 1
#define CP_INT_CPHWFAULT 2
#define CP_INT_REGISTERPROTECTION 4
#define CP_INT_VSDPARITYERROR 6
#define CP_INT_ILLEGALINSTRUCTION 7
#define CP_INT_OPCODEERRORLPAC 8
#define CP_INT_UCODEERRORLPAC 9
#define CP_INT_CPHWFAULTLPAC 10
#define CP_INT_REGISTERPROTECTIONLPAC 11
#define CP_INT_ILLEGALINSTRUCTIONLPAC 12
#define CP_INT_OPCODEERRORBV 13
#define CP_INT_UCODEERRORBV 14
#define CP_INT_CPHWFAULTBV 15
#define CP_INT_REGISTERPROTECTIONBV 16
#define CP_INT_ILLEGALINSTRUCTIONBV 17

static void gen7_cp_hw_err_callback(struct adreno_device *adreno_dev, int bit)
{
	struct kgsl_device *device = KGSL_DEVICE(adreno_dev);
	unsigned int status1, status2;
	struct device *dev = device->dev;
	unsigned int opcode;

	kgsl_regread(device, GEN7_CP_INTERRUPT_STATUS, &status1);

	if (status1 & BIT(CP_INT_OPCODEERROR)) {
		kgsl_regwrite(device, GEN7_CP_SQE_STAT_ADDR, 1);
		kgsl_regread(device, GEN7_CP_SQE_STAT_DATA, &opcode);
		dev_crit_ratelimited(dev,
			"CP opcode error interrupt | opcode=0x%8.8x\n", opcode);
	}

	if (status1 & BIT(CP_INT_UCODEERROR))
		dev_crit_ratelimited(dev, "CP ucode error interrupt\n");

	if (status1 & BIT(CP_INT_CPHWFAULT)) {
		kgsl_regread(device, GEN7_CP_HW_FAULT, &status2);
		dev_crit_ratelimited(dev,
			"CP | Ringbuffer HW fault | status=%x\n", status2);
	}

	if (status1 & BIT(CP_INT_REGISTERPROTECTION)) {
		kgsl_regread(device, GEN7_CP_PROTECT_STATUS, &status2);
		dev_crit_ratelimited(dev,
			"CP | Protected mode error | %s | addr=%x | status=%x\n",
			status2 & BIT(20) ? "READ" : "WRITE",
			status2 & 0x3ffff, status2);
	}

	if (status1 & BIT(CP_INT_VSDPARITYERROR))
		dev_crit_ratelimited(dev, "CP VSD decoder parity error\n");

	if (status1 & BIT(CP_INT_ILLEGALINSTRUCTION))
		dev_crit_ratelimited(dev, "CP Illegal instruction error\n");

	if (!ADRENO_FEATURE(adreno_dev, ADRENO_LPAC))
		goto bv;

	if (status1 & BIT(CP_INT_OPCODEERRORLPAC))
		dev_crit_ratelimited(dev, "CP Opcode error LPAC\n");

	if (status1 & BIT(CP_INT_UCODEERRORLPAC))
		dev_crit_ratelimited(dev, "CP ucode error LPAC\n");

	if (status1 & BIT(CP_INT_CPHWFAULTLPAC))
		dev_crit_ratelimited(dev, "CP hw fault LPAC\n");

	if (status1 & BIT(CP_INT_REGISTERPROTECTIONLPAC))
		dev_crit_ratelimited(dev, "CP register protection LPAC\n");

	if (status1 & BIT(CP_INT_ILLEGALINSTRUCTIONLPAC))
		dev_crit_ratelimited(dev, "CP illegal instruction LPAC\n");

bv:
	if (adreno_is_gen7_14_0(adreno_dev))
		return;

	if (status1 & BIT(CP_INT_OPCODEERRORBV)) {
		kgsl_regwrite(device, GEN7_CP_BV_SQE_STAT_ADDR, 1);
		kgsl_regread(device, GEN7_CP_BV_SQE_STAT_DATA, &opcode);
		dev_crit_ratelimited(dev, "CP opcode error BV | opcode=0x%8.8x\n", opcode);
	}

	if (status1 & BIT(CP_INT_UCODEERRORBV))
		dev_crit_ratelimited(dev, "CP ucode error BV\n");

	if (status1 & BIT(CP_INT_CPHWFAULTBV)) {
		kgsl_regread(device, GEN7_CP_BV_HW_FAULT, &status2);
		dev_crit_ratelimited(dev,
			"CP BV | Ringbuffer HW fault | status=%x\n", status2);
	}

	if (status1 & BIT(CP_INT_REGISTERPROTECTIONBV)) {
		kgsl_regread(device, GEN7_CP_BV_PROTECT_STATUS, &status2);
		dev_crit_ratelimited(dev,
			"CP BV | Protected mode error | %s | addr=%x | status=%x\n",
			status2 & BIT(20) ? "READ" : "WRITE",
			status2 & 0x3ffff, status2);
	}

	if (status1 & BIT(CP_INT_ILLEGALINSTRUCTIONBV))
		dev_crit_ratelimited(dev, "CP illegal instruction BV\n");
}

static void gen7_err_callback(struct adreno_device *adreno_dev, int bit)
{
	struct kgsl_device *device = KGSL_DEVICE(adreno_dev);
	struct device *dev = device->dev;

	switch (bit) {
	case GEN7_INT_AHBERROR:
		{
		u32 err_details_0, err_details_1;

		kgsl_regread(device, GEN7_CP_RL_ERROR_DETAILS_0, &err_details_0);
		kgsl_regread(device, GEN7_CP_RL_ERROR_DETAILS_1, &err_details_1);
		dev_crit_ratelimited(dev,
			"CP: AHB bus error, CP_RL_ERROR_DETAILS_0:0x%x CP_RL_ERROR_DETAILS_1:0x%x\n",
			err_details_0, err_details_1);
		break;
		}
	case GEN7_INT_ATBASYNCFIFOOVERFLOW:
		dev_crit_ratelimited(dev, "RBBM: ATB ASYNC overflow\n");
		break;
	case GEN7_INT_ATBBUSOVERFLOW:
		dev_crit_ratelimited(dev, "RBBM: ATB bus overflow\n");
		break;
	case GEN7_INT_OUTOFBOUNDACCESS:
		dev_crit_ratelimited(dev, "UCHE: Out of bounds access\n");
		break;
	case GEN7_INT_UCHETRAPINTERRUPT:
		dev_crit_ratelimited(dev, "UCHE: Trap interrupt\n");
		break;
	case GEN7_INT_TSBWRITEERROR:
		{
		u32 lo, hi;

		kgsl_regread(device, GEN7_RBBM_SECVID_TSB_STATUS_LO, &lo);
		kgsl_regread(device, GEN7_RBBM_SECVID_TSB_STATUS_HI, &hi);

		dev_crit_ratelimited(dev, "TSB: Write error interrupt: Address: 0x%llx MID: %d\n",
			FIELD_GET(GENMASK(16, 0), hi) << 32 | lo,
			FIELD_GET(GENMASK(31, 23), hi));
		break;
		}
	default:
		dev_crit_ratelimited(dev, "Unknown interrupt %d\n", bit);
	}
}

static const char *const uche_client[] = {
	"BR_VFD", "BR_SP", "BR_VSC", "BR_VPC",
	"BR_HLSQ", "BR_PC", "BR_LRZ", "BR_TP",
	"BV_VFD", "BV_SP", "BV_VSC", "BV_VPC",
	"BV_HLSQ", "BV_PC", "BV_LRZ", "BV_TP"
};

#define SCOOBYDOO 0x5c00bd00

static const char *gen7_fault_block_uche(struct kgsl_device *device,
		unsigned int mid)
{
	unsigned int uche_client_id;
	static char str[20];

	/*
	 * Smmu driver takes a vote on CX gdsc before calling the kgsl
	 * pagefault handler. If there is contention for device mutex in this
	 * path and the dispatcher fault handler is holding this lock, trying
	 * to turn off CX gdsc will fail during the reset. So to avoid blocking
	 * here, try to lock device mutex and return if it fails.
	 */
	if (!mutex_trylock(&device->mutex))
		return "UCHE: unknown";

	if (!kgsl_state_is_awake(device)) {
		mutex_unlock(&device->mutex);
		return "UCHE: unknown";
	}

	kgsl_regread(device, GEN7_UCHE_CLIENT_PF, &uche_client_id);
	mutex_unlock(&device->mutex);

	/* Ignore the value if the gpu is in IFPC */
	if (uche_client_id == SCOOBYDOO)
		return "UCHE: unknown";

	/* UCHE client id mask is bits [6:0] */
	uche_client_id &= GENMASK(6, 0);
	if (uche_client_id >= ARRAY_SIZE(uche_client))
		return "UCHE: Unknown";

	snprintf(str, sizeof(str), "UCHE: %s",
			uche_client[uche_client_id]);

	return str;
}

static const char *gen7_fault_block_uche_lpac(struct kgsl_device *device,
		unsigned int mid)
{
	unsigned int uche_client_id;
	static char str[20];

	/*
	 * Smmu driver takes a vote on CX gdsc before calling the kgsl
	 * pagefault handler. If there is contention for device mutex in this
	 * path and the dispatcher fault handler is holding this lock, trying
	 * to turn off CX gdsc will fail during the reset. So to avoid blocking
	 * here, try to lock device mutex and return if it fails.
	 */
	if (!mutex_trylock(&device->mutex))
		return "UCHE LPAC: unknown";

	if (!kgsl_state_is_awake(device)) {
		mutex_unlock(&device->mutex);
		return "UCHE LPAC: unknown";
	}

	kgsl_regread(device, GEN7_UCHE_CLIENT_PF, &uche_client_id);
	mutex_unlock(&device->mutex);

	/* Ignore the value if the gpu is in IFPC */
	if (uche_client_id == SCOOBYDOO)
		return "UCHE LPAC: unknown";

	/* UCHE client id mask is bits [6:0] */
	uche_client_id &= GENMASK(6, 0);
	if (uche_client_id >= ARRAY_SIZE(uche_client))
		return "UCHE LPAC: unknown";

	if ((uche_client_id != 1) && (uche_client_id != 4) &&
			 (uche_client_id != 7))
		return "UCHE LPAC: Invalid";

	snprintf(str, sizeof(str), "UCHE LPAC: %s",
			uche_client[uche_client_id]);

	return str;
}

static const char *gen7_iommu_fault_block(struct kgsl_device *device,
		unsigned int fsynr1)
{
	unsigned int mid = fsynr1 & 0xff;

	switch (mid) {
	case 0x0:
		return "CP";
	case 0x2:
		return "UCHE_LPAC";
	case 0x3:
		return gen7_fault_block_uche(device, mid);
	case 0x4:
		return "CCU";
	case 0x6:
		return "Flag cache";
	case 0x7:
		return "GMU";
	case 0x8:
		return gen7_fault_block_uche_lpac(device, mid);
	}

	return "Unknown";
}

static void gen7_cp_callback(struct adreno_device *adreno_dev, int bit)
{
	struct kgsl_device *device = KGSL_DEVICE(adreno_dev);

	if (adreno_is_preemption_enabled(adreno_dev))
		gen7_preemption_trigger(adreno_dev, true);

	adreno_dispatcher_schedule(device);
}

/*
 * gen7_gpc_err_int_callback() - Isr for GPC error interrupts
 * @adreno_dev: Pointer to device
 * @bit: Interrupt bit
 */
static void gen7_gpc_err_int_callback(struct adreno_device *adreno_dev, int bit)
{
	struct kgsl_device *device = KGSL_DEVICE(adreno_dev);

	/*
	 * GPC error is typically the result of mistake SW programming.
	 * Force GPU fault for this interrupt so that we can debug it
	 * with help of register dump.
	 */

	dev_crit(device->dev, "RBBM: GPC error\n");
	adreno_irqctrl(adreno_dev, 0);

	/* Trigger a fault in the dispatcher - this will effect a restart */
	adreno_dispatcher_fault(adreno_dev, ADRENO_SOFT_FAULT);
}

static const struct adreno_irq_funcs gen7_irq_funcs[32] = {
	ADRENO_IRQ_CALLBACK(NULL), /* 0 - RBBM_GPU_IDLE */
	ADRENO_IRQ_CALLBACK(gen7_err_callback), /* 1 - RBBM_AHB_ERROR */
	ADRENO_IRQ_CALLBACK(NULL), /* 2 - UNUSED */
	ADRENO_IRQ_CALLBACK(NULL), /* 3 - UNUSED */
	ADRENO_IRQ_CALLBACK(NULL), /* 4 - CPIPCINT0 */
	ADRENO_IRQ_CALLBACK(NULL), /* 5 - CPIPCINT1 */
	ADRENO_IRQ_CALLBACK(gen7_err_callback), /* 6 - ATBASYNCOVERFLOW */
	ADRENO_IRQ_CALLBACK(gen7_gpc_err_int_callback), /* 7 - GPC_ERR */
	ADRENO_IRQ_CALLBACK(gen7_preemption_callback),/* 8 - CP_SW */
	ADRENO_IRQ_CALLBACK(gen7_cp_hw_err_callback), /* 9 - CP_HW_ERROR */
	ADRENO_IRQ_CALLBACK(NULL), /* 10 - CP_CCU_FLUSH_DEPTH_TS */
	ADRENO_IRQ_CALLBACK(NULL), /* 11 - CP_CCU_FLUSH_COLOR_TS */
	ADRENO_IRQ_CALLBACK(NULL), /* 12 - CP_CCU_RESOLVE_TS */
	ADRENO_IRQ_CALLBACK(NULL), /* 13 - UNUSED */
	ADRENO_IRQ_CALLBACK(NULL), /* 14 - UNUSED */
	ADRENO_IRQ_CALLBACK(adreno_cp_callback), /* 15 - CP_RB_INT */
	ADRENO_IRQ_CALLBACK(NULL), /* 16 - CP_RB_INT_LPAC*/
	ADRENO_IRQ_CALLBACK(NULL), /* 17 - CP_RB_DONE_TS */
	ADRENO_IRQ_CALLBACK(NULL), /* 18 - UNUSED */
	ADRENO_IRQ_CALLBACK(NULL), /* 19 - UNUSED */
	ADRENO_IRQ_CALLBACK(gen7_cp_callback), /* 20 - CP_CACHE_FLUSH_TS */
	ADRENO_IRQ_CALLBACK(NULL), /* 21 - CP_CACHE_TS_LPAC */
	ADRENO_IRQ_CALLBACK(gen7_err_callback), /* 22 - RBBM_ATB_BUS_OVERFLOW */
	ADRENO_IRQ_CALLBACK(adreno_hang_int_callback), /* 23 - MISHANGDETECT */
	ADRENO_IRQ_CALLBACK(gen7_err_callback), /* 24 - UCHE_OOB_ACCESS */
	ADRENO_IRQ_CALLBACK(gen7_err_callback), /* 25 - UCHE_TRAP_INTR */
	ADRENO_IRQ_CALLBACK(NULL), /* 26 - DEBBUS_INTR_0 */
	ADRENO_IRQ_CALLBACK(NULL), /* 27 - DEBBUS_INTR_1 */
	ADRENO_IRQ_CALLBACK(gen7_err_callback), /* 28 - TSBWRITEERROR */
	ADRENO_IRQ_CALLBACK(NULL), /* 29 - UNUSED */
	ADRENO_IRQ_CALLBACK(NULL), /* 30 - ISDB_CPU_IRQ */
	ADRENO_IRQ_CALLBACK(NULL), /* 31 - ISDB_UNDER_DEBUG */
};

/*
 * If the AHB fence is not in ALLOW mode when we receive an RBBM
 * interrupt, something went wrong. This means that we cannot proceed
 * since the IRQ status and clear registers are not accessible.
 * This is usually harmless because the GMU will abort power collapse
 * and change the fence back to ALLOW. Poll so that this can happen.
 */
static int gen7_irq_poll_fence(struct adreno_device *adreno_dev)
{
	struct kgsl_device *device = KGSL_DEVICE(adreno_dev);
	u32 status, fence, fence_retries = 0;
	u64 a, b, c;

	a = gen7_read_alwayson(adreno_dev);

	kgsl_regread(device, GEN7_GMU_AO_AHB_FENCE_CTRL, &fence);

	while (fence != 0) {
		b = gen7_read_alwayson(adreno_dev);

		/* Wait for small time before trying again */
		udelay(1);
		kgsl_regread(device, GEN7_GMU_AO_AHB_FENCE_CTRL, &fence);

		if (fence_retries == 100 && fence != 0) {
			c = gen7_read_alwayson(adreno_dev);

			kgsl_regread(device, GEN7_GMU_RBBM_INT_UNMASKED_STATUS,
				&status);

			dev_crit_ratelimited(device->dev,
				"status=0x%x Unmasked status=0x%x Mask=0x%x timestamps: %llx %llx %llx\n",
					status & adreno_dev->irq_mask, status,
					adreno_dev->irq_mask, a, b, c);
				return -ETIMEDOUT;
		}

		fence_retries++;
	}

	return 0;
}

static irqreturn_t gen7_irq_handler(struct adreno_device *adreno_dev)
{
	struct kgsl_device *device = KGSL_DEVICE(adreno_dev);
	irqreturn_t ret = IRQ_NONE;
	u32 status;

	/*
	 * GPU can power down once the INT_0_STATUS is read below.
	 * But there still might be some register reads required so
	 * force the GMU/GPU into KEEPALIVE mode until done with the ISR.
	 */
	gen7_gpu_keepalive(adreno_dev, true);

	if (gen7_irq_poll_fence(adreno_dev)) {
		adreno_dispatcher_fault(adreno_dev, ADRENO_GMU_FAULT);
		goto done;
	}

	kgsl_regread(device, GEN7_RBBM_INT_0_STATUS, &status);

	kgsl_regwrite(device, GEN7_RBBM_INT_CLEAR_CMD, status);

	ret = adreno_irq_callbacks(adreno_dev, gen7_irq_funcs, status);

	trace_kgsl_gen7_irq_status(adreno_dev, status);

done:
	/* If hard fault, then let snapshot turn off the keepalive */
	if (!(adreno_gpu_fault(adreno_dev) & ADRENO_HARD_FAULT))
		gen7_gpu_keepalive(adreno_dev, false);

	return ret;
}

int gen7_probe_common(struct platform_device *pdev,
	struct adreno_device *adreno_dev, u32 chipid,
	const struct adreno_gpu_core *gpucore)
{
	const struct adreno_gpudev *gpudev = gpucore->gpudev;
	struct kgsl_device *device = KGSL_DEVICE(adreno_dev);
	const struct adreno_gen7_core *gen7_core = container_of(gpucore,
		struct adreno_gen7_core, base);
	int ret;

	adreno_dev->gpucore = gpucore;
	adreno_dev->chipid = chipid;

	adreno_reg_offset_init(gpudev->reg_offsets);

	adreno_dev->hwcg_enabled = true;
	adreno_dev->uche_client_pf = 1;

	kgsl_pwrscale_fast_bus_hint(gen7_core->fast_bus_hint);

	if (ADRENO_FEATURE(adreno_dev, ADRENO_PREEMPTION)) {
		const struct adreno_gen7_core *gen7_core = to_gen7_core(adreno_dev);

		adreno_dev->preempt.preempt_level = gen7_core->preempt_level;
		adreno_dev->preempt.skipsaverestore = true;
		adreno_dev->preempt.usesgmem = true;
		set_bit(ADRENO_DEVICE_PREEMPTION, &adreno_dev->priv);
	}

	ret = adreno_device_probe(pdev, adreno_dev);
	if (ret)
		return ret;

	/* debugfs node for ACD calibration */
	debugfs_create_file("acd_calibrate", 0644, device->d_debugfs, device, &acd_cal_fops);

	gen7_coresight_init(adreno_dev);
	return 0;
}

/* Register offset defines for Gen7, in order of enum adreno_regs */
static unsigned int gen7_register_offsets[ADRENO_REG_REGISTER_MAX] = {
	ADRENO_REG_DEFINE(ADRENO_REG_CP_RB_BASE, GEN7_CP_RB_BASE),
	ADRENO_REG_DEFINE(ADRENO_REG_CP_RB_BASE_HI, GEN7_CP_RB_BASE_HI),
	ADRENO_REG_DEFINE(ADRENO_REG_CP_RB_RPTR, GEN7_CP_RB_RPTR),
	ADRENO_REG_DEFINE(ADRENO_REG_CP_RB_WPTR, GEN7_CP_RB_WPTR),
	ADRENO_REG_DEFINE(ADRENO_REG_CP_ME_CNTL, GEN7_CP_SQE_CNTL),
	ADRENO_REG_DEFINE(ADRENO_REG_CP_IB1_BASE, GEN7_CP_IB1_BASE),
	ADRENO_REG_DEFINE(ADRENO_REG_CP_IB1_BASE_HI, GEN7_CP_IB1_BASE_HI),
	ADRENO_REG_DEFINE(ADRENO_REG_CP_IB1_BUFSZ, GEN7_CP_IB1_REM_SIZE),
	ADRENO_REG_DEFINE(ADRENO_REG_CP_IB2_BASE, GEN7_CP_IB2_BASE),
	ADRENO_REG_DEFINE(ADRENO_REG_CP_IB2_BASE_HI, GEN7_CP_IB2_BASE_HI),
	ADRENO_REG_DEFINE(ADRENO_REG_CP_IB2_BUFSZ, GEN7_CP_IB2_REM_SIZE),
	ADRENO_REG_DEFINE(ADRENO_REG_RBBM_STATUS, GEN7_RBBM_STATUS),
	ADRENO_REG_DEFINE(ADRENO_REG_RBBM_STATUS3, GEN7_RBBM_STATUS3),
	ADRENO_REG_DEFINE(ADRENO_REG_RBBM_INT_0_MASK, GEN7_RBBM_INT_0_MASK),
	ADRENO_REG_DEFINE(ADRENO_REG_RBBM_SW_RESET_CMD, GEN7_RBBM_SW_RESET_CMD),
	ADRENO_REG_DEFINE(ADRENO_REG_GMU_AO_HOST_INTERRUPT_MASK,
			GEN7_GMU_AO_HOST_INTERRUPT_MASK),
	ADRENO_REG_DEFINE(ADRENO_REG_GMU_GMU2HOST_INTR_MASK,
			GEN7_GMU_GMU2HOST_INTR_MASK),
};


static u32 _get_pipeid(u32 groupid)
{
	if (groupid == KGSL_PERFCOUNTER_GROUP_BV_TSE || groupid == KGSL_PERFCOUNTER_GROUP_BV_RAS
						|| groupid == KGSL_PERFCOUNTER_GROUP_BV_LRZ
						|| groupid == KGSL_PERFCOUNTER_GROUP_BV_HLSQ)
		return PIPE_BV;
	else if (groupid == KGSL_PERFCOUNTER_GROUP_HLSQ || groupid == KGSL_PERFCOUNTER_GROUP_TSE
						|| groupid == KGSL_PERFCOUNTER_GROUP_RAS
						|| groupid == KGSL_PERFCOUNTER_GROUP_LRZ)
		return PIPE_BR;
	else
		return PIPE_NONE;
}

int gen7_perfcounter_remove(struct adreno_device *adreno_dev,
	struct adreno_perfcount_register *reg, u32 groupid)
{
	void *ptr = adreno_dev->pwrup_reglist->hostptr;
	struct cpu_gpu_lock *lock = ptr;
	u32 *data = ptr + sizeof(*lock);
	int offset = (lock->ifpc_list_len + lock->preemption_list_len) * 2;
	int i, second_last_offset, last_offset;
	bool remove_counter = false;
	u32 pipe = FIELD_PREP(GENMASK(13, 12), _get_pipeid(groupid));

	if (kgsl_hwlock(lock)) {
		kgsl_hwunlock(lock);
		return -EBUSY;
	}

	if (lock->dynamic_list_len < 2) {
		kgsl_hwunlock(lock);
		return -EINVAL;
	}

	second_last_offset = offset + (lock->dynamic_list_len - 2) * 3;
	last_offset = second_last_offset + 3;

	/* Look for the perfcounter to remove in the list */
	for (i = 0; i < lock->dynamic_list_len - 1; i++) {
		if ((data[offset + 1] == reg->select) && (data[offset] == pipe) ) {
			remove_counter = true;
			break;
		}
		offset += 3;
	}

	if (!remove_counter) {
		kgsl_hwunlock(lock);
		return -ENOENT;
	}

	/*
	 * If the entry is found, remove it from the list by overwriting with second last
	 * entry. Skip this if data at offset is already second last entry
	 */
	if (offset != second_last_offset)
		memcpy(&data[offset], &data[second_last_offset], 3 * sizeof(u32));

	/*
	 * Overwrite the second last entry with last entry as last entry always has to be
	 * GEN7_RBBM_PERFCTR_CNTL.
	 */
	memcpy(&data[second_last_offset], &data[last_offset], 3 * sizeof(u32));

	/* Clear the last entry */
	memset(&data[last_offset], 0, 3 * sizeof(u32));

	lock->dynamic_list_len--;

	/*
	 * If dynamic list length is 1, the only entry in the list is the GEN7_RBBM_PERFCTR_CNTL.
	 * Remove the same.
	 */
	if (lock->dynamic_list_len == 1) {
		memset(&data[offset], 0, 3 * sizeof(u32));
		lock->dynamic_list_len = 0;
	}

	kgsl_hwunlock(lock);
	return 0;
}

int gen7_perfcounter_update(struct adreno_device *adreno_dev,
	struct adreno_perfcount_register *reg, bool update_reg, u32 pipe)
{
	void *ptr = adreno_dev->pwrup_reglist->hostptr;
	struct cpu_gpu_lock *lock = ptr;
	u32 *data = ptr + sizeof(*lock);
	int i, offset = (lock->ifpc_list_len + lock->preemption_list_len) * 2;

	if (kgsl_hwlock(lock)) {
		kgsl_hwunlock(lock);
		return -EBUSY;
	}

	/*
	 * If the perfcounter select register is already present in reglist
	 * update it, otherwise append the <aperture, select register, value>
	 * triplet to the end of the list.
	 */
	for (i = 0; i < lock->dynamic_list_len; i++) {
		if ((data[offset + 1] == reg->select) && (data[offset] == pipe)) {
			data[offset + 2] = reg->countable;
			goto update;
		}

		if (data[offset + 1] == GEN7_RBBM_PERFCTR_CNTL)
			break;

		offset += 3;
	}

	/*
	 * For all targets GEN7_RBBM_PERFCTR_CNTL needs to be the last entry,
	 * so overwrite the existing GEN7_RBBM_PERFCNTL_CTRL and add it back to
	 * the end.
	 */
	data[offset++] = pipe;
	data[offset++] = reg->select;
	data[offset++] = reg->countable;

	data[offset++] = FIELD_PREP(GENMASK(13, 12), PIPE_NONE);
	data[offset++] = GEN7_RBBM_PERFCTR_CNTL;
	data[offset++] = 1;

	lock->dynamic_list_len++;

	/* If this is the first entry, enable perfcounters */
	if (lock->dynamic_list_len == 1) {
		lock->dynamic_list_len++;
		kgsl_regwrite(KGSL_DEVICE(adreno_dev), GEN7_RBBM_PERFCTR_CNTL, 0x1);
	}

update:
	if (update_reg)
		kgsl_regwrite(KGSL_DEVICE(adreno_dev), reg->select,
			reg->countable);

	kgsl_hwunlock(lock);
	return 0;
}

u64 gen7_read_alwayson(struct adreno_device *adreno_dev)
{
	struct kgsl_device *device = KGSL_DEVICE(adreno_dev);
	u32 lo = 0, hi = 0, tmp = 0;

	/* Always use the GMU AO counter when doing a AHB read */
	gmu_core_regread(device, GEN7_GMU_ALWAYS_ON_COUNTER_H, &hi);
	gmu_core_regread(device, GEN7_GMU_ALWAYS_ON_COUNTER_L, &lo);

	/* Check for overflow */
	gmu_core_regread(device, GEN7_GMU_ALWAYS_ON_COUNTER_H, &tmp);

	if (hi != tmp) {
		gmu_core_regread(device, GEN7_GMU_ALWAYS_ON_COUNTER_L,
				&lo);
		hi = tmp;
	}

	return (((u64) hi) << 32) | lo;
}

static void gen7_remove(struct adreno_device *adreno_dev)
{
	if (ADRENO_FEATURE(adreno_dev, ADRENO_PREEMPTION))
		del_timer(&adreno_dev->preempt.timer);
}

static void gen7_read_bus_stats(struct kgsl_device *device,
		struct kgsl_power_stats *stats,
		struct adreno_busy_data *busy)
{
	struct adreno_device *adreno_dev = ADRENO_DEVICE(device);
	u64 ram_cycles, starved_ram;

	ram_cycles = counter_delta(device, adreno_dev->ram_cycles_lo,
		&busy->bif_ram_cycles);

	starved_ram = counter_delta(device, adreno_dev->starved_ram_lo,
		&busy->bif_starved_ram);

	ram_cycles += counter_delta(device,
		adreno_dev->ram_cycles_lo_ch1_read,
		&busy->bif_ram_cycles_read_ch1);

	ram_cycles += counter_delta(device,
		adreno_dev->ram_cycles_lo_ch0_write,
		&busy->bif_ram_cycles_write_ch0);

	ram_cycles += counter_delta(device,
		adreno_dev->ram_cycles_lo_ch1_write,
		&busy->bif_ram_cycles_write_ch1);

	starved_ram += counter_delta(device,
		adreno_dev->starved_ram_lo_ch1,
		&busy->bif_starved_ram_ch1);

	stats->ram_time = ram_cycles;
	stats->ram_wait = starved_ram;
}

static void gen7_power_stats(struct adreno_device *adreno_dev,
		struct kgsl_power_stats *stats)
{
	struct kgsl_device *device = KGSL_DEVICE(adreno_dev);
	struct adreno_busy_data *busy = &adreno_dev->busy_data;
	u64 gpu_busy;

	/* Set the GPU busy counter for frequency scaling */
	gpu_busy = counter_delta(device, GEN7_GMU_CX_GMU_POWER_COUNTER_XOCLK_0_L,
		&busy->gpu_busy);

	stats->busy_time = gpu_busy * 10;
	do_div(stats->busy_time, 192);

	if (ADRENO_FEATURE(adreno_dev, ADRENO_IFPC)) {
		u32 ifpc = counter_delta(device,
			GEN7_GMU_CX_GMU_POWER_COUNTER_XOCLK_4_L,
			&busy->num_ifpc);

		adreno_dev->ifpc_count += ifpc;
		if (ifpc > 0)
			trace_adreno_ifpc_count(adreno_dev->ifpc_count);
	}

	if (device->pwrctrl.bus_control)
		gen7_read_bus_stats(device, stats, busy);

	if (adreno_dev->bcl_enabled) {
		u32 a, b, c;

		a = counter_delta(device, GEN7_GMU_CX_GMU_POWER_COUNTER_XOCLK_1_L,
			&busy->throttle_cycles[0]);

		b = counter_delta(device, GEN7_GMU_CX_GMU_POWER_COUNTER_XOCLK_2_L,
			&busy->throttle_cycles[1]);

		c = counter_delta(device, GEN7_GMU_CX_GMU_POWER_COUNTER_XOCLK_3_L,
			&busy->throttle_cycles[2]);

		if (a || b || c)
			trace_kgsl_bcl_clock_throttling(a, b, c);

		if (adreno_is_gen7_2_x_family(adreno_dev)) {
			u32 bcl_throttle = counter_delta(device,
				GEN7_GMU_CX_GMU_POWER_COUNTER_XOCLK_5_L, &busy->bcl_throttle);
			/*
			 * This counts number of cycles throttled in XO cycles. Convert it to
			 * micro seconds by dividing by XO freq which is 19.2MHz.
			 */
			adreno_dev->bcl_throttle_time_us += ((bcl_throttle * 10) / 192);
		}
	}
}

static int gen7_setproperty(struct kgsl_device_private *dev_priv,
		u32 type, void __user *value, u32 sizebytes)
{
	struct kgsl_device *device = dev_priv->device;
	struct adreno_device *adreno_dev = ADRENO_DEVICE(device);
	u32 enable;

	if (type != KGSL_PROP_PWRCTRL)
		return -ENODEV;

	if (sizebytes != sizeof(enable))
		return -EINVAL;

	if (copy_from_user(&enable, value, sizeof(enable)))
		return -EFAULT;

	mutex_lock(&device->mutex);

	if (enable) {
		clear_bit(GMU_DISABLE_SLUMBER, &device->gmu_core.flags);

		kgsl_pwrscale_enable(device);
	} else {
		set_bit(GMU_DISABLE_SLUMBER, &device->gmu_core.flags);

		if (!adreno_active_count_get(adreno_dev))
			adreno_active_count_put(adreno_dev);

		kgsl_pwrscale_disable(device, true);
	}

	mutex_unlock(&device->mutex);

	return 0;
}

static void gen7_set_isdb_breakpoint_registers(struct adreno_device *adreno_dev)
{
	struct kgsl_device *device = KGSL_DEVICE(adreno_dev);
	struct clk *clk;
	int ret;

	if (!device->set_isdb_breakpoint || device->ftbl->is_hwcg_on(device)
			|| device->qdss_gfx_virt == NULL || !device->force_panic)
		return;

	clk = clk_get(&device->pdev->dev, "apb_pclk");

	if (IS_ERR(clk)) {
		dev_err(device->dev, "Unable to get QDSS clock\n");
		goto err;
	}

	ret = clk_prepare_enable(clk);

	if (ret) {
		dev_err(device->dev, "QDSS Clock enable error: %d\n", ret);
		clk_put(clk);
		goto err;
	}

	/* Issue break command for eight SPs */
	isdb_write(device->qdss_gfx_virt, 0x0000);
	isdb_write(device->qdss_gfx_virt, 0x1000);
	isdb_write(device->qdss_gfx_virt, 0x2000);
	isdb_write(device->qdss_gfx_virt, 0x3000);
	isdb_write(device->qdss_gfx_virt, 0x4000);
	isdb_write(device->qdss_gfx_virt, 0x5000);
	isdb_write(device->qdss_gfx_virt, 0x6000);
	isdb_write(device->qdss_gfx_virt, 0x7000);

	/* gen7_2_x has additional SPs */
	if (adreno_is_gen7_2_x_family(adreno_dev)) {
		isdb_write(device->qdss_gfx_virt, 0x8000);
		isdb_write(device->qdss_gfx_virt, 0x9000);
		isdb_write(device->qdss_gfx_virt, 0xa000);
		isdb_write(device->qdss_gfx_virt, 0xb000);
	}

	clk_disable_unprepare(clk);
	clk_put(clk);

	return;

err:
	/* Do not force kernel panic if isdb writes did not go through */
	device->force_panic = false;
}

const struct gen7_gpudev adreno_gen7_hwsched_gpudev = {
	.base = {
		.reg_offsets = gen7_register_offsets,
		.probe = gen7_hwsched_probe,
		.snapshot = gen7_hwsched_snapshot,
		.irq_handler = gen7_irq_handler,
		.iommu_fault_block = gen7_iommu_fault_block,
		.preemption_context_init = gen7_preemption_context_init,
		.context_detach = gen7_hwsched_context_detach,
		.read_alwayson = gen7_read_alwayson,
		.reset = gen7_hwsched_reset,
		.power_ops = &gen7_hwsched_power_ops,
		.power_stats = gen7_power_stats,
		.setproperty = gen7_setproperty,
		.hw_isidle = gen7_hw_isidle,
		.add_to_va_minidump = gen7_hwsched_add_to_minidump,
		.gx_is_on = gen7_gmu_gx_is_on,
		.send_recurring_cmdobj = gen7_hwsched_send_recurring_cmdobj,
		.perfcounter_remove = gen7_perfcounter_remove,
		.set_isdb_breakpoint_registers = gen7_set_isdb_breakpoint_registers,
		.context_destroy = gen7_hwsched_context_destroy,
	},
	.hfi_probe = gen7_hwsched_hfi_probe,
	.hfi_remove = gen7_hwsched_hfi_remove,
	.handle_watchdog = gen7_hwsched_handle_watchdog,
};

const struct gen7_gpudev adreno_gen7_gmu_gpudev = {
	.base = {
		.reg_offsets = gen7_register_offsets,
		.probe = gen7_gmu_device_probe,
		.snapshot = gen7_gmu_snapshot,
		.irq_handler = gen7_irq_handler,
		.rb_start = gen7_rb_start,
		.gpu_keepalive = gen7_gpu_keepalive,
		.hw_isidle = gen7_hw_isidle,
		.iommu_fault_block = gen7_iommu_fault_block,
		.reset = gen7_gmu_reset,
		.preemption_schedule = gen7_preemption_schedule,
		.preemption_context_init = gen7_preemption_context_init,
		.read_alwayson = gen7_read_alwayson,
		.power_ops = &gen7_gmu_power_ops,
		.remove = gen7_remove,
		.ringbuffer_submitcmd = gen7_ringbuffer_submitcmd,
		.power_stats = gen7_power_stats,
		.setproperty = gen7_setproperty,
		.add_to_va_minidump = gen7_gmu_add_to_minidump,
		.gx_is_on = gen7_gmu_gx_is_on,
		.perfcounter_remove = gen7_perfcounter_remove,
		.set_isdb_breakpoint_registers = gen7_set_isdb_breakpoint_registers,
	},
	.hfi_probe = gen7_gmu_hfi_probe,
	.handle_watchdog = gen7_gmu_handle_watchdog,
};<|MERGE_RESOLUTION|>--- conflicted
+++ resolved
@@ -669,10 +669,6 @@
 	if (ADRENO_FEATURE(adreno_dev, ADRENO_LPAC))
 		kgsl_regwrite(device, GEN7_CP_LPAC_APRIV_CNTL, GEN7_APRIV_DEFAULT);
 
-<<<<<<< HEAD
-
-=======
->>>>>>> 89f6431e
 	if (adreno_is_gen7_14_0(adreno_dev))
 		kgsl_regrmw(device, GEN7_GBIF_CX_CONFIG, GENMASK(31, 29),
 				FIELD_PREP(GENMASK(31, 29), 2));
