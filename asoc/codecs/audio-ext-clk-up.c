// SPDX-License-Identifier: GPL-2.0-only
/* Copyright (c) 2015-2020, The Linux Foundation. All rights reserved.
 */

#include <linux/kernel.h>
#include <linux/init.h>
#include <linux/io.h>
#include <linux/err.h>
#include <linux/module.h>
#include <linux/of.h>
#include <linux/clk.h>
#include <linux/clk-provider.h>
#include "../../../drivers/clk/qcom/common.h"
#include <linux/pinctrl/consumer.h>
#include <linux/platform_device.h>
#include <dsp/apr_audio-v2.h>
#include <dt-bindings/clock/qcom,audio-ext-clk.h>
<<<<<<< HEAD
#ifdef CONFIG_AUDIO_PRM
#include <dsp/audio_prm.h>
#else
=======
#include <linux/ratelimit.h>
#include <dsp/q6afe-v2.h>
>>>>>>> d9fa9d43
#include "audio-ext-clk-up.h"
#endif
enum {
	AUDIO_EXT_CLK_PMI,
	AUDIO_EXT_CLK_LNBB2,
	AUDIO_EXT_CLK_LPASS,
	AUDIO_EXT_CLK_LPASS2,
	AUDIO_EXT_CLK_LPASS3,
	AUDIO_EXT_CLK_LPASS4,
	AUDIO_EXT_CLK_LPASS5,
	AUDIO_EXT_CLK_LPASS6,
	AUDIO_EXT_CLK_LPASS7,
	AUDIO_EXT_CLK_LPASS_CORE_HW_VOTE,
	AUDIO_EXT_CLK_LPASS8,
	AUDIO_EXT_CLK_LPASS_AUDIO_HW_VOTE,
	AUDIO_EXT_CLK_LPASS_MAX,
	AUDIO_EXT_CLK_EXTERNAL_PLL = AUDIO_EXT_CLK_LPASS_MAX,
	AUDIO_EXT_CLK_MAX,
};

struct pinctrl_info {
	struct pinctrl *pinctrl;
	struct pinctrl_state *sleep;
	struct pinctrl_state *active;
	char __iomem *base;
};

struct audio_ext_clk {
	struct pinctrl_info pnctrl_info;
	struct clk_fixed_factor fact;
};

struct audio_ext_clk_priv {
	struct device *dev;
	int clk_src;
	struct afe_clk_set clk_cfg;
#ifdef CONFIG_AUDIO_PRM
	struct clk_cfg prm_clk_cfg;
#endif
	struct audio_ext_clk audio_clk;
	const char *clk_name;
	uint32_t lpass_core_hwvote_client_handle;
	uint32_t lpass_audio_hwvote_client_handle;
};

static inline struct audio_ext_clk_priv *to_audio_clk(struct clk_hw *hw)
{
	return container_of(hw, struct audio_ext_clk_priv, audio_clk.fact.hw);
}

static int audio_ext_clk_prepare(struct clk_hw *hw)
{
	struct audio_ext_clk_priv *clk_priv = to_audio_clk(hw);
	struct pinctrl_info *pnctrl_info = &clk_priv->audio_clk.pnctrl_info;
	int ret;
	static DEFINE_RATELIMIT_STATE(rtl, 1 * HZ, 1);

	if ((clk_priv->clk_src >= AUDIO_EXT_CLK_LPASS) &&
		(clk_priv->clk_src < AUDIO_EXT_CLK_LPASS_MAX) && !clk_priv->clk_cfg.enable)  {
#ifdef CONFIG_AUDIO_PRM
	    pr_debug("%s: clk_id %d ",__func__, clk_priv->prm_clk_cfg.clk_id);
		ret = audio_prm_set_lpass_clk_cfg(&clk_priv->prm_clk_cfg,1);
#else
		ret = afe_set_lpass_clk_cfg(IDX_RSVD_3, &clk_priv->clk_cfg);
#endif
		if (ret < 0) {
			if (__ratelimit(&rtl))
				pr_err_ratelimited("%s afe_set_digital_codec_core_clock failed\n",
				__func__);
			return ret;
		}
		clk_priv->clk_cfg.enable = 1;
	}

	if (pnctrl_info->pinctrl) {
		ret = pinctrl_select_state(pnctrl_info->pinctrl,
				pnctrl_info->active);
		if (ret) {
			pr_err("%s: active state select failed with %d\n",
				__func__, ret);
			return -EIO;
		}
	}

	if (pnctrl_info->base)
		iowrite32(1, pnctrl_info->base);
	return 0;
}

static void audio_ext_clk_unprepare(struct clk_hw *hw)
{
	struct audio_ext_clk_priv *clk_priv = to_audio_clk(hw);
	struct pinctrl_info *pnctrl_info = &clk_priv->audio_clk.pnctrl_info;
	int ret;
	static DEFINE_RATELIMIT_STATE(rtl, 1 * HZ, 1);

	if (pnctrl_info->pinctrl) {
		ret = pinctrl_select_state(pnctrl_info->pinctrl,
					   pnctrl_info->sleep);
		if (ret) {
			pr_err("%s: active state select failed with %d\n",
				__func__, ret);
			return;
		}
	}

	if ((clk_priv->clk_src >= AUDIO_EXT_CLK_LPASS) &&
		(clk_priv->clk_src < AUDIO_EXT_CLK_LPASS_MAX))  {
		clk_priv->clk_cfg.enable = 0;
#ifdef CONFIG_AUDIO_PRM
		pr_debug("%s: clk_id %d",__func__,
				clk_priv->prm_clk_cfg.clk_id);
		ret = audio_prm_set_lpass_clk_cfg(&clk_priv->prm_clk_cfg,0);
#else
		ret = afe_set_lpass_clk_cfg(IDX_RSVD_3, &clk_priv->clk_cfg);
<<<<<<< HEAD
#endif
		if (ret < 0)
			pr_err_ratelimited("%s: afe_set_lpass_clk_cfg failed, ret = %d\n",
=======
		if (ret < 0) {
			if (__ratelimit(&rtl))
				pr_err_ratelimited("%s: afe_set_lpass_clk_cfg failed, ret = %d\n",
>>>>>>> d9fa9d43
				__func__, ret);
		}
	}

	if (pnctrl_info->base)
		iowrite32(0, pnctrl_info->base);
}

static u8 audio_ext_clk_get_parent(struct clk_hw *hw)
{
	struct audio_ext_clk_priv *clk_priv = to_audio_clk(hw);
	int num_parents = clk_hw_get_num_parents(hw);
	const char * const *parent_names = hw->init->parent_names;
	u8 i = 0, ret = hw->init->num_parents + 1;

	if ((clk_priv->clk_src == AUDIO_EXT_CLK_PMI) && clk_priv->clk_name) {
		for (i = 0; i < num_parents; i++) {
			if (!strcmp(parent_names[i], clk_priv->clk_name))
				ret = i;
		}
		pr_debug("%s: parent index = %u\n", __func__, ret);
		return ret;
	} else
		return 0;
}

static int lpass_hw_vote_prepare(struct clk_hw *hw)
{
<<<<<<< HEAD
=======
	struct audio_ext_clk_priv *clk_priv = to_audio_clk(hw);
	int ret;
	static DEFINE_RATELIMIT_STATE(rtl, 1 * HZ, 1);
>>>>>>> d9fa9d43

        struct audio_ext_clk_priv *clk_priv = to_audio_clk(hw);
        int ret;
	if (clk_priv->clk_src == AUDIO_EXT_CLK_LPASS_CORE_HW_VOTE)  {
#ifdef CONFIG_AUDIO_PRM
		pr_debug("%s: clk_id %d ",__func__, clk_priv->prm_clk_cfg.clk_id);
		ret = audio_prm_set_lpass_hw_core_req(&clk_priv->prm_clk_cfg,
			HW_CORE_ID_LPASS, 1);
#else
		ret = afe_vote_lpass_core_hw(AFE_LPASS_CORE_HW_MACRO_BLOCK,
			"LPASS_HW_MACRO",
			&clk_priv->lpass_core_hwvote_client_handle);
#endif
		if (ret < 0) {
			pr_err("%s lpass core hw vote failed %d\n",
				__func__, ret);
			return ret;
		}
	}

	if (clk_priv->clk_src == AUDIO_EXT_CLK_LPASS_AUDIO_HW_VOTE)  {
#ifdef CONFIG_AUDIO_PRM
		pr_debug("%s: clk_id %d ",__func__, clk_priv->prm_clk_cfg.clk_id);
		ret = audio_prm_set_lpass_hw_core_req(&clk_priv->prm_clk_cfg,
			HW_CORE_ID_DCODEC, 1);
#else
		ret = afe_vote_lpass_core_hw(AFE_LPASS_CORE_HW_DCODEC_BLOCK,
			"LPASS_HW_DCODEC",
			&clk_priv->lpass_audio_hwvote_client_handle);
#endif
		if (ret < 0) {
			if (__ratelimit(&rtl))
				pr_err("%s lpass audio hw vote failed %d\n",
				__func__, ret);
			return ret;
		}
	}

	return 0;
}

static void lpass_hw_vote_unprepare(struct clk_hw *hw)
{
	struct audio_ext_clk_priv *clk_priv = to_audio_clk(hw);
	int ret = 0;

	if (clk_priv->clk_src == AUDIO_EXT_CLK_LPASS_CORE_HW_VOTE) {
#ifdef CONFIG_AUDIO_PRM
                pr_debug("%s: clk_id %d ",__func__, clk_priv->prm_clk_cfg.clk_id);
                ret = audio_prm_set_lpass_hw_core_req(&clk_priv->prm_clk_cfg,
                        HW_CORE_ID_LPASS, 0);
#else
		ret = afe_unvote_lpass_core_hw(
			AFE_LPASS_CORE_HW_MACRO_BLOCK,
			clk_priv->lpass_core_hwvote_client_handle);
#endif
		if (ret < 0) {
			pr_err("%s lpass core hw vote failed %d\n",
				__func__, ret);
		}
	}

	if (clk_priv->clk_src == AUDIO_EXT_CLK_LPASS_AUDIO_HW_VOTE) {

#ifdef CONFIG_AUDIO_PRM
                pr_debug("%s: clk_id %d ",__func__, clk_priv->prm_clk_cfg.clk_id);
                ret = audio_prm_set_lpass_hw_core_req(&clk_priv->prm_clk_cfg,
                        HW_CORE_ID_DCODEC, 0);
#else
		ret = afe_unvote_lpass_core_hw(
			AFE_LPASS_CORE_HW_DCODEC_BLOCK,
			clk_priv->lpass_audio_hwvote_client_handle);
#endif
		if (ret < 0) {
			pr_err("%s lpass audio hw unvote failed %d\n",
				__func__, ret);
		}
	}
}

static const struct clk_ops audio_ext_clk_ops = {
	.prepare = audio_ext_clk_prepare,
	.unprepare = audio_ext_clk_unprepare,
	.get_parent = audio_ext_clk_get_parent,
};

static const struct clk_ops lpass_hw_vote_ops = {
	.prepare = lpass_hw_vote_prepare,
	.unprepare = lpass_hw_vote_unprepare,
};

static const char * const audio_ext_pmi_div_clk[] = {
	"qpnp_clkdiv_1",
	"pms405_div_clk1",
	"pm6150_div_clk1",
	"pm6125_div_clk1",
};

static int audio_ext_clk_dummy_prepare(struct clk_hw *hw)
{
	return 0;
}

static void audio_ext_clk_dummy_unprepare(struct clk_hw *hw)
{

}

static const struct clk_ops audio_ext_clk_dummy_ops = {
	.prepare = audio_ext_clk_dummy_prepare,
	.unprepare = audio_ext_clk_dummy_unprepare,
};

static struct audio_ext_clk audio_clk_array[] = {
	{
		.pnctrl_info = {NULL},
		.fact = {
			.mult = 1,
			.div = 1,
			.hw.init = &(struct clk_init_data){
				.name = "audio_ext_pmi_clk",
				.parent_names = audio_ext_pmi_div_clk,
				.num_parents =
					 ARRAY_SIZE(audio_ext_pmi_div_clk),
				.ops = &audio_ext_clk_ops,
			},
		},
	},
	{
		.pnctrl_info = {NULL},
		.fact = {
			.mult = 1,
			.div = 1,
			.hw.init = &(struct clk_init_data){
				.name = "audio_ext_pmi_lnbb_clk",
				.parent_names = (const char *[])
							{ "ln_bb_clk2" },
				.num_parents = 1,
				.ops = &audio_ext_clk_dummy_ops,
			},
		},
	},
	{
		.pnctrl_info = {NULL},
		.fact = {
			.mult = 1,
			.div = 1,
			.hw.init = &(struct clk_init_data){
				.name = "audio_lpass_mclk",
				.ops = &audio_ext_clk_ops,
			},
		},
	},
	{
		.pnctrl_info = {NULL},
		.fact = {
			.mult = 1,
			.div = 1,
			.hw.init = &(struct clk_init_data){
				.name = "audio_lpass_mclk2",
				.ops = &audio_ext_clk_ops,
			},
		},
	},
	{
		.pnctrl_info = {NULL},
		.fact = {
			.mult = 1,
			.div = 1,
			.hw.init = &(struct clk_init_data){
				.name = "audio_lpass_mclk3",
				.ops = &audio_ext_clk_ops,
			},
		},
	},
	{
		.pnctrl_info = {NULL},
		.fact = {
			.mult = 1,
			.div = 1,
			.hw.init = &(struct clk_init_data){
				.name = "audio_lpass_mclk4",
				.ops = &audio_ext_clk_ops,
			},
		},
	},
	{
		.pnctrl_info = {NULL},
		.fact = {
			.mult = 1,
			.div = 1,
			.hw.init = &(struct clk_init_data){
				.name = "audio_lpass_mclk5",
				.ops = &audio_ext_clk_ops,
			},
		},
	},
	{
		.pnctrl_info = {NULL},
		.fact = {
			.mult = 1,
			.div = 1,
			.hw.init = &(struct clk_init_data){
				.name = "audio_lpass_mclk6",
				.ops = &audio_ext_clk_ops,
			},
		},
	},
	{
		.pnctrl_info = {NULL},
		.fact = {
			.mult = 1,
			.div = 1,
			.hw.init = &(struct clk_init_data){
				.name = "audio_lpass_mclk7",
				.ops = &audio_ext_clk_ops,
			},
		},
	},
	{
		.pnctrl_info = {NULL},
		.fact = {
			.hw.init = &(struct clk_init_data){
				.name = "lpass_hw_vote_clk",
				.ops = &lpass_hw_vote_ops,
			},
		},
	},
	{
		.pnctrl_info = {NULL},
		.fact = {
			.mult = 1,
			.div = 1,
			.hw.init = &(struct clk_init_data){
				.name = "audio_lpass_mclk8",
				.ops = &audio_ext_clk_ops,
			},
		},
	},
	{
		.pnctrl_info = {NULL},
		.fact = {
			.hw.init = &(struct clk_init_data){
				.name = "lpass_audio_hw_vote_clk",
				.ops = &lpass_hw_vote_ops,
			},
		},
	},
	{
		.pnctrl_info = {NULL},
		.fact = {
			.mult = 1,
			.div = 1,
			.hw.init = &(struct clk_init_data){
				.name = "audio_external_pll_clk",
				.ops = &audio_ext_clk_ops,
			},
		},
	},
};

static int audio_get_pinctrl(struct platform_device *pdev)
{
	struct device *dev =  &pdev->dev;
	struct audio_ext_clk_priv *clk_priv = platform_get_drvdata(pdev);
	struct pinctrl_info *pnctrl_info;
	struct pinctrl *pinctrl;
	int ret;
	u32 reg;

	pnctrl_info = &clk_priv->audio_clk.pnctrl_info;
	if (pnctrl_info->pinctrl) {
		dev_err(dev, "%s: already requested before\n",
			__func__);
		return -EINVAL;
	}

	pinctrl = devm_pinctrl_get(dev);
	if (IS_ERR_OR_NULL(pinctrl)) {
		dev_err(dev, "%s: Unable to get pinctrl handle\n",
			__func__);
		return -EINVAL;
	}
	pnctrl_info->pinctrl = pinctrl;
	/* get all state handles from Device Tree */
	pnctrl_info->sleep = pinctrl_lookup_state(pinctrl, "sleep");
	if (IS_ERR(pnctrl_info->sleep)) {
		dev_err(dev, "%s: could not get sleep pinstate\n",
			__func__);
		goto err;
	}
	pnctrl_info->active = pinctrl_lookup_state(pinctrl, "active");
	if (IS_ERR(pnctrl_info->active)) {
		dev_err(dev, "%s: could not get active pinstate\n",
			__func__);
		goto err;
	}
	/* Reset the TLMM pins to a default state */
	ret = pinctrl_select_state(pnctrl_info->pinctrl,
				   pnctrl_info->sleep);
	if (ret) {
		dev_err(dev, "%s: Disable TLMM pins failed with %d\n",
			__func__, ret);
		goto err;
	}

	ret = of_property_read_u32(dev->of_node, "qcom,mclk-clk-reg", &reg);
	if (ret < 0) {
		dev_dbg(dev, "%s: miss mclk reg\n", __func__);
	} else {
		pnctrl_info->base = ioremap(reg, sizeof(u32));
		if (pnctrl_info->base ==  NULL) {
			dev_err(dev, "%s ioremap failed\n", __func__);
			goto err;
		}
	}

	return 0;

err:
	devm_pinctrl_put(pnctrl_info->pinctrl);
	return -EINVAL;
}

static int audio_put_pinctrl(struct platform_device *pdev)
{
	struct audio_ext_clk_priv *clk_priv = platform_get_drvdata(pdev);
	struct pinctrl_info *pnctrl_info = NULL;

	pnctrl_info = &clk_priv->audio_clk.pnctrl_info;
	if (pnctrl_info && pnctrl_info->pinctrl) {
		devm_pinctrl_put(pnctrl_info->pinctrl);
		pnctrl_info->pinctrl = NULL;
	}

	return 0;
}

static int audio_get_clk_data(struct platform_device *pdev)
{
	int ret;
	struct clk *audio_clk;
	struct clk_hw *clkhw;
	struct clk_onecell_data *clk_data;
	struct audio_ext_clk_priv *clk_priv = platform_get_drvdata(pdev);

	clk_data = devm_kzalloc(&pdev->dev, sizeof(*clk_data), GFP_KERNEL);
	if (!clk_data)
		return -ENOMEM;

	clk_data->clk_num = 1;
	clk_data->clks = devm_kzalloc(&pdev->dev,
				sizeof(struct clk *),
				GFP_KERNEL);
	if (!clk_data->clks)
		return -ENOMEM;

	clkhw = &clk_priv->audio_clk.fact.hw;
	audio_clk = devm_clk_register(&pdev->dev, clkhw);
	if (IS_ERR(audio_clk)) {
		dev_err(&pdev->dev,
			"%s: clock register failed for clk_src = %d\\n",
			__func__, clk_priv->clk_src);
		ret = PTR_ERR(audio_clk);
		return ret;
	}
	clk_data->clks[0] = audio_clk;

	ret = of_clk_add_provider(pdev->dev.of_node,
			 of_clk_src_onecell_get, clk_data);
	if (ret)
		dev_err(&pdev->dev, "%s: clock add failed for clk_src = %d\n",
			__func__, clk_priv->clk_src);

	return ret;
}

static int audio_ref_clk_probe(struct platform_device *pdev)
{
	int ret;
	struct audio_ext_clk_priv *clk_priv;
	u32 clk_freq = 0, clk_id = 0, clk_src = 0, use_pinctrl = 0;

	clk_priv = devm_kzalloc(&pdev->dev, sizeof(*clk_priv), GFP_KERNEL);
	if (!clk_priv)
		return -ENOMEM;

	ret = of_property_read_u32(pdev->dev.of_node,
			"qcom,codec-ext-clk-src",
			&clk_src);
	if (ret) {
		dev_err(&pdev->dev, "%s: could not get clk source, ret = %d\n",
				__func__, ret);
		return ret;
	}

	if (clk_src >= AUDIO_EXT_CLK_MAX) {
		dev_err(&pdev->dev, "%s: Invalid clk source = %d\n",
				__func__, clk_src);
		return -EINVAL;
	}
	clk_priv->clk_name = NULL;
	clk_priv->clk_src = clk_src;
	memcpy(&clk_priv->audio_clk, &audio_clk_array[clk_src],
		   sizeof(struct audio_ext_clk));

	/* Init lpass clk default values */
	clk_priv->clk_cfg.clk_set_minor_version =
					Q6AFE_LPASS_CLK_CONFIG_API_VERSION;
	clk_priv->clk_cfg.clk_id = Q6AFE_LPASS_CLK_ID_SPEAKER_I2S_OSR;
	clk_priv->clk_cfg.clk_freq_in_hz = Q6AFE_LPASS_OSR_CLK_9_P600_MHZ;
	clk_priv->clk_cfg.clk_attri = Q6AFE_LPASS_CLK_ATTRIBUTE_COUPLE_NO;

#ifdef CONFIG_AUDIO_PRM
	/* Init prm clk cfg default values */
	clk_priv->prm_clk_cfg.clk_id = Q6AFE_LPASS_CLK_ID_SPEAKER_I2S_OSR;
	clk_priv->prm_clk_cfg.clk_freq_in_hz = Q6AFE_LPASS_OSR_CLK_9_P600_MHZ;
	clk_priv->prm_clk_cfg.clk_attri = Q6AFE_LPASS_CLK_ATTRIBUTE_COUPLE_NO;
	clk_priv->prm_clk_cfg.clk_root = 0;
#endif

	ret = of_property_read_u32(pdev->dev.of_node,
			"qcom,codec-lpass-ext-clk-freq",
			&clk_freq);
	if (!ret) {
		clk_priv->clk_cfg.clk_freq_in_hz = clk_freq;
#ifdef CONFIG_AUDIO_PRM
		clk_priv->prm_clk_cfg.clk_freq_in_hz = clk_freq;
#endif
	}

	ret = of_property_read_u32(pdev->dev.of_node,
			"qcom,codec-lpass-clk-id",
			&clk_id);
	if (!ret) {
		clk_priv->clk_cfg.clk_id = clk_id;
#ifdef CONFIG_AUDIO_PRM
		clk_priv->prm_clk_cfg.clk_id = clk_id;
		dev_info(&pdev->dev, "%s: PRM ext-clk freq: %d, lpass clk_id: %d, clk_src: %d\n",
			__func__, clk_priv->prm_clk_cfg.clk_freq_in_hz,
			clk_priv->prm_clk_cfg.clk_id, clk_priv->clk_src);
#endif
	}

	dev_info(&pdev->dev, "%s: ext-clk freq: %d, lpass clk_id: %d, clk_src: %d\n",
			__func__, clk_priv->clk_cfg.clk_freq_in_hz,
			clk_priv->clk_cfg.clk_id, clk_priv->clk_src);

        dev_info(&pdev->dev, "%s: PRM2 ext-clk freq: %d, lpass clk_id: %d, clk_src: %d\n",
                        __func__, clk_priv->prm_clk_cfg.clk_freq_in_hz,
                        clk_priv->prm_clk_cfg.clk_id, clk_priv->clk_src);

	platform_set_drvdata(pdev, clk_priv);

	ret = of_property_read_string(pdev->dev.of_node, "pmic-clock-names",
				      &clk_priv->clk_name);
	if (ret)
		dev_dbg(&pdev->dev, "%s: could not find pmic clock names\n",
			__func__);
	/*
	 * property qcom,use-pinctrl to be defined in DTSI to val 1
	 * for clock nodes using pinctrl
	 */
	of_property_read_u32(pdev->dev.of_node, "qcom,use-pinctrl",
			     &use_pinctrl);
	dev_dbg(&pdev->dev, "%s: use-pinctrl : %d\n",
		__func__, use_pinctrl);

	if (use_pinctrl) {
		ret = audio_get_pinctrl(pdev);
		if (ret) {
			dev_err(&pdev->dev, "%s: Parsing PMI pinctrl failed\n",
				__func__);
			return ret;
		}
	}

	ret = audio_get_clk_data(pdev);
	if (ret) {
		dev_err(&pdev->dev, "%s: clk_init is failed\n",
			__func__);
		audio_put_pinctrl(pdev);
		return ret;
	}
	return 0;
}

static int audio_ref_clk_remove(struct platform_device *pdev)
{
	audio_put_pinctrl(pdev);

	return 0;
}

static const struct of_device_id audio_ref_clk_match[] = {
	{.compatible = "qcom,audio-ref-clk"},
	{}
};
MODULE_DEVICE_TABLE(of, audio_ref_clk_match);

static struct platform_driver audio_ref_clk_driver = {
	.driver = {
		.name = "audio-ref-clk",
		.owner = THIS_MODULE,
		.of_match_table = audio_ref_clk_match,
		.suppress_bind_attrs = true,
	},
	.probe = audio_ref_clk_probe,
	.remove = audio_ref_clk_remove,
};

int audio_ref_clk_platform_init(void)
{
	return platform_driver_register(&audio_ref_clk_driver);
}

void audio_ref_clk_platform_exit(void)
{
	platform_driver_unregister(&audio_ref_clk_driver);
}

MODULE_DESCRIPTION("Audio Ref Up Clock module platform driver");
MODULE_LICENSE("GPL v2");<|MERGE_RESOLUTION|>--- conflicted
+++ resolved
@@ -15,14 +15,10 @@
 #include <linux/platform_device.h>
 #include <dsp/apr_audio-v2.h>
 #include <dt-bindings/clock/qcom,audio-ext-clk.h>
-<<<<<<< HEAD
+#include <linux/ratelimit.h>
 #ifdef CONFIG_AUDIO_PRM
 #include <dsp/audio_prm.h>
 #else
-=======
-#include <linux/ratelimit.h>
-#include <dsp/q6afe-v2.h>
->>>>>>> d9fa9d43
 #include "audio-ext-clk-up.h"
 #endif
 enum {
@@ -138,15 +134,10 @@
 		ret = audio_prm_set_lpass_clk_cfg(&clk_priv->prm_clk_cfg,0);
 #else
 		ret = afe_set_lpass_clk_cfg(IDX_RSVD_3, &clk_priv->clk_cfg);
-<<<<<<< HEAD
-#endif
-		if (ret < 0)
-			pr_err_ratelimited("%s: afe_set_lpass_clk_cfg failed, ret = %d\n",
-=======
+#endif
 		if (ret < 0) {
 			if (__ratelimit(&rtl))
 				pr_err_ratelimited("%s: afe_set_lpass_clk_cfg failed, ret = %d\n",
->>>>>>> d9fa9d43
 				__func__, ret);
 		}
 	}
@@ -175,15 +166,10 @@
 
 static int lpass_hw_vote_prepare(struct clk_hw *hw)
 {
-<<<<<<< HEAD
-=======
 	struct audio_ext_clk_priv *clk_priv = to_audio_clk(hw);
 	int ret;
 	static DEFINE_RATELIMIT_STATE(rtl, 1 * HZ, 1);
->>>>>>> d9fa9d43
-
-        struct audio_ext_clk_priv *clk_priv = to_audio_clk(hw);
-        int ret;
+
 	if (clk_priv->clk_src == AUDIO_EXT_CLK_LPASS_CORE_HW_VOTE)  {
 #ifdef CONFIG_AUDIO_PRM
 		pr_debug("%s: clk_id %d ",__func__, clk_priv->prm_clk_cfg.clk_id);
