/*
 * Copyright (c) 2021, The Linux Foundation. All rights reserved.
 * Copyright (c) 2021-2023 Qualcomm Innovation Center, Inc. All rights reserved.
 *
 * Permission to use, copy, modify, and/or distribute this software for any
 * purpose with or without fee is hereby granted, provided that the above
 * copyright notice and this permission notice appear in all copies.
 *
 * THE SOFTWARE IS PROVIDED "AS IS" AND THE AUTHOR DISCLAIMS ALL WARRANTIES
 * WITH REGARD TO THIS SOFTWARE INCLUDING ALL IMPLIED WARRANTIES OF
 * MERCHANTABILITY AND FITNESS. IN NO EVENT SHALL THE AUTHOR BE LIABLE FOR
 * ANY SPECIAL, DIRECT, INDIRECT, OR CONSEQUENTIAL DAMAGES OR ANY DAMAGES
 * WHATSOEVER RESULTING FROM LOSS OF USE, DATA OR PROFITS, WHETHER IN AN
 * ACTION OF CONTRACT, NEGLIGENCE OR OTHER TORTIOUS ACTION, ARISING OUT OF
 * OR IN CONNECTION WITH THE USE OR PERFORMANCE OF THIS SOFTWARE.
 */

/*
 * DOC: contains MLO manager public file containing STA functionality
 */
#ifndef _WLAN_MLO_MGR_STA_H_
#define _WLAN_MLO_MGR_STA_H_

#include <wlan_cm_ucfg_api.h>
#include <wlan_objmgr_vdev_obj.h>
#include <wlan_mlo_mgr_cmn.h>
#ifdef WLAN_FEATURE_11BE_MLO
#include <wlan_mlo_mgr_public_structs.h>

/**
 * mlo_connect - Start the connection process
 * @vdev: pointer to vdev
 * @req: connection request
 *
 * Return: QDF_STATUS
 */
QDF_STATUS mlo_connect(struct wlan_objmgr_vdev *vdev,
		       struct wlan_cm_connect_req *req);

/**
 * mlo_sta_link_connect_notify - Called by connection manager to notify the
 * STA link connect is complete
 * @vdev: pointer to vdev
 * @mlo_ie: MLO information element
 *
 * Connection manager will notify the MLO manager when the link has started
 * and MLO manager will start the subsequent connections, if necessary
 *
 * Return: none
 */
void
mlo_sta_link_connect_notify(struct wlan_objmgr_vdev *vdev,
			    struct wlan_cm_connect_resp *rsp);

/**
 * mlo_disconnect - Start the disconnection process
 * @vdev: pointer to vdev
 * @source: source of the request (can be connect or disconnect request)
 * @reason_code: reason for disconnect
 * @bssid: BSSID
 *
 * Return: QDF_STATUS
 */
QDF_STATUS mlo_disconnect(struct wlan_objmgr_vdev *vdev,
			  enum wlan_cm_source source,
			  enum wlan_reason_code reason_code,
			  struct qdf_mac_addr *bssid);

/**
 * mlo_sync_disconnect - Start the sync disconnection process
 * @vdev: pointer to vdev
 * @source: source of the request (can be connect or disconnect request)
 * @reason_code: reason for disconnect
 * @bssid: BSSID
 *
 * Return: QDF_STATUS
 */
QDF_STATUS mlo_sync_disconnect(struct wlan_objmgr_vdev *vdev,
			       enum wlan_cm_source source,
			       enum wlan_reason_code reason_code,
			       struct qdf_mac_addr *bssid);

/**
 * mlo_sta_link_disconn_notify - Notifies that STA link disconnect completion
 * @vdev: pointer to vdev
 * @resp: disconnect resp
 *
 * Return: none
 */
void mlo_sta_link_disconn_notify(struct wlan_objmgr_vdev *vdev,
				 struct wlan_cm_discon_rsp *resp);

/**
 * mlo_handle_sta_link_connect_failure - Notifies that STA link connect failure
 * @vdev: pointer to vdev
 * @rsp: connect resp
 *
 * Return: none
 */
void mlo_handle_sta_link_connect_failure(struct wlan_objmgr_vdev *vdev,
					 struct wlan_cm_connect_resp *rsp);

/**
 * mlo_handle_pending_disconnect - Handle pending disconnect if received
 * while link connect is ongoing.
 * @vdev: pointer to vdev
 *
 * Return: none
 */
void mlo_handle_pending_disconnect(struct wlan_objmgr_vdev *vdev);

/**
 * mlo_is_mld_sta - Check if MLD associated with the vdev is a station
 * @vdev: pointer to vdev
 *
 * Return: true if MLD is a station, false otherwise
 */
bool mlo_is_mld_sta(struct wlan_objmgr_vdev *vdev);

/**
 * ucfg_mlo_is_mld_disconnected - Check whether MLD is disconnected
 * @vdev: pointer to vdev
 *
 * Return: true if mld is disconnected, false otherwise
 */
bool ucfg_mlo_is_mld_disconnected(struct wlan_objmgr_vdev *vdev);

/**
 * mlo_is_mld_disconnecting_connecting - Check whether MLD is disconnecting or
 * connecting
 * @vdev: pointer to vdev
 *
 * Return: true if mld is disconnecting or connecting, false otherwise
 */
bool mlo_is_mld_disconnecting_connecting(struct wlan_objmgr_vdev *vdev);

#ifndef WLAN_FEATURE_11BE_MLO_ADV_FEATURE
/**
 * ucfg_mlo_is_mld_connected - Check whether MLD is connected
 * @vdev: pointer to vdev
 *
 * Return: true if mld is connected, false otherwise
 */
bool ucfg_mlo_is_mld_connected(struct wlan_objmgr_vdev *vdev);

/**
 * ucfg_mlo_mld_clear_mlo_cap - Clear MLO cap for all vdevs in MLD
 * @vdev: pointer to vdev
 *
 * Return: None
 */
void ucfg_mlo_mld_clear_mlo_cap(struct wlan_objmgr_vdev *vdev);
#endif

/**
 * ucfg_mlo_get_assoc_link_vdev - API to get assoc link vdev
 * @mlo_dev_ctx: mlo dev ctx
 *
 * Return: MLD assoc link vdev
 */
struct wlan_objmgr_vdev *
ucfg_mlo_get_assoc_link_vdev(struct wlan_objmgr_vdev *vdev);

/**
 * wlan_mlo_get_assoc_link_vdev - API to get assoc link vdev
 * @mlo_dev_ctx: mlo dev ctx
 *
 * Return: MLD assoc link vdev
 */
struct wlan_objmgr_vdev *
wlan_mlo_get_assoc_link_vdev(struct wlan_objmgr_vdev *vdev);

/**
 * mlo_update_connected_links_bmap: update connected links bitmap
 * @mlo_dev_ctx: mlo dev context ptr
 * @ml_partner_info: ml parnter info ptr
 *
 * Return: none
 */
void
mlo_update_connected_links_bmap(struct wlan_mlo_dev_context *mlo_dev_ctx,
				struct mlo_partner_info ml_parnter_info);

/**
 * mlo_clear_connected_links: clear connected links bitmap
 * @vdev: vdev object
 *
 * Return: none
 */
void mlo_clear_connected_links_bmap(struct wlan_objmgr_vdev *vdev);

/**
 * mlo_set_cu_bpcc() - set the bpcc per link id
 * @vdev: vdev object
 * @vdev_id: the id of vdev
 * @bpcc: bss parameters change count
 *
 * Return: QDF_STATUS
 */
QDF_STATUS mlo_set_cu_bpcc(struct wlan_objmgr_vdev *vdev, uint8_t vdev_id,
			   uint8_t bpcc);

/**
 * mlo_get_cu_bpcc() - get the bpcc per link id
 * @vdev: vdev object
 * @vdev_id: the id of vdev
 * @bpcc: the bss parameters change count pointer to save value
 *
 * Return: QDF_STATUS
 */
QDF_STATUS mlo_get_cu_bpcc(struct wlan_objmgr_vdev *vdev, uint8_t vdev_id,
			   uint8_t *bpcc);

/**
 * mlo_init_cu_bpcc() - initialize the bpcc for vdev
 * @mlo_dev_ctx: wlan mlo dev context
 * @vdev_id: vdev id
 *
 * Return: void
 */
void mlo_init_cu_bpcc(struct wlan_mlo_dev_context *mlo_dev_ctx,
		      uint8_t vdev_id);

/**
 * mlo_clear_cu_bpcc() - clear the bpcc info
 * @vdev: vdev object
 *
 * Return: void
 */
void mlo_clear_cu_bpcc(struct wlan_objmgr_vdev *vdev);

/**
 * API to have operation on ml vdevs
 */
typedef void (*mlo_vdev_op_handler)(struct wlan_objmgr_vdev *vdev,
				    void *arg);

/**
 * mlo_iterate_connected_vdev_list: Iterate on connected ML links
 * @vdev: vdev object
 * @handler: the handler will be called for each object in ML list
 * @arg: argument to be passed to handler
 *
 * Return: none
 */
static inline
void mlo_iterate_connected_vdev_list(struct wlan_objmgr_vdev *vdev,
				     mlo_vdev_op_handler handler,
				     void *arg)
{
	struct wlan_mlo_dev_context *mlo_dev_ctx = vdev->mlo_dev_ctx;
	struct wlan_mlo_sta *sta_ctx = NULL;
	uint8_t i = 0;

	if (!mlo_dev_ctx || !(wlan_vdev_mlme_is_mlo_vdev(vdev)))
		return;

	sta_ctx = mlo_dev_ctx->sta_ctx;
	if (!sta_ctx)
		return;

	for (i =  0; i < WLAN_UMAC_MLO_MAX_VDEVS; i++) {
		if (!mlo_dev_ctx->wlan_vdev_list[i])
			continue;
		if (qdf_test_bit(i, sta_ctx->wlan_connected_links)) {
			if (handler)
				handler(mlo_dev_ctx->wlan_vdev_list[i], arg);
		}
	}
}

/**
 * call_handler_for_standalone_ap: Iterate on all standalone ML vdevs in
 * ML AP context and call handler only for standalone AP
 *
 * @vdev: vdev object
 * @handler: the handler will be called for each object in ML list
 * @arg: argument to be passed to handler
 *
 * Return: none
 */
static inline void
call_handler_for_standalone_ap(struct wlan_mlo_dev_context *ap_dev_ctx,
			       mlo_vdev_op_handler handler, void *arg)
{
	struct wlan_objmgr_vdev *ml_ap_vdev = NULL;
	int i;

	for (i =  0; i < WLAN_UMAC_MLO_MAX_VDEVS; i++) {
		/* For each vdev in ML AP context, check if its PDEV has any
		 * STA. If it doesn't, call the handler for that particular
		 * VDEV.
		 */
		if (!ap_dev_ctx->wlan_vdev_list[i])
			continue;
		ml_ap_vdev = ap_dev_ctx->wlan_vdev_list[i];
		handler(ml_ap_vdev, arg);
	}
}

/*
 * mlo_iterate_ml_standalone_vdev_list: Iterate on all standalone ML vdevs in
 * ML link
 *
 * @vdev: vdev object
 * @handler: the handler will be called for each object in ML list
 * @arg: argument to be passed to handler
 *
 * Return: none
 */
static inline
void mlo_iterate_ml_standalone_vdev_list(struct wlan_objmgr_vdev *vdev,
					 mlo_vdev_op_handler handler,
					 void *arg)
{
	struct wlan_mlo_dev_context *mlo_dev_ctx = vdev->mlo_dev_ctx;
	struct wlan_mlo_sta *sta_ctx = NULL;
	uint8_t i = 0;
	struct wlan_objmgr_pdev *pdev = NULL;
	struct wlan_objmgr_vdev *vdev_temp = NULL;
	struct wlan_mlo_dev_context *ap_ml_ctx;
	qdf_list_t *vdev_list;

	if (!mlo_dev_ctx || !(wlan_vdev_mlme_is_mlo_vdev(vdev)) || !handler)
		return;

	sta_ctx = mlo_dev_ctx->sta_ctx;
	if (!sta_ctx)
		return;

	/* If repeater is configured as dependent WDS repeater,
	 * bring up/bring down all the standalone AP vaps in it once all
	 * the other AP vaps present in the AP ML context are up/down.
	 */

	for (i =  0; i < WLAN_UMAC_MLO_MAX_VDEVS; i++) {
		if (!mlo_dev_ctx->wlan_vdev_list[i])
			continue;

		pdev = wlan_vdev_get_pdev(mlo_dev_ctx->wlan_vdev_list[i]);
		vdev_list = &pdev->pdev_objmgr.wlan_vdev_list;
		vdev_temp = wlan_pdev_vdev_list_peek_head(vdev_list);
		while (vdev_temp) {
			// Get all VDEVs of the STA vap from its PDEV
			if ((vdev_temp != vdev) &&
			    wlan_vdev_mlme_get_opmode(vdev_temp) ==
			    QDF_SAP_MODE) {
				ap_ml_ctx = vdev_temp->mlo_dev_ctx;
				if (!ap_ml_ctx)
					return;

				call_handler_for_standalone_ap(ap_ml_ctx,
							       handler, arg);
			}

			vdev_temp = wlan_vdev_get_next_vdev_of_pdev(
							vdev_list, vdev_temp);
		}
	}
}

/**
 * mlo_update_connect_req_links: update connect req links index
 * @vdev: vdev object
 * @value: set/clear the bit
 *
 * Return: none
 */
static inline void
mlo_update_connect_req_links(struct wlan_objmgr_vdev *vdev, uint8_t value)
{
	struct wlan_mlo_dev_context *mlo_dev_ctx = vdev->mlo_dev_ctx;
	struct wlan_mlo_sta *sta_ctx = NULL;
	uint8_t i = 0;

	if (!mlo_dev_ctx)
		return;

	sta_ctx = mlo_dev_ctx->sta_ctx;
	if (!sta_ctx)
		return;

	for (i = 0; i < WLAN_UMAC_MLO_MAX_VDEVS; i++) {
		if (!mlo_dev_ctx->wlan_vdev_list[i])
			continue;

		if (vdev == mlo_dev_ctx->wlan_vdev_list[i]) {
			if (value)
				qdf_set_bit(i, sta_ctx->wlan_connect_req_links);
			else
				qdf_clear_bit(
					i, sta_ctx->wlan_connect_req_links);
		}
	}
}

/**
 * mlo_is_vdev_connect_req_link: API to check if vdev is in active connection
 * @vdev: vdev object
 *
 * Return: true is vdev is participating in active connect else false
 */
static inline bool
mlo_is_vdev_connect_req_link(struct wlan_objmgr_vdev *vdev)
{
	struct wlan_mlo_dev_context *mlo_dev_ctx = vdev->mlo_dev_ctx;
	struct wlan_mlo_sta *sta_ctx = NULL;

	if (!mlo_dev_ctx)
		return false;

	sta_ctx = mlo_dev_ctx->sta_ctx;
	if (!sta_ctx)
		return false;

	if (qdf_test_bit(
		mlo_get_link_vdev_ix(vdev->mlo_dev_ctx, vdev),
		sta_ctx->wlan_connect_req_links))
		return true;

	return false;
}

/**
 * mlo_clear_connect_req_links: clear connect req links bitmap
 * @vdev: vdev object
 *
 * Return: none
 */
static inline
void mlo_clear_connect_req_links_bmap(struct wlan_objmgr_vdev *vdev)
{
	struct wlan_mlo_dev_context *mlo_dev_ctx = vdev->mlo_dev_ctx;
	struct wlan_mlo_sta *sta_ctx = NULL;

	if (!mlo_dev_ctx)
		return;

	sta_ctx = mlo_dev_ctx->sta_ctx;
	if (!sta_ctx)
		return;

	qdf_mem_zero(sta_ctx->wlan_connect_req_links,
		     sizeof(sta_ctx->wlan_connect_req_links));
}

/**
 * mlo_update_connected_links: update connected links index
 * @vdev: vdev object
 * @value: set/clear the bit
 *
 * Return: none
 */
static inline void
mlo_update_connected_links(struct wlan_objmgr_vdev *vdev, uint8_t value)
{
	struct wlan_mlo_dev_context *mlo_dev_ctx = vdev->mlo_dev_ctx;
	struct wlan_mlo_sta *sta_ctx = NULL;
	uint8_t i = 0;

	if (!mlo_dev_ctx)
		return;

	sta_ctx = mlo_dev_ctx->sta_ctx;
	if (!sta_ctx)
		return;

	for (i = 0; i < WLAN_UMAC_MLO_MAX_VDEVS; i++) {
		if (!mlo_dev_ctx->wlan_vdev_list[i])
			continue;

		if (vdev == mlo_dev_ctx->wlan_vdev_list[i]) {
			if (value)
				qdf_set_bit(i, sta_ctx->wlan_connected_links);
			else
				qdf_clear_bit(i, sta_ctx->wlan_connected_links);
		}
	}
}

#ifndef WLAN_FEATURE_11BE_MLO_ADV_FEATURE
/**
 * mlo_get_ml_vdev_by_mac: get ml vdev from mac
 * @vdev: vdev object
 * @macaddr: mac of vdev to be returned
 *
 * Return: vdev object if found else NULL
 */
struct wlan_objmgr_vdev *
mlo_get_ml_vdev_by_mac(struct wlan_objmgr_vdev *vdev,
		       struct qdf_mac_addr *macaddr);
#endif

/**
 * mlo_set_keys_saved: set mlo keys saved bool for vdev
 * @vdev: vdev object
 * @mac_address: peer mac address
 * @value: bool true or false
 * Return: none
 */
void mlo_set_keys_saved(struct wlan_objmgr_vdev *vdev,
			struct qdf_mac_addr *mac_address, bool value);

/**
 * mlo_get_keys_saved: get if mlo keys are saved for vdev
 * @vdev: vdev object
 * @mac_address: peer mac address
 * Return: boolean value true or false
 */
bool mlo_get_keys_saved(struct wlan_objmgr_vdev *vdev, uint8_t *mac_address);

/**
 * mlo_get_chan_freq_by_bssid - Get channel freq by bssid
 * @pdev: pdev pointer
 * @bssid: link mac address
 *
 * Return: chan frequency
 */
qdf_freq_t
mlo_get_chan_freq_by_bssid(struct wlan_objmgr_pdev *pdev,
			   struct qdf_mac_addr *bssid);

/**
 * mlo_get_assoc_rsp - Get Assoc response from mlo manager
 * @vdev: vdev obj mgr
 * @assoc_rsp_frame: association response frame ptr
 *
 * Return: none
 */
void mlo_get_assoc_rsp(struct wlan_objmgr_vdev *vdev,
		       struct element_info *assoc_rsp_frame);

/**
 * mlo_sta_save_quiet_status - save quiet status for given link of mlo station
 * @mlo_dev_ctx: mlo context
 * @link_id: link id
 * @quiet_status: True if quiet starts. False if quiet stops.
 *
 * Return: QDF_STATUS
 */
QDF_STATUS mlo_sta_save_quiet_status(struct wlan_mlo_dev_context *mlo_dev_ctx,
				     uint8_t link_id,
				     bool quiet_status);

/**
 * mlo_is_sta_in_quiet_status - is the link of given mlo sta is in quiet status
 * @mlo_dev_ctx: mlo context
 * @link_id: link id
 *
 * Return: true if the link of given mlo sta is in quiet status
 */
bool mlo_is_sta_in_quiet_status(struct wlan_mlo_dev_context *mlo_dev_ctx,
				uint8_t link_id);

/**
 * mlo_is_sta_inactivity_allowed_with_quiet() - Is link OK to force inactivity
 *                                              based on current quiet status
 *                                              of mlo connection
 * @psoc: pointer to psoc
 * @vdev_id_list: vdev id list
 * @num_mlo: number of mlo vdev
 * @mlo_idx: list of index of vdev_id_list if it is vdev id of mlo vdev
 * @affected_links: number of links to be set inactivity
 * @affected_list: list of vdev id to be set inactivity
 *
 * Return: true if any link not in mlo_vdev_list is not in quiet mode
 */
bool mlo_is_sta_inactivity_allowed_with_quiet(struct wlan_objmgr_psoc *psoc,
					      uint8_t *vdev_id_list,
					      uint8_t num_mlo, uint8_t *mlo_idx,
					      uint8_t affected_links,
					      uint8_t *affected_list);

/**
 * mlo_is_sta_csa_synced - Is mlo sta csa parameters are synced or not
 * @mlo_dev_ctx: mlo context
 * @link_id: link id
 *
 * Return: true if mlo sta csa parameters of given link id is synced
 */
bool mlo_is_sta_csa_synced(struct wlan_mlo_dev_context *mlo_dev_ctx,
			   uint8_t link_id);

/**
 * mlo_sta_csa_save_params - Save csa parameters for mlo station
 * @mlo_dev_ctx: mlo context
 * @link_id: link id
 * @csa_param: csa parameters to be saved
 *
 * Return: QDF_STATUS
 */
QDF_STATUS mlo_sta_csa_save_params(struct wlan_mlo_dev_context *mlo_dev_ctx,
				   uint8_t link_id,
				   struct csa_offload_params *csa_param);

/**
 * mlo_sta_up_active_notify - mlo sta up active notify
 * @vdev: vdev obj mgr
 *
 * Return: QDF_STATUS
 */
QDF_STATUS mlo_sta_up_active_notify(struct wlan_objmgr_vdev *vdev);

/**
 * mlo_is_sta_csa_param_handled - Is given csa_param handled or not
 * @vdev: vdev obj mgr
 * @csa_param: csa parameters to be checked
 *
 * Return: true if given csa parameters is handled
 */
bool mlo_is_sta_csa_param_handled(struct wlan_objmgr_vdev *vdev,
				  struct csa_offload_params *csa_param);

/**
 * mlo_internal_disconnect_links - Internal disconnect for connection manager
 * @vdev: vdev obj mgr
 *
 * Return: none
 */
void mlo_internal_disconnect_links(struct wlan_objmgr_vdev *vdev);

/**
 * mlo_sta_vdev_get_reconfig_timer_state() - Get ml reconfig timer state on
 * vdev
 * @vdev: vdev pointer
 *
 * Return: true if reconfig timer is active, otherwise false
 */
bool mlo_sta_vdev_get_reconfig_timer_state(struct wlan_objmgr_vdev *vdev);

/**
 * mlo_sta_stop_reconfig_timer_by_vdev() - Stop ml reconfig timer
 * @vdev: vdev pointer
 *
 * Return: None
 */
void mlo_sta_stop_reconfig_timer_by_vdev(struct wlan_objmgr_vdev *vdev);

/**
 * mlo_sta_stop_reconfig_timer() - Stop reconfig timer on all vdev on ml dev
 * @vdev: vdev pointer
 *
 * Return: None
 */
void mlo_sta_stop_reconfig_timer(struct wlan_objmgr_vdev *vdev);

/**
 * mlo_sta_get_vdev_list() - get mlo vdev list
 * @vdev: vdev pointer
 * @vdev_count: vdev count
 * @wlan_vdev_list: vdev list
 *
 * Return: None
 */
void mlo_sta_get_vdev_list(struct wlan_objmgr_vdev *vdev, uint16_t *vdev_count,
			   struct wlan_objmgr_vdev **wlan_vdev_list);

/**
 * mlo_allocate_and_copy_ies() - allocate and copy ies
 * @target: target connect req pointer
 * @source: source connect req pointer
 *
 * Return: None
 */
void
mlo_allocate_and_copy_ies(struct wlan_cm_connect_req *target,
			  struct wlan_cm_connect_req *source);

/**
 * mlo_free_connect_ies() - free connect ies
 * @connect_req: connect req pointer
 *
 * Return: None
 */
void
mlo_free_connect_ies(struct wlan_cm_connect_req *connect_req);
<<<<<<< HEAD
=======

/**
 * mlo_process_ml_reconfig_ie() - process ml reconfig ie for vdev
 * @vdev: vdev pointer
 * @scan_entry: RootAP scan entry
 * @ml_ie: Pointer to ML IE
 * @ml_ie_len: Length of ML IE
 * @partner_info: Cached partner info
 *
 * Return: None
 */
void mlo_process_ml_reconfig_ie(struct wlan_objmgr_vdev *vdev,
				struct scan_cache_entry *scan_entry,
				uint8_t *ml_ie, qdf_size_t ml_ie_len,
				struct mlo_partner_info *partner_info);
>>>>>>> fb00976a
#else
static inline
QDF_STATUS mlo_connect(struct wlan_objmgr_vdev *vdev,
		       struct wlan_cm_connect_req *req)
{
	return wlan_cm_start_connect(vdev, req);
}

static inline
void mlo_sta_link_connect_notify(struct wlan_objmgr_vdev *vdev,
				 struct wlan_cm_connect_resp *rsp)
{ }

static inline
QDF_STATUS mlo_disconnect(struct wlan_objmgr_vdev *vdev,
			  enum wlan_cm_source source,
			  enum wlan_reason_code reason_code,
			  struct qdf_mac_addr *bssid)
{
	QDF_STATUS status;

	status = wlan_cm_disconnect(vdev, source,
				    reason_code,
				    bssid);
	return status;
}

static inline
QDF_STATUS mlo_sync_disconnect(struct wlan_objmgr_vdev *vdev,
			       enum wlan_cm_source source,
			       enum wlan_reason_code reason_code,
			       struct qdf_mac_addr *bssid)
{
	return wlan_cm_disconnect_sync(vdev, CM_OSIF_DISCONNECT,
				       reason_code);
}

static inline
void mlo_sta_link_disconn_notify(struct wlan_objmgr_vdev *vdev,
				 struct wlan_cm_discon_rsp *resp)
{ }

#ifndef WLAN_FEATURE_11BE_MLO_ADV_FEATURE
static inline
bool ucfg_mlo_is_mld_connected(struct wlan_objmgr_vdev *vdev)
{
	return true;
}

static inline
bool ucfg_mlo_is_mld_disconnected(struct wlan_objmgr_vdev *vdev)
{
	return true;
}
#endif

static inline
bool mlo_is_mld_disconnecting_connecting(struct wlan_objmgr_vdev *vdev)
{
	return false;
}

static inline
bool mlo_is_mld_sta(struct wlan_objmgr_vdev *vdev)
{
	return false;
}

static inline
struct wlan_objmgr_vdev *
ucfg_mlo_get_assoc_link_vdev(struct wlan_objmgr_vdev *vdev)
{
	return vdev;
}

static inline void
mlo_update_connect_req_links(struct wlan_objmgr_vdev *vdev, uint8_t value)
{ }

static inline void
mlo_update_connected_links_bmap(struct wlan_mlo_dev_context *mlo_dev_ctx,
				struct mlo_partner_info ml_parnter_info)
{ }

static inline bool
mlo_is_vdev_connect_req_link(struct wlan_objmgr_vdev *vdev)
{
	return true;
}

static inline void
mlo_update_connected_links(struct wlan_objmgr_vdev *vdev, uint8_t value)
{ }

static inline void
mlo_clear_connect_req_links_bmap(struct wlan_objmgr_vdev *vdev)
{ }

static inline void
mlo_clear_connected_links_bmap(struct wlan_objmgr_vdev *vdev)
{ }

static inline struct wlan_objmgr_vdev *
mlo_get_ml_vdev_by_mac(struct wlan_objmgr_vdev *vdev,
		       struct qdf_mac_addr *macaddr)
{
	return vdev;
}

static inline qdf_freq_t
mlo_get_chan_freq_by_bssid(struct wlan_objmgr_pdev *pdev,
			   struct qdf_mac_addr *bssid)
{
	return 0;
}

static inline void
mlo_get_assoc_rsp(struct wlan_objmgr_vdev *vdev,
		  struct element_info *assoc_rsp_frame)
{
}

static inline bool
mlo_is_sta_csa_param_handled(struct wlan_objmgr_vdev *vdev,
			     struct csa_offload_params *csa_param)
{
	return false;
}

static inline void mlo_internal_disconnect_links(struct wlan_objmgr_vdev *vdev)
{
}

static inline
void mlo_sta_get_vdev_list(struct wlan_objmgr_vdev *vdev,
			   uint16_t *vdev_count,
			   struct wlan_objmgr_vdev **wlan_vdev_list)
{
}

static inline bool
mlo_sta_vdev_get_reconfig_timer_state(struct wlan_objmgr_vdev *vdev)
{
	return false;
}

static inline void
mlo_sta_stop_reconfig_timer_by_vdev(struct wlan_objmgr_vdev *vdev)
{
}

static inline void mlo_sta_stop_reconfig_timer(struct wlan_objmgr_vdev *vdev)
{
}

static inline
void mlo_set_keys_saved(struct wlan_objmgr_vdev *vdev,
			struct qdf_mac_addr *mac_address, bool value)
{
}

static inline
bool mlo_get_keys_saved(struct wlan_objmgr_vdev *vdev,
			uint8_t *mac_address)
{
	return false;
}

static inline
void mlo_process_ml_reconfig_ie(struct wlan_objmgr_vdev *vdev,
				struct scan_cache_entry *scan_entry,
				uint8_t *ml_ie, qdf_size_t ml_ie_len,
				struct mlo_partner_info *partner_info)
{ }
#endif
#endif<|MERGE_RESOLUTION|>--- conflicted
+++ resolved
@@ -674,8 +674,6 @@
  */
 void
 mlo_free_connect_ies(struct wlan_cm_connect_req *connect_req);
-<<<<<<< HEAD
-=======
 
 /**
  * mlo_process_ml_reconfig_ie() - process ml reconfig ie for vdev
@@ -691,7 +689,6 @@
 				struct scan_cache_entry *scan_entry,
 				uint8_t *ml_ie, qdf_size_t ml_ie_len,
 				struct mlo_partner_info *partner_info);
->>>>>>> fb00976a
 #else
 static inline
 QDF_STATUS mlo_connect(struct wlan_objmgr_vdev *vdev,
