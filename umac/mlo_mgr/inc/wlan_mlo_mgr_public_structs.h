--- conflicted
+++ resolved
@@ -215,8 +215,6 @@
 };
 
 /**
-<<<<<<< HEAD
-=======
  * mlo_sta_cu_params - critical update parameters in mlo mgr
  * @vdev_id: vdev id
  * @bpcc: bss parameter change count
@@ -229,7 +227,6 @@
 };
 
 /**
->>>>>>> fb00976a
  * struct mlo_sta_quiet_status - MLO sta quiet status
  * @link_id: link id
  * @quiet_status: true if corresponding ap in quiet status
@@ -583,8 +580,6 @@
 };
 
 /**
-<<<<<<< HEAD
-=======
  * struct ml_rv_partner_link_info: Partner link information of an ML reconfig IE
  * @link_id: Link id advertised by the AP
  * @is_delete_timer_p: Delete timer is present or not
@@ -609,7 +604,6 @@
 };
 
 /**
->>>>>>> fb00976a
  * struct mlo_tgt_link_info – ML target link info
  * @vdev_id: link peer vdev id
  * @hw_mld_link_id: HW link id
