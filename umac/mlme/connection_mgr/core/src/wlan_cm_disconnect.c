/*
 * Copyright (c) 2012-2015,2020-2021 The Linux Foundation. All rights reserved.
 * Copyright (c) 2021-2023 Qualcomm Innovation Center, Inc. All rights reserved.
 *
 * Permission to use, copy, modify, and/or distribute this software for any
 * purpose with or without fee is hereby granted, provided that the above
 * copyright notice and this permission notice appear in all copies.
 *
 * THE SOFTWARE IS PROVIDED "AS IS" AND THE AUTHOR DISCLAIMS ALL WARRANTIES
 * WITH REGARD TO THIS SOFTWARE INCLUDING ALL IMPLIED WARRANTIES OF
 * MERCHANTABILITY AND FITNESS. IN NO EVENT SHALL THE AUTHOR BE LIABLE FOR
 * ANY SPECIAL, DIRECT, INDIRECT, OR CONSEQUENTIAL DAMAGES OR ANY DAMAGES
 * WHATSOEVER RESULTING FROM LOSS OF USE, DATA OR PROFITS, WHETHER IN AN
 * ACTION OF CONTRACT, NEGLIGENCE OR OTHER TORTIOUS ACTION, ARISING OUT OF
 * OR IN CONNECTION WITH THE USE OR PERFORMANCE OF THIS SOFTWARE.
 */

/**
 * DOC: Implements disconnect specific apis of connection manager
 */
#include "wlan_cm_main_api.h"
#include "wlan_cm_sm.h"
#include "wlan_cm_roam.h"
#include <wlan_serialization_api.h>
#include "wlan_utility.h"
#include "wlan_scan_api.h"
#include "wlan_crypto_global_api.h"
#ifdef CONN_MGR_ADV_FEATURE
#include "wlan_dlm_api.h"
#endif
#include <wlan_mlo_mgr_sta.h>

void cm_send_disconnect_resp(struct cnx_mgr *cm_ctx, wlan_cm_id cm_id)
{
	struct wlan_cm_discon_rsp resp;
	QDF_STATUS status;

	qdf_mem_zero(&resp, sizeof(resp));
	status = cm_fill_disconnect_resp_from_cm_id(cm_ctx, cm_id, &resp);
	if (QDF_IS_STATUS_SUCCESS(status))
		cm_disconnect_complete(cm_ctx, &resp);
}

#ifdef WLAN_CM_USE_SPINLOCK
static QDF_STATUS cm_activate_disconnect_req_sched_cb(struct scheduler_msg *msg)
{
	struct wlan_serialization_command *cmd = msg->bodyptr;
	struct wlan_objmgr_vdev *vdev;
	struct cnx_mgr *cm_ctx;
	QDF_STATUS ret = QDF_STATUS_E_FAILURE;

	if (!cmd) {
		mlme_err("cmd is null");
		return QDF_STATUS_E_INVAL;
	}

	vdev = cmd->vdev;
	if (!vdev) {
		mlme_err("vdev is null");
		return QDF_STATUS_E_INVAL;
	}

	cm_ctx = cm_get_cm_ctx(vdev);
	if (!cm_ctx)
		return QDF_STATUS_E_INVAL;

	ret = cm_sm_deliver_event(
			cm_ctx->vdev,
			WLAN_CM_SM_EV_DISCONNECT_ACTIVE,
			sizeof(wlan_cm_id),
			&cmd->cmd_id);

	/*
	 * Called from scheduler context hence
	 * handle failure if posting fails
	 */
	if (QDF_IS_STATUS_ERROR(ret)) {
		mlme_err(CM_PREFIX_FMT "Activation failed for cmd:%d",
			 CM_PREFIX_REF(wlan_vdev_get_id(vdev), cmd->cmd_id),
			 cmd->cmd_type);
		cm_send_disconnect_resp(cm_ctx, cmd->cmd_id);
	}

	wlan_objmgr_vdev_release_ref(vdev, WLAN_MLME_CM_ID);
	return ret;
}

static QDF_STATUS
cm_activate_disconnect_req(struct wlan_serialization_command *cmd)
{
	struct wlan_objmgr_vdev *vdev = cmd->vdev;
	struct scheduler_msg msg = {0};
	QDF_STATUS ret;

	msg.bodyptr = cmd;
	msg.callback = cm_activate_disconnect_req_sched_cb;
	msg.flush_callback = cm_activate_cmd_req_flush_cb;

	ret = wlan_objmgr_vdev_try_get_ref(vdev, WLAN_MLME_CM_ID);
	if (QDF_IS_STATUS_ERROR(ret))
		return ret;

	ret = scheduler_post_message(QDF_MODULE_ID_MLME,
				     QDF_MODULE_ID_MLME,
				     QDF_MODULE_ID_MLME, &msg);

	if (QDF_IS_STATUS_ERROR(ret)) {
		mlme_err(CM_PREFIX_FMT "Failed to post scheduler_msg",
			 CM_PREFIX_REF(wlan_vdev_get_id(vdev), cmd->cmd_id));
		wlan_objmgr_vdev_release_ref(vdev, WLAN_MLME_CM_ID);
		return ret;
	}
	mlme_debug(CM_PREFIX_FMT "Cmd act in sched cmd type:%d",
		   CM_PREFIX_REF(wlan_vdev_get_id(vdev), cmd->cmd_id),
		   cmd->cmd_type);

	return ret;
}
#else
static QDF_STATUS
cm_activate_disconnect_req(struct wlan_serialization_command *cmd)
{
	return cm_sm_deliver_event(
			cmd->vdev,
			WLAN_CM_SM_EV_DISCONNECT_ACTIVE,
			sizeof(wlan_cm_id),
			&cmd->cmd_id);
}
#endif

static QDF_STATUS
cm_sm_deliver_disconnect_event(struct cnx_mgr *cm_ctx,
			       struct wlan_serialization_command *cmd)
{
	/*
	 * For pending to active, use async cmnd to take lock.
	 * Use sync command for direct activation as lock is already
	 * acquired.
	 */
	if (cmd->activation_reason == SER_PENDING_TO_ACTIVE)
		return cm_activate_disconnect_req(cmd);
	else
		return cm_sm_deliver_event_sync(
					cm_ctx,
					WLAN_CM_SM_EV_DISCONNECT_ACTIVE,
					sizeof(wlan_cm_id),
					&cmd->cmd_id);
}

static QDF_STATUS
cm_ser_disconnect_cb(struct wlan_serialization_command *cmd,
		     enum wlan_serialization_cb_reason reason)
{
	QDF_STATUS status = QDF_STATUS_SUCCESS;
	struct wlan_objmgr_vdev *vdev;
	struct cnx_mgr *cm_ctx;

	if (!cmd) {
		mlme_err("cmd is NULL, reason: %d", reason);
		QDF_ASSERT(0);
		return QDF_STATUS_E_NULL_VALUE;
	}

	vdev = cmd->vdev;

	cm_ctx = cm_get_cm_ctx(vdev);
	if (!cm_ctx)
		return QDF_STATUS_E_NULL_VALUE;

	switch (reason) {
	case WLAN_SER_CB_ACTIVATE_CMD:
		status = cm_sm_deliver_disconnect_event(cm_ctx, cmd);
		if (QDF_IS_STATUS_SUCCESS(status))
			break;
		/*
		 * Handle failure if posting fails, i.e. the SM state has
		 * changes. Disconnect should be handled in JOIN_PENDING,
		 * JOIN-SCAN state as well apart from DISCONNECTING.
		 * Also no need to check for head list as diconnect needs to be
		 * completed always once active.
		 */

		cm_send_disconnect_resp(cm_ctx, cmd->cmd_id);
		break;
	case WLAN_SER_CB_CANCEL_CMD:
		/* command removed from pending list. */
		break;
	case WLAN_SER_CB_ACTIVE_CMD_TIMEOUT:
		mlme_err(CM_PREFIX_FMT "Active command timeout",
			 CM_PREFIX_REF(wlan_vdev_get_id(vdev), cmd->cmd_id));
		cm_trigger_panic_on_cmd_timeout(cm_ctx->vdev);
		cm_send_disconnect_resp(cm_ctx, cmd->cmd_id);
		break;
	case WLAN_SER_CB_RELEASE_MEM_CMD:
		cm_reset_active_cm_id(vdev, cmd->cmd_id);
		wlan_objmgr_vdev_release_ref(vdev, WLAN_MLME_CM_ID);
		break;
	default:
		QDF_ASSERT(0);
		status = QDF_STATUS_E_INVAL;
		break;
	}

	return status;
}

static QDF_STATUS cm_ser_disconnect_req(struct wlan_objmgr_pdev *pdev,
					struct cnx_mgr *cm_ctx,
					struct cm_disconnect_req *req)
{
	struct wlan_serialization_command cmd = {0, };
	enum wlan_serialization_status ser_cmd_status;
	QDF_STATUS status;
	uint8_t vdev_id = wlan_vdev_get_id(cm_ctx->vdev);

	status = wlan_objmgr_vdev_try_get_ref(cm_ctx->vdev, WLAN_MLME_CM_ID);
	if (QDF_IS_STATUS_ERROR(status)) {
		mlme_err(CM_PREFIX_FMT "unable to get reference",
			 CM_PREFIX_REF(vdev_id, req->cm_id));
		return status;
	}

	cmd.cmd_type = WLAN_SER_CMD_VDEV_DISCONNECT;
	cmd.cmd_id = req->cm_id;
	cmd.cmd_cb = cm_ser_disconnect_cb;
	cmd.source = WLAN_UMAC_COMP_MLME;
	cmd.is_high_priority = false;
	cmd.cmd_timeout_duration = DISCONNECT_TIMEOUT;
	cmd.vdev = cm_ctx->vdev;
	cmd.is_blocking = cm_ser_get_blocking_cmd();

	ser_cmd_status = wlan_serialization_request(&cmd);
	switch (ser_cmd_status) {
	case WLAN_SER_CMD_PENDING:
		/* command moved to pending list.Do nothing */
		break;
	case WLAN_SER_CMD_ACTIVE:
		/* command moved to active list. Do nothing */
		break;
	default:
		mlme_err(CM_PREFIX_FMT "ser cmd status %d",
			 CM_PREFIX_REF(vdev_id, req->cm_id), ser_cmd_status);
		wlan_objmgr_vdev_release_ref(cm_ctx->vdev, WLAN_MLME_CM_ID);

		return QDF_STATUS_E_FAILURE;
	}

	return QDF_STATUS_SUCCESS;
}

static void
cm_if_mgr_inform_disconnect_complete(struct wlan_objmgr_vdev *vdev)
{
	struct if_mgr_event_data *disconnect_complete;

	disconnect_complete = qdf_mem_malloc(sizeof(*disconnect_complete));
	if (!disconnect_complete)
		return;

	disconnect_complete->status = QDF_STATUS_SUCCESS;

	if_mgr_deliver_event(vdev, WLAN_IF_MGR_EV_DISCONNECT_COMPLETE,
			     disconnect_complete);
	qdf_mem_free(disconnect_complete);
}

static void
cm_if_mgr_inform_disconnect_start(struct wlan_objmgr_vdev *vdev)
{
	struct if_mgr_event_data *disconnect_start;

	disconnect_start = qdf_mem_malloc(sizeof(*disconnect_start));
	if (!disconnect_start)
		return;

	disconnect_start->status = QDF_STATUS_SUCCESS;

	if_mgr_deliver_event(vdev, WLAN_IF_MGR_EV_DISCONNECT_START,
			     disconnect_start);
	qdf_mem_free(disconnect_start);
}

void cm_initiate_internal_disconnect(struct cnx_mgr *cm_ctx)
{
	struct cm_req *cm_req;
	struct cm_disconnect_req *disconnect_req;
	QDF_STATUS status;

	cm_req = qdf_mem_malloc(sizeof(*cm_req));

	if (!cm_req)
		return;

	disconnect_req = &cm_req->discon_req;
	disconnect_req->req.vdev_id = wlan_vdev_get_id(cm_ctx->vdev);
	disconnect_req->req.source = CM_INTERNAL_DISCONNECT;

	if (wlan_vdev_mlme_is_mlo_vdev(cm_ctx->vdev))
		mlo_internal_disconnect_links(cm_ctx->vdev);

	status = cm_add_disconnect_req_to_list(cm_ctx, disconnect_req);
	if (QDF_IS_STATUS_ERROR(status)) {
		mlme_err(CM_PREFIX_FMT "failed to add disconnect req",
			 CM_PREFIX_REF(disconnect_req->req.vdev_id,
				       disconnect_req->cm_id));
		qdf_mem_free(cm_req);
		return;
	}

	cm_disconnect_start(cm_ctx, disconnect_req);
}

QDF_STATUS cm_disconnect_start(struct cnx_mgr *cm_ctx,
			       struct cm_disconnect_req *req)
{
	struct wlan_objmgr_pdev *pdev;
	QDF_STATUS status;

	pdev = wlan_vdev_get_pdev(cm_ctx->vdev);
	if (!pdev) {
		cm_send_disconnect_resp(cm_ctx, req->cm_id);
		return QDF_STATUS_E_INVAL;
	}

	if (wlan_vdev_mlme_is_mlo_vdev(cm_ctx->vdev))
		mlo_internal_disconnect_links(cm_ctx->vdev);

	cm_vdev_scan_cancel(pdev, cm_ctx->vdev);
	mlme_cm_disconnect_start_ind(cm_ctx->vdev, &req->req);
	cm_if_mgr_inform_disconnect_start(cm_ctx->vdev);
	mlme_cm_osif_disconnect_start_ind(cm_ctx->vdev);

	/* Serialize disconnect req, Handle failure status */
	status = cm_ser_disconnect_req(pdev, cm_ctx, req);

	if (QDF_IS_STATUS_ERROR(status))
		cm_send_disconnect_resp(cm_ctx, req->cm_id);

	return QDF_STATUS_SUCCESS;
}

void
cm_update_scan_mlme_on_disconnect(struct wlan_objmgr_vdev *vdev,
				  struct cm_disconnect_req *req)
{
	struct wlan_objmgr_pdev *pdev;
	struct bss_info bss_info;
	struct mlme_info mlme;
	struct wlan_channel *chan;
	QDF_STATUS status;

	pdev = wlan_vdev_get_pdev(vdev);
	if (!pdev) {
		mlme_err(CM_PREFIX_FMT "failed to find pdev",
			 CM_PREFIX_REF(req->req.vdev_id, req->cm_id));
		return;
	}

	chan = wlan_vdev_get_active_channel(vdev);
	if (!chan) {
		mlme_err(CM_PREFIX_FMT "failed to get active channel",
			 CM_PREFIX_REF(req->req.vdev_id, req->cm_id));
		return;
	}

	status = wlan_vdev_mlme_get_ssid(vdev, bss_info.ssid.ssid,
					 &bss_info.ssid.length);

	if (QDF_IS_STATUS_ERROR(status)) {
		mlme_err(CM_PREFIX_FMT "failed to get ssid",
			 CM_PREFIX_REF(req->req.vdev_id, req->cm_id));
		return;
	}

	mlme.assoc_state = SCAN_ENTRY_CON_STATE_NONE;
	qdf_copy_macaddr(&bss_info.bssid, &req->req.bssid);

	bss_info.freq = chan->ch_freq;

	wlan_scan_update_mlme_by_bssinfo(pdev, &bss_info, &mlme);
}

QDF_STATUS cm_disconnect_active(struct cnx_mgr *cm_ctx, wlan_cm_id *cm_id)
{
	struct wlan_cm_vdev_discon_req *req;
	struct cm_req *cm_req;
	QDF_STATUS status = QDF_STATUS_E_NOSUPPORT;

	cm_ctx->active_cm_id = *cm_id;
	cm_req = cm_get_req_by_cm_id(cm_ctx, *cm_id);
	if (!cm_req) {
		/*
		 * Remove the command from serialization active queue, if
		 * disconnect req was not found, to avoid active cmd timeout.
		 * This can happen if a thread tried to flush the pending
		 * disconnect request and while doing so, it removed the
		 * CM pending request, but before it tried to remove pending
		 * command from serialization, the command becomes active in
		 * another thread.
		 */
		cm_remove_cmd_from_serialization(cm_ctx, *cm_id);
		return QDF_STATUS_E_INVAL;
	}

	if (wlan_vdev_mlme_get_opmode(cm_ctx->vdev) == QDF_STA_MODE)
		status = mlme_cm_rso_stop_req(cm_ctx->vdev);

	if (status != QDF_STATUS_E_NOSUPPORT)
		return status;

	req = qdf_mem_malloc(sizeof(*req));
	if (!req)
		return QDF_STATUS_E_NOMEM;

	req->cm_id = *cm_id;
	req->req.vdev_id = wlan_vdev_get_id(cm_ctx->vdev);
	req->req.source = cm_req->discon_req.req.source;
	req->req.reason_code = cm_req->discon_req.req.reason_code;
	req->req.is_no_disassoc_disconnect =
			cm_req->discon_req.req.is_no_disassoc_disconnect;

	cm_disconnect_continue_after_rso_stop(cm_ctx->vdev, req);
	qdf_mem_free(req);

	return status;
}

QDF_STATUS
cm_disconnect_continue_after_rso_stop(struct wlan_objmgr_vdev *vdev,
				      struct wlan_cm_vdev_discon_req *req)
{
	struct cm_req *cm_req;
	QDF_STATUS status;
	struct qdf_mac_addr bssid = QDF_MAC_ADDR_ZERO_INIT;
	struct cnx_mgr *cm_ctx = cm_get_cm_ctx(vdev);

	if (!cm_ctx)
		return QDF_STATUS_E_INVAL;

	cm_req = cm_get_req_by_cm_id(cm_ctx, req->cm_id);
	if (!cm_req)
		return QDF_STATUS_E_INVAL;

	wlan_vdev_get_bss_peer_mac(cm_ctx->vdev, &bssid);

	qdf_copy_macaddr(&req->req.bssid, &bssid);
	/*
	 * for northbound req, bssid is not provided so update it from vdev
	 * in case bssid is not present
	 */
	if (qdf_is_macaddr_zero(&cm_req->discon_req.req.bssid) ||
	    qdf_is_macaddr_broadcast(&cm_req->discon_req.req.bssid))
		qdf_copy_macaddr(&cm_req->discon_req.req.bssid,
				 &req->req.bssid);
	cm_update_scan_mlme_on_disconnect(cm_ctx->vdev,
					  &cm_req->discon_req);

	mlme_debug(CM_PREFIX_FMT "disconnect " QDF_MAC_ADDR_FMT
		   " source %d reason %d",
		   CM_PREFIX_REF(req->req.vdev_id, req->cm_id),
		   QDF_MAC_ADDR_REF(req->req.bssid.bytes),
		   req->req.source, req->req.reason_code);

	status = mlme_cm_disconnect_req(cm_ctx->vdev, req);
	if (QDF_IS_STATUS_ERROR(status)) {
		mlme_err(CM_PREFIX_FMT "disconnect req fail",
			 CM_PREFIX_REF(req->req.vdev_id, req->cm_id));
		cm_send_disconnect_resp(cm_ctx, req->cm_id);
	}

	return status;
}

QDF_STATUS
cm_handle_rso_stop_rsp(struct wlan_objmgr_vdev *vdev,
		       struct wlan_cm_vdev_discon_req *req)
{
	struct cnx_mgr *cm_ctx = cm_get_cm_ctx(vdev);
	wlan_cm_id cm_id;

	if (!cm_ctx)
		return QDF_STATUS_E_INVAL;

	cm_id = cm_ctx->active_cm_id;

	if ((CM_ID_GET_PREFIX(req->cm_id)) != DISCONNECT_REQ_PREFIX ||
	    cm_id != req->cm_id) {
		mlme_err(CM_PREFIX_FMT "active req is not disconnect req",
			 CM_PREFIX_REF(wlan_vdev_get_id(vdev), req->cm_id));
		return QDF_STATUS_E_INVAL;
	}

	return cm_sm_deliver_event(vdev, WLAN_CM_SM_EV_RSO_STOP_RSP,
				   sizeof(*req), req);
}

#ifdef CONN_MGR_ADV_FEATURE
static void
cm_inform_dlm_disconnect_complete(struct wlan_objmgr_vdev *vdev,
				  struct wlan_cm_discon_rsp *resp)
{
	struct wlan_objmgr_pdev *pdev;

	pdev = wlan_vdev_get_pdev(vdev);
	if (!pdev) {
		mlme_err(CM_PREFIX_FMT "failed to find pdev",
			 CM_PREFIX_REF(wlan_vdev_get_id(vdev),
				       resp->req.cm_id));
		return;
	}

	wlan_dlm_update_bssid_connect_params(pdev, resp->req.req.bssid,
					     DLM_AP_DISCONNECTED);
}

#else
static inline void
cm_inform_dlm_disconnect_complete(struct wlan_objmgr_vdev *vdev,
				  struct wlan_cm_discon_rsp *resp)
{}
#endif

#ifdef WLAN_FEATURE_11BE_MLO
#ifdef WLAN_FEATURE_11BE_MLO_ADV_FEATURE
static inline void
cm_clear_vdev_mlo_cap(struct wlan_objmgr_vdev *vdev,
		      struct wlan_cm_discon_rsp *rsp)
{
	wlan_vdev_mlme_clear_mlo_vdev(vdev);
}
#else /*WLAN_FEATURE_11BE_MLO_ADV_FEATURE*/
static inline void
cm_clear_vdev_mlo_cap(struct wlan_objmgr_vdev *vdev,
		      struct wlan_cm_discon_rsp *rsp)
{
	if (mlo_is_mld_sta(vdev) && ucfg_mlo_is_mld_disconnected(vdev))
		ucfg_mlo_mld_clear_mlo_cap(vdev);
	if (rsp->req.req.reason_code == REASON_HOST_TRIGGERED_LINK_DELETE) {
		wlan_vdev_mlme_clear_mlo_vdev(vdev);
		wlan_vdev_mlme_clear_mlo_link_vdev(vdev);
	}
}
#endif /*WLAN_FEATURE_11BE_MLO_ADV_FEATURE*/
#else /*WLAN_FEATURE_11BE_MLO*/
static inline void
cm_clear_vdev_mlo_cap(struct wlan_objmgr_vdev *vdev,
		      struct wlan_cm_discon_rsp *rsp)
{ }
#endif /*WLAN_FEATURE_11BE_MLO*/

QDF_STATUS cm_notify_disconnect_complete(struct cnx_mgr *cm_ctx,
					 struct wlan_cm_discon_rsp *resp)
{
	mlme_cm_disconnect_complete_ind(cm_ctx->vdev, resp);
	mlo_sta_link_disconn_notify(cm_ctx->vdev, resp);
	mlme_cm_osif_disconnect_complete(cm_ctx->vdev, resp);
	cm_if_mgr_inform_disconnect_complete(cm_ctx->vdev);
	cm_inform_dlm_disconnect_complete(cm_ctx->vdev, resp);

	return QDF_STATUS_SUCCESS;
}

QDF_STATUS cm_disconnect_complete(struct cnx_mgr *cm_ctx,
				  struct wlan_cm_discon_rsp *resp)
{
	/*
	 * If the entry is not present in the list, it must have been cleared
	 * already.
	 */
	if (!cm_get_req_by_cm_id(cm_ctx, resp->req.cm_id))
		return QDF_STATUS_SUCCESS;

	cm_notify_disconnect_complete(cm_ctx, resp);

	/*
	 * Remove all pending disconnect if this is an active disconnect
	 * complete.
	 */
	if (resp->req.cm_id == cm_ctx->active_cm_id)
		cm_flush_pending_request(cm_ctx, DISCONNECT_REQ_PREFIX, false);

	cm_remove_cmd(cm_ctx, &resp->req.cm_id);
	mlme_debug(CM_PREFIX_FMT "disconnect count %d connect count %d",
		   CM_PREFIX_REF(wlan_vdev_get_id(cm_ctx->vdev),
				 resp->req.cm_id),
		   cm_ctx->disconnect_count, cm_ctx->connect_count);
	/* Flush failed connect req as pending disconnect is completed */
	if (!cm_ctx->disconnect_count && cm_ctx->connect_count)
		cm_flush_pending_request(cm_ctx, CONNECT_REQ_PREFIX, true);

	/* Set the disconnect wait event once all disconnect are completed */
	if (!cm_ctx->disconnect_count) {
		/*
		 * Clear MLO cap only when it is the last disconnect req
		 * For 1x/owe roaming, link vdev mlo flags are not cleared
		 * as connect req is queued on link vdev after this.
		 */
		if (!wlan_cm_check_mlo_roam_auth_status(cm_ctx->vdev))
<<<<<<< HEAD
			cm_clear_vdev_mlo_cap(cm_ctx->vdev);
=======
			cm_clear_vdev_mlo_cap(cm_ctx->vdev, resp);
>>>>>>> fb00976a
		qdf_event_set(&cm_ctx->disconnect_complete);
	}

	return QDF_STATUS_SUCCESS;
}

QDF_STATUS
cm_handle_discon_req_in_non_connected_state(struct cnx_mgr *cm_ctx,
					struct cm_disconnect_req *cm_req,
					enum wlan_cm_sm_state cm_state_substate)
{
	enum wlan_cm_sm_state cur_state = cm_get_state(cm_ctx);

	/*
	 * South bound and peer disconnect requests are meant for only in
	 * connected state, so if the state is connecting a new connect has
	 * been received, hence skip the non-osif disconnect request. Also allow
	 * MLO link vdev disconnect in connecting state, as this can be
	 * initiated due to disconnect on assoc vdev, which may be in connected
	 * state.
	 */
	if (cur_state == WLAN_CM_S_CONNECTING &&
	    (cm_req->req.source != CM_OSIF_DISCONNECT &&
	    cm_req->req.source != CM_OSIF_CFG_DISCONNECT &&
	    cm_req->req.source != CM_MLO_LINK_VDEV_DISCONNECT)) {
		mlme_info("Vdev %d ignore disconnect req from source %d in state %d",
			  wlan_vdev_get_id(cm_ctx->vdev), cm_req->req.source,
			  cm_state_substate);
		return QDF_STATUS_E_INVAL;
	}

	switch (cm_state_substate) {
	case WLAN_CM_S_DISCONNECTING:
		/*
		 * There would be pending disconnect requests in the list, and
		 * if they are flushed as part of new disconnect
		 * (cm_flush_pending_request), OS_IF would inform the kernel
		 * about the disconnect done even though the disconnect is still
		 * pending. So update OS_IF with invalid CM_ID so that the resp
		 * of only the new disconnect req is given to kernel.
		 */
		mlme_cm_osif_update_id_and_src(cm_ctx->vdev,
					       CM_SOURCE_INVALID,
					       CM_ID_INVALID);
		cm_flush_pending_request(cm_ctx, DISCONNECT_REQ_PREFIX, false);
		/*
		 * Flush failed pending connect req as new req is received
		 * and its no longer the latest one.
		 */
		if (cm_ctx->connect_count)
			cm_flush_pending_request(cm_ctx, CONNECT_REQ_PREFIX,
						 true);
		break;
	case WLAN_CM_S_ROAMING:
		/* for FW roam/LFR3 remove the req from the list */
		if (cm_roam_offload_enabled(wlan_vdev_get_psoc(cm_ctx->vdev)))
			cm_flush_pending_request(cm_ctx, ROAM_REQ_PREFIX,
						 false);
		fallthrough;
	case WLAN_CM_SS_JOIN_ACTIVE:
		/*
		 * In join active/roaming state, there would be no pending
		 * command, so no action required. so for new disconnect
		 * request, queue disconnect and move the state to
		 * disconnecting.
		 */
		break;
	case WLAN_CM_SS_SCAN:
		/* In the scan state abort the ongoing scan */
		cm_vdev_scan_cancel(wlan_vdev_get_pdev(cm_ctx->vdev),
				    cm_ctx->vdev);
		fallthrough;
	case WLAN_CM_SS_JOIN_PENDING:
		/*
		 * There would be pending disconnect requests in the list, and
		 * if they are flushed as part of new disconnect
		 * (cm_flush_pending_request), OS_IF would inform the kernel
		 * about the disconnect done even though the disconnect is still
		 * pending. So update OS_IF with invalid CM_ID so that the resp
		 * of only the new disconnect req is given to kernel.
		 */
		mlme_cm_osif_update_id_and_src(cm_ctx->vdev,
					       CM_SOURCE_INVALID,
					       CM_ID_INVALID);
		/*
		 * In case of scan or join pending there could be a connect and
		 * disconnect requests pending, so flush all the requests except
		 * the activated request.
		 */
		cm_flush_pending_request(cm_ctx, CONNECT_REQ_PREFIX, false);
		cm_flush_pending_request(cm_ctx, DISCONNECT_REQ_PREFIX, false);
		break;
	case WLAN_CM_S_INIT:
		/*
		 * In this case the vdev is already disconnected and thus the
		 * indication to upper layer, would have been sent as part of
		 * previous disconnect/connect failure.
		 *
		 * If upper layer is in process of connecting, sending
		 * disconnect indication back again may cause it to incorrectly
		 * think it as a connect failure. So sending disconnect
		 * indication again is not advisable.
		 *
		 * So no need to do anything here, just return failure and drop
		 * disconnect.
		 */
		mlme_info("vdev %d dropping disconnect req from source %d in INIT state",
			  wlan_vdev_get_id(cm_ctx->vdev), cm_req->req.source);
		return QDF_STATUS_E_ALREADY;
	default:
		mlme_err("Vdev %d disconnect req in invalid state %d",
			 wlan_vdev_get_id(cm_ctx->vdev),
			 cm_state_substate);
		return QDF_STATUS_E_FAILURE;
	};

	/* Queue the new disconnect request after state specific actions */
	return cm_add_disconnect_req_to_list(cm_ctx, cm_req);
}

QDF_STATUS cm_add_disconnect_req_to_list(struct cnx_mgr *cm_ctx,
					 struct cm_disconnect_req *req)
{
	QDF_STATUS status;
	struct cm_req *cm_req;

	cm_req = qdf_container_of(req, struct cm_req, discon_req);
	req->cm_id = cm_get_cm_id(cm_ctx, req->req.source);
	cm_req->cm_id = req->cm_id;
	status = cm_add_req_to_list_and_indicate_osif(cm_ctx, cm_req,
						      req->req.source);

	return status;
}

QDF_STATUS cm_disconnect_start_req(struct wlan_objmgr_vdev *vdev,
				   struct wlan_cm_disconnect_req *req)
{
	struct cnx_mgr *cm_ctx;
	struct cm_req *cm_req;
	struct cm_disconnect_req *disconnect_req;
	QDF_STATUS status;

	cm_ctx = cm_get_cm_ctx(vdev);
	if (!cm_ctx)
		return QDF_STATUS_E_INVAL;

	/*
	 * This would be freed as part of removal from cm req list if adding
	 * to list is success after posting WLAN_CM_SM_EV_DISCONNECT_REQ.
	 */
	cm_req = qdf_mem_malloc(sizeof(*cm_req));

	if (!cm_req)
		return QDF_STATUS_E_NOMEM;

	if (wlan_vdev_mlme_is_mlo_vdev(vdev) &&
	    !wlan_vdev_mlme_is_mlo_link_vdev(vdev))
		req->is_no_disassoc_disconnect = 1;

	disconnect_req = &cm_req->discon_req;
	disconnect_req->req = *req;

	status = cm_sm_deliver_event(vdev, WLAN_CM_SM_EV_DISCONNECT_REQ,
				     sizeof(*disconnect_req), disconnect_req);
	/* free the req if disconnect is not handled */
	if (QDF_IS_STATUS_ERROR(status))
		qdf_mem_free(cm_req);

	return status;
}

QDF_STATUS cm_disconnect_start_req_sync(struct wlan_objmgr_vdev *vdev,
					struct wlan_cm_disconnect_req *req)
{
	struct cnx_mgr *cm_ctx;
	QDF_STATUS status;

	cm_ctx = cm_get_cm_ctx(vdev);
	if (!cm_ctx)
		return QDF_STATUS_E_INVAL;

	if (wlan_vdev_mlme_is_mlo_vdev(vdev) &&
	    !wlan_vdev_mlme_is_mlo_link_vdev(vdev))
		req->is_no_disassoc_disconnect = 1;

	qdf_event_reset(&cm_ctx->disconnect_complete);
	status = cm_disconnect_start_req(vdev, req);
	if (QDF_IS_STATUS_ERROR(status)) {
		mlme_err("Disconnect failed with status %d", status);
		return status;
	}

	status = qdf_wait_single_event(&cm_ctx->disconnect_complete,
				       CM_DISCONNECT_CMD_TIMEOUT);
	if (QDF_IS_STATUS_ERROR(status))
		mlme_err("Disconnect timeout with status %d", status);

	return status;
}

QDF_STATUS cm_disconnect_rsp(struct wlan_objmgr_vdev *vdev,
			     struct wlan_cm_discon_rsp *resp)
{
	struct cnx_mgr *cm_ctx;
	QDF_STATUS qdf_status;
	wlan_cm_id cm_id;
	uint32_t prefix;

	cm_ctx = cm_get_cm_ctx(vdev);
	if (!cm_ctx)
		return QDF_STATUS_E_INVAL;

	cm_id = cm_ctx->active_cm_id;
	prefix = CM_ID_GET_PREFIX(cm_id);

	if (prefix != DISCONNECT_REQ_PREFIX || cm_id != resp->req.cm_id) {
		mlme_err(CM_PREFIX_FMT "Active cm_id 0x%x is different",
			 CM_PREFIX_REF(wlan_vdev_get_id(vdev), resp->req.cm_id),
			 cm_id);
		qdf_status = QDF_STATUS_E_FAILURE;
		goto disconnect_complete;
	}
	qdf_status =
		cm_sm_deliver_event(vdev,
				    WLAN_CM_SM_EV_DISCONNECT_DONE,
				    sizeof(*resp), resp);
	if (QDF_IS_STATUS_ERROR(qdf_status))
		goto disconnect_complete;

	return qdf_status;

disconnect_complete:
	/*
	 * If there is a event posting error it means the SM state is not in
	 * DISCONNECTING (some new cmd has changed the state of SM), so just
	 * complete the disconnect command.
	 */
	return cm_disconnect_complete(cm_ctx, resp);
}

QDF_STATUS cm_bss_peer_delete_req(struct wlan_objmgr_vdev *vdev,
				  struct qdf_mac_addr *peer_mac)
{
	mlme_debug("vdev-id %d, delete peer" QDF_MAC_ADDR_FMT,
		   wlan_vdev_get_id(vdev), QDF_MAC_ADDR_REF(peer_mac->bytes));

	return mlme_cm_bss_peer_delete_req(vdev);
}

QDF_STATUS cm_vdev_down_req(struct wlan_objmgr_vdev *vdev, uint32_t status)
{
	mlme_debug("vdev id %d down req status %d",
		   wlan_vdev_get_id(vdev), status);

	return mlme_cm_vdev_down_req(vdev);
}<|MERGE_RESOLUTION|>--- conflicted
+++ resolved
@@ -596,11 +596,7 @@
 		 * as connect req is queued on link vdev after this.
 		 */
 		if (!wlan_cm_check_mlo_roam_auth_status(cm_ctx->vdev))
-<<<<<<< HEAD
-			cm_clear_vdev_mlo_cap(cm_ctx->vdev);
-=======
 			cm_clear_vdev_mlo_cap(cm_ctx->vdev, resp);
->>>>>>> fb00976a
 		qdf_event_set(&cm_ctx->disconnect_complete);
 	}
 
