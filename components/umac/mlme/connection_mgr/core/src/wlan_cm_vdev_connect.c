--- conflicted
+++ resolved
@@ -1645,11 +1645,7 @@
 		cm_update_tid_mapping(vdev);
 	}
 
-<<<<<<< HEAD
-	mlo_roam_connect_complete(psoc, pdev, vdev, rsp);
-=======
 	mlo_roam_connect_complete(vdev);
->>>>>>> 450f7496
 
 	if (op_mode == QDF_STA_MODE &&
 		(wlan_vdev_mlme_is_mlo_link_vdev(vdev) ||
