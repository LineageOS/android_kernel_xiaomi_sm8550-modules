/*
 * Copyright (c) 2020-2021, The Linux Foundation. All rights reserved.
 * Copyright (c) 2021-2023 Qualcomm Innovation Center, Inc. All rights reserved.
 *
 * Permission to use, copy, modify, and/or distribute this software for any
 * purpose with or without fee is hereby granted, provided that the above
 * copyright notice and this permission notice appear in all copies.
 *
 * THE SOFTWARE IS PROVIDED "AS IS" AND THE AUTHOR DISCLAIMS ALL WARRANTIES
 * WITH REGARD TO THIS SOFTWARE INCLUDING ALL IMPLIED WARRANTIES OF
 * MERCHANTABILITY AND FITNESS. IN NO EVENT SHALL THE AUTHOR BE LIABLE FOR
 * ANY SPECIAL, DIRECT, INDIRECT, OR CONSEQUENTIAL DAMAGES OR ANY DAMAGES
 * WHATSOEVER RESULTING FROM LOSS OF USE, DATA OR PROFITS, WHETHER IN AN
 * ACTION OF CONTRACT, NEGLIGENCE OR OTHER TORTIOUS ACTION, ARISING OUT OF
 * OR IN CONNECTION WITH THE USE OR PERFORMANCE OF THIS SOFTWARE.
 */

/**
 * DOC: This file contains definitions for MLME roaming offload.
 */

#ifndef CM_ROAM_PUBLIC_STRUCT_H__
#define CM_ROAM_PUBLIC_STRUCT_H__

#include "wlan_objmgr_cmn.h"
#include "reg_services_public_struct.h"
#include "wlan_cm_bss_score_param.h"
#include "wlan_dlm_public_struct.h"
#include "wmi_unified_param.h"
#include "wmi_unified_sta_param.h"
#include "wlan_cm_public_struct.h"
#include "wmi_unified.h"

#define WLAN_ROAM_MAX_CACHED_AUTH_FRAMES            8

#define ROAM_SCAN_OFFLOAD_START                     1
#define ROAM_SCAN_OFFLOAD_STOP                      2
#define ROAM_SCAN_OFFLOAD_RESTART                   3
#define ROAM_SCAN_OFFLOAD_UPDATE_CFG                4
#define ROAM_SCAN_OFFLOAD_ABORT_SCAN                5

#define REASON_CONNECT                              1
#define REASON_CHANNEL_LIST_CHANGED                 2
#define REASON_LOOKUP_THRESH_CHANGED                3
#define REASON_DISCONNECTED                         4
#define REASON_RSSI_DIFF_CHANGED                    5
#define REASON_ESE_INI_CFG_CHANGED                  6
#define REASON_NEIGHBOR_SCAN_REFRESH_PERIOD_CHANGED 7
#define REASON_VALID_CHANNEL_LIST_CHANGED           8
#define REASON_FLUSH_CHANNEL_LIST                   9
#define REASON_EMPTY_SCAN_REF_PERIOD_CHANGED        10
#define REASON_PREAUTH_FAILED_FOR_ALL               11
#define REASON_NO_CAND_FOUND_OR_NOT_ROAMING_NOW     12
#define REASON_NPROBES_CHANGED                      13
#define REASON_HOME_AWAY_TIME_CHANGED               14
#define REASON_OS_REQUESTED_ROAMING_NOW             15
#define REASON_SCAN_CH_TIME_CHANGED                 16
#define REASON_SCAN_HOME_TIME_CHANGED               17
#define REASON_OPPORTUNISTIC_THRESH_DIFF_CHANGED    18
#define REASON_ROAM_RESCAN_RSSI_DIFF_CHANGED        19
#define REASON_ROAM_BMISS_FIRST_BCNT_CHANGED        20
#define REASON_ROAM_BMISS_FINAL_BCNT_CHANGED        21
#define REASON_ROAM_DFS_SCAN_MODE_CHANGED           23
#define REASON_ROAM_ABORT_ROAM_SCAN                 24
#define REASON_ROAM_EXT_SCAN_PARAMS_CHANGED         25
#define REASON_ROAM_SET_SSID_ALLOWED                26
#define REASON_ROAM_SET_FAVORED_BSSID               27
#define REASON_ROAM_GOOD_RSSI_CHANGED               28
#define REASON_ROAM_SET_DENYLIST_BSSID              29
#define REASON_ROAM_SCAN_HI_RSSI_MAXCOUNT_CHANGED   30
#define REASON_ROAM_SCAN_HI_RSSI_DELTA_CHANGED      31
#define REASON_ROAM_SCAN_HI_RSSI_DELAY_CHANGED      32
#define REASON_ROAM_SCAN_HI_RSSI_UB_CHANGED         33
#define REASON_CONNECT_IES_CHANGED                  34
#define REASON_ROAM_SCAN_STA_ROAM_POLICY_CHANGED    35
#define REASON_ROAM_SYNCH_FAILED                    36
#define REASON_ROAM_PSK_PMK_CHANGED                 37
#define REASON_ROAM_STOP_ALL                        38
#define REASON_SUPPLICANT_DISABLED_ROAMING          39
#define REASON_CTX_INIT                             40
#define REASON_FILS_PARAMS_CHANGED                  41
#define REASON_SME_ISSUED                           42
#define REASON_DRIVER_ENABLED                       43
#define REASON_ROAM_FULL_SCAN_PERIOD_CHANGED        44
#define REASON_SCORING_CRITERIA_CHANGED             45
#define REASON_SUPPLICANT_INIT_ROAMING              46
#define REASON_SUPPLICANT_DE_INIT_ROAMING           47
#define REASON_DRIVER_DISABLED                      48
#define REASON_ROAM_CONTROL_CONFIG_CHANGED          49
#define REASON_ROAM_CONTROL_CONFIG_ENABLED          50
#define REASON_ROAM_CANDIDATE_FOUND                 51
#define REASON_ROAM_HANDOFF_DONE                    52
#define REASON_ROAM_ABORT                           53
#define REASON_ROAM_SET_PRIMARY                     54

#define FILS_MAX_KEYNAME_NAI_LENGTH WLAN_CM_FILS_MAX_KEYNAME_NAI_LENGTH
#define WLAN_FILS_MAX_REALM_LEN WLAN_CM_FILS_MAX_REALM_LEN
#define WLAN_FILS_MAX_RRK_LENGTH WLAN_CM_FILS_MAX_RRK_LENGTH

#define FILS_MAX_HLP_DATA_LEN 2048

#define WLAN_FILS_MAX_RIK_LENGTH WLAN_FILS_MAX_RRK_LENGTH
#define WLAN_FILS_FT_MAX_LEN          48

#define WLAN_MAX_PMK_DUMP_BYTES 2
#define DEFAULT_ROAM_SCAN_SCHEME_BITMAP 0
#define ROAM_MAX_CFG_VALUE 0xffffffff

#define CFG_VALID_CHANNEL_LIST_LEN 100
#define MAX_SSID_ALLOWED_LIST    8
#define MAX_BSSID_AVOID_LIST     16
#define MAX_BSSID_FAVORED      16
#define WLAN_MAX_BTM_CANDIDATES      8

/* Default value of WTC reason code */
#define DISABLE_VENDOR_BTM_CONFIG 2

#ifdef WLAN_FEATURE_HOST_ROAM
#define MAX_FTIE_SIZE CM_MAX_FTIE_SIZE
#else
#define MAX_FTIE_SIZE 384
#endif

#define ESE_MAX_TSPEC_IES 4

/*
 * To get 4 LSB of roam reason of roam_synch_data
 * received from firmware
 */
#define ROAM_REASON_MASK 0x0F

#ifdef WLAN_FEATURE_ROAM_OFFLOAD
#define ROAM_R0KH_ID_MAX_LEN  48
/* connected but not authenticated */
#define ROAM_AUTH_STATUS_CONNECTED      0x1
/* connected and authenticated */
#define ROAM_AUTH_STATUS_AUTHENTICATED  0x2

#define IS_ROAM_REASON_STA_KICKOUT(reason) ((reason & 0xF) == \
	WMI_ROAM_TRIGGER_REASON_STA_KICKOUT)
#define IS_ROAM_REASON_DISCONNECTION(reason) ((reason & 0xF) == \
	WMI_ROAM_TRIGGER_REASON_DEAUTH)
#endif

/*
 * Neighbor Report Params Bitmask
 */
#define NEIGHBOR_REPORT_PARAMS_TIME_OFFSET            0x01
#define NEIGHBOR_REPORT_PARAMS_LOW_RSSI_OFFSET        0x02
#define NEIGHBOR_REPORT_PARAMS_BMISS_COUNT_TRIGGER    0x04
#define NEIGHBOR_REPORT_PARAMS_PER_THRESHOLD_OFFSET   0x08
#define NEIGHBOR_REPORT_PARAMS_CACHE_TIMEOUT          0x10
#define NEIGHBOR_REPORT_PARAMS_MAX_REQ_CAP            0x20
#define NEIGHBOR_REPORT_PARAMS_ALL                    0x3F

/*
 * Neighbor report offload needs to send 0xFFFFFFFF if a particular
 * parameter is disabled from the ini
 */
#define NEIGHBOR_REPORT_PARAM_INVALID (0xFFFFFFFFU)

/*
 * Currently roam score delta value is sent for 2 triggers and min rssi
 * values are sent for 3 triggers
 */
#define NUM_OF_ROAM_TRIGGERS 2
#define IDLE_ROAM_TRIGGER 0
#define BTM_ROAM_TRIGGER  1

#define NUM_OF_ROAM_MIN_RSSI 3
#define DEAUTH_MIN_RSSI 0
#define BMISS_MIN_RSSI  1
#define MIN_RSSI_2G_TO_5G_ROAM 2
#define CM_CFG_VALID_CHANNEL_LIST_LEN 100

/**
 * enum roam_trigger_sub_reason - Roam trigger sub reasons
 * @ROAM_TRIGGER_SUB_REASON_PERIODIC_TIMER: Roam scan triggered due to
 * periodic timer expiry
 * @ROAM_TRIGGER_SUB_REASON_INACTIVITY_TIMER: Roam scan triggered due to
 * inactivity detection and connected AP RSSI falls below a certain threshold
 * @ROAM_TRIGGER_SUB_REASON_BTM_DI_TIMER: Roam scan triggered due to BTM
 * Disassoc Imminent timeout
 * @ROAM_TRIGGER_SUB_REASON_FULL_SCAN: Roam scan triggered due to partial scan
 * failure
 * @ROAM_TRIGGER_SUB_REASON_LOW_RSSI_PERIODIC: Roam scan triggered due to Low
 * rssi periodic timer
 * @ROAM_TRIGGER_SUB_REASON_CU_PERIODIC: Roam scan triggered due to CU periodic
 * timer
 * @ROAM_TRIGGER_SUB_REASON_PERIODIC_TIMER_AFTER_INACTIVITY: Roam scan
 * triggered due to periodic timer after device inactivity after low rssi
 * trigger
 * @ROAM_TRIGGER_SUB_REASON_PERIODIC_TIMER_AFTER_INACTIVITY_CU: Roam scan
 * triggered due to first periodic timer exiry when full scan count is not 0
 * and roam scan trigger is CU load
 * @ROAM_TRIGGER_SUB_REASON_INACTIVITY_TIMER_CU: Roam scan triggered due to
 * first periodic timer exiry when full scan count is 0 and roam scan trigger
 * is CU load
 */
enum roam_trigger_sub_reason {
	ROAM_TRIGGER_SUB_REASON_PERIODIC_TIMER = 1,
	ROAM_TRIGGER_SUB_REASON_INACTIVITY_TIMER_LOW_RSSI,
	ROAM_TRIGGER_SUB_REASON_BTM_DI_TIMER,
	ROAM_TRIGGER_SUB_REASON_FULL_SCAN,
	ROAM_TRIGGER_SUB_REASON_LOW_RSSI_PERIODIC,
	ROAM_TRIGGER_SUB_REASON_CU_PERIODIC,
	ROAM_TRIGGER_SUB_REASON_PERIODIC_TIMER_AFTER_INACTIVITY,
	ROAM_TRIGGER_SUB_REASON_PERIODIC_TIMER_AFTER_INACTIVITY_CU,
	ROAM_TRIGGER_SUB_REASON_INACTIVITY_TIMER_CU,
};

/**
 * enum roam_stats_scan_type  - Roam scan type defines
 * @ROAM_STATS_SCAN_TYPE_PARTIAL: Partial scan
 * @ROAM_STATS_SCAN_TYPE_FULL: Full scan
 * @ROAM_STATS_SCAN_TYPE_NO_SCAN: No roam scan was triggered. This is generally
 * used in BTM events to indicate BTM frame exchange logs.
 * @ROAM_STATS_SCAN_TYPE_HIGHER_BAND_5GHZ_6GHZ: Higher band roam scan from 2 GHz
 * to 5 GHz or 6 GHz
 * @ROAM_STATS_SCAN_TYPE_HIGHER_BAND_6GHZ: Higher band roam scan from 5 GHz to
 * 6 GHz
 */
enum roam_stats_scan_type {
	ROAM_STATS_SCAN_TYPE_PARTIAL = 0,
	ROAM_STATS_SCAN_TYPE_FULL = 1,
	ROAM_STATS_SCAN_TYPE_NO_SCAN = 2,
	ROAM_STATS_SCAN_TYPE_HIGHER_BAND_5GHZ_6GHZ = 3,
	ROAM_STATS_SCAN_TYPE_HIGHER_BAND_6GHZ = 4,
};

/**
 * enum wlan_roam_frame_subtype - Roam frame subtypes
 * @ROAM_FRAME_SUBTYPE_M1: EAPOL M1 Frame
 * @ROAM_FRAME_SUBTYPE_M2: EAPOL M2 Frame
 * @ROAM_FRAME_SUBTYPE_M3: EAPOL M3 Frame
 * @ROAM_FRAME_SUBTYPE_M4: EAPOL M4 Frame
 * @ROAM_FRAME_SUBTYPE_GTK_M1: GTK M1 Frame
 * @ROAM_FRAME_SUBTYPE_GTK_M2: GTK M2 Frame
 */
enum wlan_roam_frame_subtype {
	ROAM_FRAME_SUBTYPE_M1 = 1,
	ROAM_FRAME_SUBTYPE_M2,
	ROAM_FRAME_SUBTYPE_M3,
	ROAM_FRAME_SUBTYPE_M4,
	ROAM_FRAME_SUBTYPE_GTK_M1,
	ROAM_FRAME_SUBTYPE_GTK_M2,
};

/**
 * struct cm_roam_neighbor_report_offload_params - neighbor report offload
 *                                                 parameters
 * @offload_11k_enable_bitmask: neighbor report offload bitmask control
 * @params_bitmask: bitmask to specify which of the below are enabled
 * @time_offset: time offset after 11k offload command to trigger a neighbor
 *              report request (in seconds)
 * @low_rssi_offset: Offset from rssi threshold to trigger neighbor
 *      report request (in dBm)
 * @bmiss_count_trigger: Number of beacon miss events to trigger neighbor
 *              report request
 * @per_threshold_offset: offset from PER threshold to trigger neighbor
 *              report request (in %)
 * @neighbor_report_cache_timeout: timeout after which new trigger can enable
 *              sending of a neighbor report request (in seconds)
 * @max_neighbor_report_req_cap: max number of neighbor report requests that
 *              can be sent to the peer in the current session
 */
struct cm_roam_neighbor_report_offload_params {
	uint32_t offload_11k_enable_bitmask;
	uint8_t params_bitmask;
	uint32_t time_offset;
	uint32_t low_rssi_offset;
	uint32_t bmiss_count_trigger;
	uint32_t per_threshold_offset;
	uint32_t neighbor_report_cache_timeout;
	uint32_t max_neighbor_report_req_cap;
};

/**
 * struct rso_chan_info - chan info
 * @num_chan: number of channels
 * @freq_list: freq list
 */
struct rso_chan_info {
	uint8_t num_chan;
	qdf_freq_t *freq_list;
};

/**
 * struct rso_cfg_params - per vdev rso cfg
 */
struct rso_cfg_params {
	uint32_t neighbor_scan_period;
	uint32_t neighbor_scan_min_period;
	struct rso_chan_info specific_chan_info;
	uint8_t neighbor_lookup_threshold;
	int8_t rssi_thresh_offset_5g;
	uint32_t min_chan_scan_time;
	uint32_t max_chan_scan_time;
	uint32_t passive_max_chan_time;
	uint16_t neighbor_results_refresh_period;
	uint16_t empty_scan_refresh_period;
	uint8_t opportunistic_threshold_diff;
	uint8_t roam_rescan_rssi_diff;
	uint8_t roam_bmiss_first_bcn_cnt;
	uint8_t roam_bmiss_final_cnt;
	uint32_t hi_rssi_scan_max_count;
	uint32_t hi_rssi_scan_rssi_delta;
	uint32_t hi_rssi_scan_delay;
	int32_t hi_rssi_scan_rssi_ub;
	struct rso_chan_info pref_chan_info;
	uint32_t full_roam_scan_period;
	bool enable_scoring_for_roam;
	uint8_t roam_rssi_diff;
	uint8_t roam_rssi_diff_6ghz;
	uint8_t bg_rssi_threshold;
	uint16_t roam_scan_home_away_time;
	uint8_t roam_scan_n_probes;
	uint32_t roam_scan_inactivity_time;
	uint32_t roam_inactive_data_packet_count;
	uint32_t roam_scan_period_after_inactivity;
};

/**
 * struct wlan_chan_list - channel list
 * @num_chan: number of channels
 * @freq_list: freq list
 */
struct wlan_chan_list {
	uint8_t num_chan;
	qdf_freq_t freq_list[CFG_VALID_CHANNEL_LIST_LEN];
};

/**
 * enum roam_fail_params: different types of params to set or get
 * roam fail states for the vdev
 * @ROAM_TRIGGER_REASON: Roam trigger reason(enum WMI_ROAM_TRIGGER_REASON_ID)
 * @ROAM_INVOKE_FAIL_REASON: One of WMI_ROAM_FAIL_REASON_ID for roam failure
 * in case of forced roam
 * @ROAM_FAIL_REASON: One of WMI_ROAM_FAIL_REASON_ID for roam failure
 */
enum roam_fail_params {
	ROAM_TRIGGER_REASON,
	ROAM_INVOKE_FAIL_REASON,
	ROAM_FAIL_REASON,
};

/**
 * enum wlan_roam_failure_reason_code - Roaming failure reason codes
 * @ROAM_FAIL_REASON_NO_SCAN_START: Scan start failed
 * @ROAM_FAIL_REASON_NO_AP_FOUND: No roamable AP found
 * @ROAM_FAIL_REASON_NO_CAND_AP_FOUND: No candidate AP found
 * @ROAM_FAIL_REASON_HOST: Host aborted roaming due to vdev stop from
 * host
 * @ROAM_FAIL_REASON_AUTH_SEND: Auth TX failure
 * @ROAM_FAIL_REASON_NO_AUTH_RESP: No Authentication response received
 * @ROAM_FAIL_REASON_AUTH_RECV: Authentication response received with
 * error status code
 * @ROAM_FAIL_REASON_REASSOC_SEND: Reassoc request TX failed
 * @ROAM_FAIL_REASON_REASSOC_RECV: Reassoc response frame not received
 * @ROAM_FAIL_REASON_NO_REASSOC_RESP: No reassociation response received
 * @ROAM_FAIL_REASON_EAPOL_TIMEOUT: EAPoL timedout
 * @ROAM_FAIL_REASON_MLME: MLME internal error
 * @ROAM_FAIL_REASON_INTERNAL_ABORT: Abort due to internal firmware error
 * @ROAM_FAIL_REASON_SCAN_START: Not able to start roam scan
 * @ROAM_FAIL_REASON_AUTH_NO_ACK: No ack received for Auth request frame
 * @ROAM_FAIL_REASON_AUTH_INTERNAL_DROP: Auth request dropped internally
 * @ROAM_FAIL_REASON_REASSOC_NO_ACK: No ack received for reassoc request frame
 * @ROAM_FAIL_REASON_REASSOC_INTERNAL_DROP: Reassoc frame dropped internally
 * at firmware
 * @ROAM_FAIL_REASON_EAPOL_M2_SEND: EAPoL M2 send failed
 * @ROAM_FAIL_REASON_EAPOL_M2_INTERNAL_DROP: EAPoL M2 frame dropped internally
 * at firmware
 * @ROAM_FAIL_REASON_EAPOL_M2_NO_ACK: No ack received for EAPoL M2 frame
 * @ROAM_FAIL_REASON_EAPOL_M3_TIMEOUT: EAPoL M3 not received from AP
 * @ROAM_FAIL_REASON_EAPOL_M4_SEND: EAPoL M4 frame TX failed
 * @ROAM_FAIL_REASON_EAPOL_M4_INTERNAL_DROP: EAPoL M4 frame dropped internally
 * @ROAM_FAIL_REASON_EAPOL_M4_NO_ACK: No ack received for EAPoL M4 frame
 * @ROAM_FAIL_REASON_NO_SCAN_FOR_FINAL_BMISS: Roam scan start failed for final
 * bmiss case
 * @ROAM_FAIL_REASON_DISCONNECT: Deauth/Disassoc frame received from AP during
 * roaming
 * @ROAM_FAIL_REASON_SYNC: Roam failure due to host wake-up during roaming in
 * progress
 * @ROAM_FAIL_REASON_SAE_INVALID_PMKID: Invalid PMKID during SAE roaming
 * @ROAM_FAIL_REASON_SAE_PREAUTH_TIMEOUT: SAE roaming preauthentication
 * timedout
 * @ROAM_FAIL_REASON_SAE_PREAUTH_FAIL: SAE preauthentication failure
 * @ROAM_FAIL_REASON_UNABLE_TO_START_ROAM_HO: Start handoff failed
 * @ROAM_FAIL_REASON_NO_AP_FOUND_AND_FINAL_BMISS_SENT: No AP found after
 * final BMISS
 * @ROAM_FAIL_REASON_NO_CAND_AP_FOUND_AND_FINAL_BMISS_SENT: No Candidate AP
 * found after final BMISS.
 * @ROAM_FAIL_REASON_UNKNOWN: Default reason
 */
enum wlan_roam_failure_reason_code {
	ROAM_FAIL_REASON_NO_SCAN_START = 1,
	ROAM_FAIL_REASON_NO_AP_FOUND,
	ROAM_FAIL_REASON_NO_CAND_AP_FOUND,

	/* Failure reasons after roam scan is complete */
	ROAM_FAIL_REASON_HOST,
	ROAM_FAIL_REASON_AUTH_SEND,
	ROAM_FAIL_REASON_NO_AUTH_RESP,
	ROAM_FAIL_REASON_AUTH_RECV,
	ROAM_FAIL_REASON_REASSOC_SEND,
	ROAM_FAIL_REASON_REASSOC_RECV,
	ROAM_FAIL_REASON_NO_REASSOC_RESP,
	ROAM_FAIL_REASON_EAPOL_TIMEOUT,
	ROAM_FAIL_REASON_MLME,
	ROAM_FAIL_REASON_INTERNAL_ABORT,
	ROAM_FAIL_REASON_SCAN_START,
	ROAM_FAIL_REASON_AUTH_NO_ACK,
	ROAM_FAIL_REASON_AUTH_INTERNAL_DROP,
	ROAM_FAIL_REASON_REASSOC_NO_ACK,
	ROAM_FAIL_REASON_REASSOC_INTERNAL_DROP,
	ROAM_FAIL_REASON_EAPOL_M2_SEND,
	ROAM_FAIL_REASON_EAPOL_M2_INTERNAL_DROP,
	ROAM_FAIL_REASON_EAPOL_M2_NO_ACK,
	ROAM_FAIL_REASON_EAPOL_M3_TIMEOUT,
	ROAM_FAIL_REASON_EAPOL_M4_SEND,
	ROAM_FAIL_REASON_EAPOL_M4_INTERNAL_DROP,
	ROAM_FAIL_REASON_EAPOL_M4_NO_ACK,
	ROAM_FAIL_REASON_NO_SCAN_FOR_FINAL_BMISS,
	ROAM_FAIL_REASON_DISCONNECT,
	ROAM_FAIL_REASON_SYNC,
	ROAM_FAIL_REASON_SAE_INVALID_PMKID,
	ROAM_FAIL_REASON_SAE_PREAUTH_TIMEOUT,
	ROAM_FAIL_REASON_SAE_PREAUTH_FAIL,
	ROAM_FAIL_REASON_UNABLE_TO_START_ROAM_HO,
	ROAM_FAIL_REASON_NO_AP_FOUND_AND_FINAL_BMISS_SENT,
	ROAM_FAIL_REASON_NO_CAND_AP_FOUND_AND_FINAL_BMISS_SENT,
	ROAM_FAIL_REASON_UNKNOWN = 255,
};

#ifdef WLAN_FEATURE_HOST_ROAM
/**
 * srtuct reassoc_timer_ctx - reassoc timer context
 * @pdev: pdev object pointer
 * @vdev_id: vdev id
 * @cm_id: cm id to find cm_roam_req
 */
struct reassoc_timer_ctx {
	struct wlan_objmgr_pdev *pdev;
	uint8_t vdev_id;
	wlan_cm_id cm_id;
};
#endif

struct roam_synch_frame_ind {
	uint32_t bcn_probe_rsp_len;
	uint8_t *bcn_probe_rsp;
	uint8_t is_beacon;
	uint32_t link_bcn_probe_rsp_len;
	uint8_t *link_bcn_probe_rsp;
	uint8_t is_link_beacon;
	uint32_t reassoc_req_len;
	uint8_t *reassoc_req;
	uint32_t reassoc_rsp_len;
	uint8_t *reassoc_rsp;
	uint8_t vdev_id;
};

/**
 * struct owe_transition_mode_info - structure containing owe transition mode
 * element info
 * @is_owe_transition_conn: Current connection is in owe transition mode or not
 * @ssid: ssid
 */
struct owe_transition_mode_info {
	bool is_owe_transition_conn;
	struct wlan_ssid  ssid;
};

/**
 * struct sae_roam_auth_map - map the peer address for the sae raom
 * @is_mlo_ap: to check ap (to which roam) is mlo capable.
 * @peer_mldaddr: peer MLD address
 * @peer_linkaddr: peer link address
 */
struct sae_roam_auth_map {
	bool is_mlo_ap;
	struct qdf_mac_addr peer_mldaddr;
	struct qdf_mac_addr peer_linkaddr;
};

/**
 * struct rso_config - connect config to be used to send info in
 * RSO. This is the info we dont have in VDEV or CM ctx
 * @reassoc_timer: reassoc timer
 * @ctx: reassoc timer context
 * @cm_rso_lock: RSO lock
 * @orig_sec_info: original security info coming from the connect req from
 * supplicant, without intersection of the peer capability
 * @country_code: country code from connected AP's beacon IE
 * @disable_hi_rssi: disable high rssi
 * @roam_control_enable: Flag used to cache the status of roam control
 *			 configuration. This will be set only if the
 *			 corresponding vendor command data is configured to
 *			 driver/firmware successfully. The same shall be
 *			 returned to userspace whenever queried for roam
 *			 control config status.
 * @rescan_rssi_delta: Roam scan rssi delta. Start new rssi triggered scan only
 * if it changes by rescan_rssi_delta value.
 * @beacon_rssi_weight: Number of beacons to be used to calculate the average
 * rssi of the AP.
 * @hi_rssi_scan_delay: Roam scan delay in ms for High RSSI roam trigger.
 * @roam_scan_scheme_bitmap: Bitmap of roam triggers for which partial channel
 * map scan scheme needs to be enabled. Each bit in the bitmap corresponds to
 * the bit position in the order provided by the enum roam_trigger_reason
 * Ex: roam_scan_scheme_bitmap - 0x00110 will enable partial scan for below
 * triggers:
 * ROAM_TRIGGER_REASON_PER, ROAM_TRIGGER_REASON_BMISS
 * @cfg_param: per vdev config params
 * @assoc_ie: assoc IE
 * @prev_ap_bcn_ie: last connected AP ie
 * @occupied_chan_lst: occupied channel list
 * @roam_candidate_count: candidate count
 * @is_ese_assoc: is ese assoc
 * @krk: krk data
 * @btk: btk data
 * @psk_pmk: pmk
 * @pmk_len: length of pmk
 * @owe_info: owe ap profile info
 * @mdid: mdid info
 * @is_11r_assoc: is 11r assoc
 * @is_adaptive_11r_connection: is adaptive 11r connection
 * @hs_20_ap: Hotspot 2.0 AP
 * @mbo_oce_enabled_ap: MBO/OCE enabled network
 * @is_single_pmk: is single pmk
 * @roam_scan_freq_lst: roam freq list
 * @roam_fail_reason: One of WMI_ROAM_FAIL_REASON_ID
 * @roam_trigger_reason: Roam trigger reason(enum WMI_ROAM_TRIGGER_REASON_ID)
 * @roam_invoke_fail_reason: One of reason id from enum
 * wmi_roam_invoke_status_error in case of forced roam
 * @lost_link_rssi: lost link RSSI
 * @roam_sync_frame_ind: roam sync frame ind
 * @roam_band_bitmask: This allows the driver to roam within this band
 * @sae_roam_auth: structure containing roam peer mld and link address.
<<<<<<< HEAD
=======
 * @roam_invoke_source: roam invoke source
 * @roam_invoke_bssid: mac address used for roam invoke
 * @is_forced_roaming: bool value indicating if its forced roaming
>>>>>>> ed96b050
 */
struct rso_config {
#ifdef WLAN_FEATURE_HOST_ROAM
	qdf_mc_timer_t reassoc_timer;
	struct reassoc_timer_ctx ctx;
#endif
	qdf_mutex_t cm_rso_lock;
	struct security_info orig_sec_info;
	uint8_t country_code[REG_ALPHA2_LEN + 1];
	bool disable_hi_rssi;
	bool roam_control_enable;
	uint8_t rescan_rssi_delta;
	uint8_t beacon_rssi_weight;
	uint32_t hi_rssi_scan_delay;
	uint32_t roam_scan_scheme_bitmap;
	struct rso_cfg_params cfg_param;
	struct element_info assoc_ie;
	struct element_info prev_ap_bcn_ie;
	struct wlan_chan_list occupied_chan_lst;
	int8_t roam_candidate_count;
	uint8_t uapsd_mask;
#ifdef FEATURE_WLAN_ESE
	bool is_ese_assoc;
	uint8_t krk[WMI_KRK_KEY_LEN];
#ifdef WLAN_FEATURE_ROAM_OFFLOAD
	uint8_t btk[WMI_BTK_KEY_LEN];
#endif
#endif
#ifdef WLAN_FEATURE_ROAM_OFFLOAD
	uint8_t psk_pmk[MAX_PMK_LEN];
	uint8_t pmk_len;
#endif
	struct owe_transition_mode_info owe_info;
	struct mobility_domain_info mdid;
	bool is_11r_assoc;
	bool is_adaptive_11r_connection;
	bool hs_20_ap;
	bool is_single_pmk;
	uint32_t mbo_oce_enabled_ap;
	struct rso_chan_info roam_scan_freq_lst;
	uint32_t roam_fail_reason;
	uint32_t roam_trigger_reason;
	uint32_t roam_invoke_fail_reason;
	int32_t lost_link_rssi;
	struct roam_synch_frame_ind roam_sync_frame_ind;
	uint32_t roam_band_bitmask;
#if defined(WLAN_FEATURE_11BE_MLO) && defined(WLAN_FEATURE_ROAM_OFFLOAD)
	struct sae_roam_auth_map sae_roam_auth;
#endif
<<<<<<< HEAD
=======
	enum wlan_cm_source roam_invoke_source;
	struct qdf_mac_addr roam_invoke_bssid;
	bool is_forced_roaming;
>>>>>>> ed96b050
};

/**
 * enum sta_roam_policy_dfs_mode - state of DFS mode for STA ROME policy
 * @STA_ROAM_POLICY_NONE: DFS mode attribute is not valid
 * @STA_ROAM_POLICY_DFS_ENABLED:  DFS mode is enabled
 * @STA_ROAM_POLICY_DFS_DISABLED: DFS mode is disabled
 * @STA_ROAM_POLICY_DFS_DEPRIORITIZE: Deprioritize DFS channels in scanning
 */
enum sta_roam_policy_dfs_mode {
	STA_ROAM_POLICY_NONE,
	STA_ROAM_POLICY_DFS_ENABLED,
	STA_ROAM_POLICY_DFS_DISABLED,
	STA_ROAM_POLICY_DFS_DEPRIORITIZE
};

/**
 * struct rso_roam_policy_params - sta roam policy params for station
 * @dfs_mode: tell is DFS channels needs to be skipped while scanning
 * @skip_unsafe_channels: tells if unsafe channels needs to be skip in scanning
 * @sap_operating_band: Operating band for SAP
 */
struct rso_roam_policy_params {
	enum sta_roam_policy_dfs_mode dfs_mode;
	bool skip_unsafe_channels;
	uint8_t sap_operating_band;
};

#define DEFAULT_RSSI_DB_GAP     30  /* every 30 dbm for one category */
#define ENABLE_FT_OVER_DS      1   /* enable ft_over_ds */

/**
 * struct rso_params - global RSO params
 * @num_ssid_allowed_list: The number of SSID profiles that are
 *                         in the Allowlist. When roaming, we
 *                         consider the BSSID's with this SSID
 *                         also for roaming apart from the connected one's
 * @ssid_allowed_list: Allowlist SSID's
 * @num_bssid_favored: Number of BSSID's which have a preference over others
 * @bssid_favored: Favorable BSSID's
 * @bssid_favored_factor: RSSI to be added to this BSSID to prefer it
 * @good_rssi_roam: Lazy Roam
 * @alert_rssi_threshold: Alert RSSI
 * @rssi: rssi diff
 * @raise_rssi_thresh_5g: The RSSI threshold below which the
 *                        raise_factor_5g (boost factor) should be applied.
 * @drop_rssi_thresh_5g: The RSSI threshold beyond which the
 *                       drop_factor_5g (penalty factor) should be applied
 * @raise_factor_5g: Boost factor
 * @drop_factor_5g: Penalty factor
 * @max_raise_rssi_5g: Maximum amount of Boost that can added
 * @is_fils_roaming_supported: fils roaming supported
 * @policy_params: roam policy params
 * @neighbor_report_offload: neighbor report offload params
 */
struct rso_config_params {
	uint8_t num_ssid_allowed_list;
	struct wlan_ssid ssid_allowed_list[MAX_SSID_ALLOWED_LIST];
	uint8_t num_bssid_favored;
	struct qdf_mac_addr bssid_favored[MAX_BSSID_FAVORED];
	uint8_t bssid_favored_factor[MAX_BSSID_FAVORED];
	int good_rssi_roam;
	int alert_rssi_threshold;
	int rssi_diff;
	int raise_rssi_thresh_5g;
	int drop_rssi_thresh_5g;
	uint8_t raise_factor_5g;
	uint8_t drop_factor_5g;
	int max_raise_rssi_5g;
	uint8_t cat_rssi_offset;
	bool is_fils_roaming_supported;
	struct rso_roam_policy_params policy_params;
	struct cm_roam_neighbor_report_offload_params neighbor_report_offload;
};

/**
 * enum roam_cfg_param  - Type values for roaming parameters used as index
 * for get/set of roaming config values(pNeighborRoamInfo in legacy)
 * @RSSI_CHANGE_THRESHOLD: Rssi change threshold
 * @BEACON_RSSI_WEIGHT: Beacon Rssi weight parameter
 * @HI_RSSI_DELAY_BTW_SCANS: High Rssi delay between scans
 * @EMPTY_SCAN_REFRESH_PERIOD: empty scan refresh period
 * @FULL_ROAM_SCAN_PERIOD: Full roam scan period
 * @ENABLE_SCORING_FOR_ROAM: enable scoring
 * @SCAN_MIN_CHAN_TIME: scan min chan time
 * @SCAN_MAX_CHAN_TIME: scan max chan time
 * @NEIGHBOR_SCAN_PERIOD: neighbour scan period
 * @ROAM_CONFIG_ENABLE: Roam config enable
 * @ROAM_PREFERRED_CHAN: preferred channel list
 * @ROAM_SPECIFIC_CHAN: specific channel list
 * @ROAM_RSSI_DIFF: rssi diff
 * @NEIGHBOUR_LOOKUP_THRESHOLD: lookup threshold
 * @SCAN_N_PROBE: scan n probe
 * @SCAN_HOME_AWAY: scan and away
 * @NEIGHBOUR_SCAN_REFRESH_PERIOD: scan refresh
 * @ROAM_CONTROL_ENABLE: roam control enable
 * @UAPSD_MASK: uapsd mask
 * @MOBILITY_DOMAIN: mobility domain
 * @IS_11R_CONNECTION: is 11r connection
 * @ADAPTIVE_11R_CONNECTION: adaptive 11r
 * @HS_20_AP: Hotspot 2.0 AP
 * @MBO_OCE_ENABLED_AP: MBO/OCE enabled network
 * @LOST_LINK_RSSI: lost link RSSI
 * @ROAM_BAND: Allowed band for roaming in FW
 * @ROAM_RSSI_DIFF_6GHZ: roam rssi diff for 6 GHz AP
 */
enum roam_cfg_param {
	RSSI_CHANGE_THRESHOLD,
	BEACON_RSSI_WEIGHT,
	HI_RSSI_DELAY_BTW_SCANS,
	EMPTY_SCAN_REFRESH_PERIOD,
	FULL_ROAM_SCAN_PERIOD,
	ENABLE_SCORING_FOR_ROAM,
	SCAN_MIN_CHAN_TIME,
	SCAN_MAX_CHAN_TIME,
	NEIGHBOR_SCAN_PERIOD,
	ROAM_CONFIG_ENABLE,
	ROAM_PREFERRED_CHAN,
	ROAM_SPECIFIC_CHAN,
	ROAM_RSSI_DIFF,
	NEIGHBOUR_LOOKUP_THRESHOLD,
	SCAN_N_PROBE,
	SCAN_HOME_AWAY,
	NEIGHBOUR_SCAN_REFRESH_PERIOD,
	ROAM_CONTROL_ENABLE,
	UAPSD_MASK,
	MOBILITY_DOMAIN,
	IS_11R_CONNECTION,
	ADAPTIVE_11R_CONNECTION,
	HS_20_AP,
	MBO_OCE_ENABLED_AP,
	IS_SINGLE_PMK,
	LOST_LINK_RSSI,
	ROAM_BAND,
	HI_RSSI_SCAN_RSSI_DELTA,
	ROAM_RSSI_DIFF_6GHZ,
};

/**
 * enum roam_offload_init_flags  - Flags sent in Roam offload initialization.
 * @WLAN_ROAM_FW_OFFLOAD_ENABLE: Init roaming module at firmware
 * @WLAN_ROAM_BMISS_FINAL_SCAN_ENABLE: Enable partial scan after final beacon
 * miss event at firmware
 * @WLAN_ROAM_SKIP_EAPOL_4WAY_HANDSHAKE: Disable 4 Way-HS offload to firmware
 * Setting this flag will make the eapol packets reach to host every time
 * and can cause frequent APPS wake-ups. And clearing this flag will make
 * eapol offload to firmware except for SAE and OWE roam.
 * @WLAN_ROAM_BMISS_FINAL_SCAN_TYPE: Set this flag to skip full scan on final
 * bmiss and use the channel map to do the partial scan alone
 * @WLAN_ROAM_SKIP_SAE_ROAM_4WAY_HANDSHAKE: Disable 4 Way-HS offload to firmware
 * Setting this flag will make the eapol packets reach to host and clearing this
 * flag will make eapol offload to firmware including for SAE roam.
 */
enum roam_offload_init_flags {
	WLAN_ROAM_FW_OFFLOAD_ENABLE = BIT(1),
	WLAN_ROAM_BMISS_FINAL_SCAN_ENABLE = BIT(2),
	WLAN_ROAM_SKIP_EAPOL_4WAY_HANDSHAKE = BIT(3),
	WLAN_ROAM_BMISS_FINAL_SCAN_TYPE = BIT(4),
	WLAN_ROAM_SKIP_SAE_ROAM_4WAY_HANDSHAKE = BIT(5)
};

/**
 * struct wlan_roam_offload_init_params - Firmware roam module initialization
 * parameters. Used to fill
 * @vdev_id: vdev for which the roaming has to be enabled/disabled
 * @roam_offload_flag:  flag to init/deinit roam module
 */
struct wlan_roam_offload_init_params {
	uint8_t vdev_id;
	uint32_t roam_offload_flag;
};

/**
 * struct wlan_cm_roam_vendor_btm_params - vendor config roam control param
 * @scan_freq_scheme: scan frequency scheme from enum
 * qca_roam_scan_freq_scheme
 * @connected_rssi_threshold: RSSI threshold of the current
 * connected AP
 * @candidate_rssi_threshold_2g: RSSI threshold of the
 * candidate AP in 2.4Ghz band
 * @candidate_rssi_threshold_5g: RSSI threshold of the candidate AP in 5Ghz
 * band
 * @candidate_rssi_threshold_6g: RSSI threshold of the candidate AP in 6Ghz
 * band
 * @user_roam_reason: Roam triggered reason code, value zero is for enable
 * and non zero value is disable
 */
struct wlan_cm_roam_vendor_btm_params {
	uint32_t scan_freq_scheme;
	uint32_t connected_rssi_threshold;
	uint32_t candidate_rssi_threshold_2g;
	uint32_t candidate_rssi_threshold_5g;
	uint32_t candidate_rssi_threshold_6g;
	uint32_t user_roam_reason;
};

/**
 * struct ap_profile - Structure ap profile to match candidate
 * @flags: flags
 * @rssi_threshold: the value of the the candidate AP should higher by this
 *                  threshold than the rssi of the currently associated AP
 * @ssid: ssid value to be matched
 * @rsn_authmode: security params to be matched
 * @rsn_ucastcipherset: unicast cipher set
 * @rsn_mcastcipherset: mcast/group cipher set
 * @rsn_mcastmgmtcipherset: mcast/group management frames cipher set
 * @rssi_abs_thresh: the value of the candidate AP should higher than this
 *                   absolute RSSI threshold. Zero means no absolute minimum
 *                   RSSI is required. units are the offset from the noise
 *                   floor in dB
 * @bg_rssi_threshold: Value of rssi threshold to trigger roaming
 *                     after background scan.
 * @num_allowed_authmode: Number of allowerd authmode
 * @allowed_authmode: List of allowed authmode other than connected
 */
struct ap_profile {
	uint32_t flags;
	uint32_t rssi_threshold;
	struct wlan_ssid  ssid;
	uint32_t rsn_authmode;
	uint32_t rsn_ucastcipherset;
	uint32_t rsn_mcastcipherset;
	uint32_t rsn_mcastmgmtcipherset;
	uint32_t rssi_abs_thresh;
	uint8_t bg_rssi_threshold;
	uint32_t num_allowed_authmode;
	uint32_t allowed_authmode[WLAN_CRYPTO_AUTH_MAX];
};

/**
 * struct scoring_param - scoring param to sortlist selected AP
 * @disable_bitmap: Each bit will be either allow(0)/disallow(1) to
 *                 considered the roam score param.
 * @rssi_weightage: RSSI weightage out of total score in %
 * @ht_weightage: HT weightage out of total score in %.
 * @vht_weightage: VHT weightage out of total score in %.
 * @he_weightaget: 11ax weightage out of total score in %.
 * @bw_weightage: Bandwidth weightage out of total score in %.
 * @band_weightage: Band(2G/5G) weightage out of total score in %.
 * @nss_weightage: NSS(1x1 / 2x2)weightage out of total score in %.
 * @esp_qbss_weightage: ESP/QBSS weightage out of total score in %.
 * @beamforming_weightage: Beamforming weightage out of total score in %.
 * @pcl_weightage: PCL weightage out of total score in %.
 * @oce_wan_weightage OCE WAN metrics weightage out of total score in %.
 * @oce_ap_tx_pwr_weightage: OCE AP TX power score in %
 * @oce_subnet_id_weightage: OCE subnet id score in %
 * @sae_pk_ap_weightage: SAE-PK AP score in %
 * @bw_index_score: channel BW scoring percentage information.
 *                 BITS 0-7   :- It contains scoring percentage of 20MHz   BW
 *                 BITS 8-15  :- It contains scoring percentage of 40MHz   BW
 *                 BITS 16-23 :- It contains scoring percentage of 80MHz   BW
 *                 BITS 24-31 :- It contains scoring percentage of 1600MHz BW
 *                 The value of each index must be 0-100
 * @band_index_score: band scording percentage information.
 *                   BITS 0-7   :- It contains scoring percentage of 2G
 *                   BITS 8-15  :- It contains scoring percentage of 5G
 *                   BITS 16-23 :- reserved
 *                   BITS 24-31 :- reserved
 *                   The value of each index must be 0-100
 * @nss_index_score: NSS scoring percentage information.
 *                  BITS 0-7   :- It contains scoring percentage of 1x1
 *                  BITS 8-15  :- It contains scoring percentage of 2x2
 *                  BITS 16-23 :- It contains scoring percentage of 3x3
 *                  BITS 24-31 :- It contains scoring percentage of 4x4
 *                  The value of each index must be 0-100
 * @roam_score_delta: delta value expected over the roam score of the candidate
 * ap over the roam score of the current ap
 * @roam_trigger_bitmap: bitmap of roam triggers on which roam_score_delta
 * will be applied
 * @vendor_roam_score_algorithm: Preferred algorithm for roam candidate
 * selection
 * @cand_min_roam_score_delta: candidate min roam score delta value
 * @rssi_scoring: RSSI scoring information.
 * @esp_qbss_scoring: ESP/QBSS scoring percentage information
 * @oce_wan_scoring: OCE WAN metrics percentage information
 * @eht_caps_weightage: EHT caps weightage out of total score in %
 * @mlo_weightage: MLO weightage out of total score in %
 * @security_weightage: Security(WPA/WPA2/WPA3) weightage out of
 * total score in %
 * @security_index_score: Security scoring percentage information.
 *                BITS 0-7 :- It contains scoring percentage of WPA security
 *                BITS 8-15  :- It contains scoring percentage of WPA2 security
 *                BITS 16-23 :- It contains scoring percentage of WPA3 security
 *                BITS 24-31 :- reserved
 *                The value of each index must be 0-100
 */
struct scoring_param {
	uint32_t disable_bitmap;
	int32_t rssi_weightage;
	int32_t ht_weightage;
	int32_t vht_weightage;
	int32_t he_weightage;
	int32_t bw_weightage;
	int32_t band_weightage;
	int32_t nss_weightage;
	int32_t esp_qbss_weightage;
	int32_t beamforming_weightage;
	int32_t pcl_weightage;
	int32_t oce_wan_weightage;
	uint32_t oce_ap_tx_pwr_weightage;
	uint32_t oce_subnet_id_weightage;
	uint32_t sae_pk_ap_weightage;
	uint32_t bw_index_score;
	uint32_t band_index_score;
	uint32_t nss_index_score;
	uint32_t roam_score_delta;
	uint32_t roam_trigger_bitmap;
	uint32_t vendor_roam_score_algorithm;
	uint32_t cand_min_roam_score_delta;
	struct rssi_config_score rssi_scoring;
	struct per_slot_score esp_qbss_scoring;
	struct per_slot_score oce_wan_scoring;
#ifdef WLAN_FEATURE_11BE_MLO
	uint8_t eht_caps_weightage;
	uint8_t mlo_weightage;
#endif
	int32_t security_weightage;
	uint32_t security_index_score;
};

/**
 * enum roam_trigger_reason - Reason for triggering roam
 * ROAM_TRIGGER_REASON_NONE: Roam trigger reason none
 * ROAM_TRIGGER_REASON_PER:  Roam triggered due to packet error
 * ROAM_TRIGGER_REASON_BMISS: Roam triggered due to beacon miss
 * ROAM_TRIGGER_REASON_LOW_RSSI: Roam triggered due to low RSSI of current
 * connected AP.
 * ROAM_TRIGGER_REASON_HIGH_RSSI: Roam triggered because sta is connected to
 * a AP in 2.4GHz band and a better 5GHz AP is available
 * ROAM_TRIGGER_REASON_PERIODIC: Roam triggered as better AP was found during
 * periodic roam scan.
 * ROAM_TRIGGER_REASON_MAWC: Motion Aided WiFi Connectivity triggered roam.
 * ROAM_TRIGGER_REASON_DENSE: Roaming triggered due to dense environment
 * detected.
 * ROAM_TRIGGER_REASON_BACKGROUND: Roam triggered due to current AP having
 * poor rssi and scan candidate found in scan results provided by other
 * scan clients.
 * ROAM_TRIGGER_REASON_FORCED: Forced roam trigger.
 * ROAM_TRIGGER_REASON_BTM: Roam triggered due to AP sent BTM query with
 * Disassoc imminent bit set.
 * ROAM_TRIGGER_REASON_UNIT_TEST: Roam triggered due to unit test command.
 * ROAM_TRIGGER_REASON_BSS_LOAD: Roam triggered due to high channel utilization
 * in the current connected channel
 * ROAM_TRIGGER_REASON_DEAUTH: Roam triggered due to deauth received from the
 * current connected AP.
 * ROAM_TRIGGER_REASON_IDLE: Roam triggered due to inactivity of the device.
 * ROAM_TRIGGER_REASON_STA_KICKOUT: Roam triggered due to sta kickout event.
 * ROAM_TRIGGER_REASON_ESS_RSSI: Roam triggered due to ess rssi
 * ROAM_TRIGGER_REASON_WTC_BTM: Roam triggered due to WTC BTM
 * ROAM_TRIGGER_REASON_PMK_TIMEOUT: Roam triggered due to PMK expiry
 * ROAM_TRIGGER_REASON_BTC: Roam triggered due to BT Coex
 * ROAM_TRIGGER_REASON_MAX: Maximum number of roam triggers
 */
enum roam_trigger_reason {
	ROAM_TRIGGER_REASON_NONE = 0,
	ROAM_TRIGGER_REASON_PER,
	ROAM_TRIGGER_REASON_BMISS,
	ROAM_TRIGGER_REASON_LOW_RSSI,
	ROAM_TRIGGER_REASON_HIGH_RSSI,
	ROAM_TRIGGER_REASON_PERIODIC,
	ROAM_TRIGGER_REASON_MAWC,
	ROAM_TRIGGER_REASON_DENSE,
	ROAM_TRIGGER_REASON_BACKGROUND,
	ROAM_TRIGGER_REASON_FORCED,
	ROAM_TRIGGER_REASON_BTM,
	ROAM_TRIGGER_REASON_UNIT_TEST,
	ROAM_TRIGGER_REASON_BSS_LOAD,
	ROAM_TRIGGER_REASON_DEAUTH,
	ROAM_TRIGGER_REASON_IDLE,
	ROAM_TRIGGER_REASON_STA_KICKOUT,
	ROAM_TRIGGER_REASON_ESS_RSSI,
	ROAM_TRIGGER_REASON_WTC_BTM,
	ROAM_TRIGGER_REASON_PMK_TIMEOUT,
	ROAM_TRIGGER_REASON_BTC,
	ROAM_TRIGGER_REASON_MAX,
};

/**
 * struct roam_trigger_min_rssi - structure to hold minimum rssi value of
 * candidate APs for each roam trigger
 * @min_rssi: minimum RSSI of candidate AP for the trigger reason specified in
 * trigger_id
 * @trigger_reason: Roam trigger reason
 */
struct roam_trigger_min_rssi {
	int32_t  min_rssi;
	enum roam_trigger_reason trigger_reason;
};

/**
 * struct roam_trigger_score_delta - structure to hold roam score delta value of
 * candidate APs for each roam trigger
 * @roam_score_delta: delta value in score of the candidate AP for the roam
 * trigger mentioned in the trigger_id.
 * @trigger_reason: Roam trigger reason
 */
struct roam_trigger_score_delta {
	uint32_t roam_score_delta;
	enum roam_trigger_reason trigger_reason;
};

/**
 * struct wlan_roam_triggers - vendor configured roam triggers
 * @vdev_id: vdev id
 * @trigger_bitmap: vendor configured roam trigger bitmap as
 *		    defined @enum roam_control_trigger_reason
 * @roam_score_delta: Value of roam score delta
 * percentage to trigger roam
 * @roam_scan_scheme_bitmap: Bitmap of roam triggers as defined in
 * enum roam_trigger_reason, for which the roam scan scheme should
 * be partial scan
 * @control_param: roam trigger param
 * @min_rssi_params: Min RSSI values for different roam triggers
 * @score_delta_params: Roam score delta values for different triggers
 */
struct wlan_roam_triggers {
	uint32_t vdev_id;
	uint32_t trigger_bitmap;
	uint32_t roam_score_delta;
	uint32_t roam_scan_scheme_bitmap;
	struct wlan_cm_roam_vendor_btm_params vendor_btm_param;
	struct roam_trigger_min_rssi min_rssi_params[NUM_OF_ROAM_MIN_RSSI];
	struct roam_trigger_score_delta score_delta_param[NUM_OF_ROAM_TRIGGERS];
};

/**
 * struct ap_profile_params - ap profile params
 * @vdev_id: vdev id
 * @profile: ap profile to match candidate
 * @param: scoring params to short candidate
 * @min_rssi_params: Min RSSI values for different roam triggers
 * @score_delta_params: Roam score delta values for different triggers
 * @owe_ap_profile: owe ap profile info
 */
struct ap_profile_params {
	uint8_t vdev_id;
	struct ap_profile profile;
	struct scoring_param param;
	struct roam_trigger_min_rssi min_rssi_params[NUM_OF_ROAM_MIN_RSSI];
	struct roam_trigger_score_delta score_delta_param[NUM_OF_ROAM_TRIGGERS];
	struct owe_transition_mode_info owe_ap_profile;
};

/**
 * struct wlan_roam_mawc_params - Motion Aided wireless connectivity params
 * @vdev_id: VDEV on which the parameters should be applied
 * @enable: MAWC roaming feature enable/disable
 * @traffic_load_threshold: Traffic threshold in kBps for MAWC roaming
 * @best_ap_rssi_threshold: AP RSSI Threshold for MAWC roaming
 * @rssi_stationary_high_adjust: High RSSI adjustment value to suppress scan
 * @rssi_stationary_low_adjust: Low RSSI adjustment value to suppress scan
 */
struct wlan_roam_mawc_params {
	uint8_t vdev_id;
	bool enable;
	uint32_t traffic_load_threshold;
	uint32_t best_ap_rssi_threshold;
	uint8_t rssi_stationary_high_adjust;
	uint8_t rssi_stationary_low_adjust;
};

/**
 * struct roam_scan_filter_params - Structure holding roaming scan
 *                                  parameters
 * @op_bitmap: bitmap to determine reason of roaming
 * @vdev_id: vdev id
 * @num_bssid_deny_list: The number of BSSID's that we should avoid
 *                        connecting to. It is like a denylist of BSSID's.
 * @num_ssid_allow_list: The number of SSID profiles that are in the
 *                       Allowlist. When roaming, we consider the BSSID's with
 *                       this SSID also for roaming apart from the connected
 *                       one's
 * @num_bssid_preferred_list: Number of BSSID's which have a preference over
 *                            others
 * @bssid_avoid_list: Denylist SSID's
 * @ssid_allowed_list: Allowlist SSID's
 * @bssid_favored: Favorable BSSID's
 * @bssid_favored_factor: RSSI to be added to this BSSID to prefer it
 * @lca_disallow_config_present: LCA [Last Connected AP] disallow config
 *                               present
 * @disallow_duration: How long LCA AP will be disallowed before it can be a
 *                     roaming candidate again, in seconds
 * @rssi_channel_penalization: How much RSSI will be penalized if candidate(s)
 *                             are found in the same channel as disallowed
 *                             AP's, in units of db
 * @num_disallowed_aps: How many APs the target should maintain in its LCA
 *                      list
 * @delta_rssi: (dB units) when AB in RSSI denylist improved by at least
 *              delta_rssi,it will be removed from denylist
 *
 * This structure holds all the key parameters related to
 * initial connection and roaming connections.
 */

struct roam_scan_filter_params {
	uint32_t op_bitmap;
	uint8_t vdev_id;
	uint32_t num_bssid_deny_list;
	uint32_t num_ssid_allow_list;
	uint32_t num_bssid_preferred_list;
	struct qdf_mac_addr bssid_avoid_list[MAX_BSSID_AVOID_LIST];
	struct wlan_ssid ssid_allowed_list[MAX_SSID_ALLOWED_LIST];
	struct qdf_mac_addr bssid_favored[MAX_BSSID_FAVORED];
	uint8_t bssid_favored_factor[MAX_BSSID_FAVORED];
	uint8_t lca_disallow_config_present;
	uint32_t disallow_duration;
	uint32_t rssi_channel_penalization;
	uint32_t num_disallowed_aps;
	uint32_t num_rssi_rejection_ap;
	struct reject_ap_config_params
				rssi_rejection_ap[MAX_RSSI_AVOID_BSSID_LIST];
	uint32_t delta_rssi;
};

/**
 * struct wlan_roam_scan_filter_params - structure containing parameters for
 * roam scan offload filter
 * @reason: reason for changing roam state for the requested vdev id
 * @filter_params: roam scan filter parameters
 */
struct wlan_roam_scan_filter_params {
	uint8_t reason;
	struct roam_scan_filter_params filter_params;
};

/**
 * struct wlan_roam_btm_config - BSS Transition Management offload params
 * @vdev_id: VDEV on which the parameters should be applied
 * @btm_offload_config: BTM config
 * @btm_solicited_timeout: Timeout value for waiting BTM request
 * @btm_max_attempt_cnt: Maximum attempt for sending BTM query to ESS
 * @btm_sticky_time: Stick time after roaming to new AP by BTM
 * @disassoc_timer_threshold: threshold value till which the firmware can
 * wait before triggering the roam scan after receiving the disassoc iminent
 * @btm_query_bitmask: bitmask to btm query with candidate list
 * @btm_candidate_min_score: Minimum score of the AP to consider it as a
 * candidate if the roam trigger is BTM kickout.
 */
struct wlan_roam_btm_config {
	uint8_t vdev_id;
	uint32_t btm_offload_config;
	uint32_t btm_solicited_timeout;
	uint32_t btm_max_attempt_cnt;
	uint32_t btm_sticky_time;
	uint32_t disassoc_timer_threshold;
	uint32_t btm_query_bitmask;
	uint32_t btm_candidate_min_score;
};

/**
 * struct wlan_roam_neighbor_report_params -neighbour report params
 * @time_offset: time offset after 11k offload command to trigger a neighbor
 *	report request (in seconds)
 * @low_rssi_offset: Offset from rssi threshold to trigger a neighbor
 *	report request (in dBm)
 * @bmiss_count_trigger: Number of beacon miss events to trigger neighbor
 *	report request
 * @per_threshold_offset: offset from PER threshold to trigger neighbor
 *	report request (in %)
 * @neighbor_report_cache_timeout: timeout after which new trigger can enable
 *	sending of a neighbor report request (in seconds)
 * @max_neighbor_report_req_cap: max number of neighbor report requests that
 *	can be sent to the peer in the current session
 * @ssid: Current connect SSID info
 */
struct wlan_roam_neighbor_report_params {
	uint32_t time_offset;
	uint32_t low_rssi_offset;
	uint32_t bmiss_count_trigger;
	uint32_t per_threshold_offset;
	uint32_t neighbor_report_cache_timeout;
	uint32_t max_neighbor_report_req_cap;
	struct wlan_ssid ssid;
};

/**
 * struct wlan_roam_11k_offload_params - offload 11k features to FW
 * @vdev_id: vdev id
 * @offload_11k_bitmask: bitmask to specify offloaded features
 *	B0: Neighbor Report Request offload
 *	B1-B31: Reserved
 * @neighbor_report_params: neighbor report offload params
 */
struct wlan_roam_11k_offload_params {
	uint32_t vdev_id;
	uint32_t offload_11k_bitmask;
	struct wlan_roam_neighbor_report_params neighbor_report_params;
};

/**
 * struct wlan_roam_bss_load_config - BSS load trigger parameters
 * @vdev_id: VDEV on which the parameters should be applied
 * @bss_load_threshold: BSS load threshold after which roam scan should trigger
 * @bss_load_sample_time: Time duration in milliseconds for which the bss load
 * trigger needs to be enabled
 * @rssi_threshold_6ghz: RSSI threshold of the current connected AP below which
 * roam should be triggered if bss load threshold exceeds the configured value.
 * This value is applicable only when we are connected in 6GHz band.
 * @rssi_threshold_5ghz: RSSI threshold of the current connected AP below which
 * roam should be triggered if bss load threshold exceeds the configured value.
 * This value is applicable only when we are connected in 5GHz band.
 * @rssi_threshold_24ghz: RSSI threshold of the current connected AP below which
 * roam should be triggered if bss load threshold exceeds the configured value.
 * This value is applicable only when we are connected in 2.4GHz band.
 */
struct wlan_roam_bss_load_config {
	uint32_t vdev_id;
	uint32_t bss_load_threshold;
	uint32_t bss_load_sample_time;
	int32_t rssi_threshold_6ghz;
	int32_t rssi_threshold_5ghz;
	int32_t rssi_threshold_24ghz;
};

/**
 * struct roam_disable_cfg - Firmware roam module disable parameters
 * @vdev_id: vdev for which the roaming has to be enabled/disabled
 * @cfg:  Config to enable/disable FW roam module
 */
struct roam_disable_cfg {
	uint8_t vdev_id;
	uint8_t cfg;
};

#ifdef WLAN_VENDOR_HANDOFF_CONTROL
/**
 * struct vendor_handoff_cfg - vendor handoff command params
 * @vdev_id: vdev for which host sends vendor handoff command
 * @param_id:  parameter id
 */
struct vendor_handoff_cfg {
	uint32_t vdev_id;
	uint32_t param_id;
};
#endif

/**
 * struct wlan_roam_disconnect_params - Emergency deauth/disconnect roam params
 * @vdev_id: VDEV on which the parameters should be applied
 * @enable: Enable or disable disconnect roaming.
 */
struct wlan_roam_disconnect_params {
	uint32_t vdev_id;
	bool enable;
};

/**
 * struct wlan_roam_idle_params - Idle roam trigger parameters
 * @vdev_id: VDEV on which the parameters should be applied
 * @enable: Enable/Disable Idle roaming
 * @band: Connected AP band
 * @conn_ap_rssi_delta: Rssi change of connected AP in dBm
 * @conn_ap_min_rssi: If connected AP rssi is less than min rssi trigger roam
 * @inactive_time: Connected AP idle time
 * @data_pkt_count: Data packet count allowed during idle time
 */
struct wlan_roam_idle_params {
	uint32_t vdev_id;
	bool enable;
	uint32_t band;
	uint32_t conn_ap_rssi_delta;
	int32_t conn_ap_min_rssi;
	uint32_t inactive_time;
	uint32_t data_pkt_count;
};

/**
 * struct wlan_per_roam_config - per based roaming parameters
 * @enable: if PER based roaming is enabled/disabled
 * @tx_high_rate_thresh: high rate threshold at which PER based
 *     roam will stop in tx path
 * @rx_high_rate_thresh: high rate threshold at which PER based
 *     roam will stop in rx path
 * @tx_low_rate_thresh: rate below which traffic will be considered
 *     for PER based roaming in Tx path
 * @rx_low_rate_thresh: rate below which traffic will be considered
 *     for PER based roaming in Tx path
 * @tx_rate_thresh_percnt: % above which when traffic is below low_rate_thresh
 *     will be considered for PER based scan in tx path
 * @rx_rate_thresh_percnt: % above which when traffic is below low_rate_thresh
 *     will be considered for PER based scan in rx path
 * @per_rest_time: time for which PER based roam will wait once it
 *     issues a roam scan.
 * @tx_per_mon_time: Minimum time required to be considered as valid scenario
 *     for PER based roam in tx path
 * @rx_per_mon_time: Minimum time required to be considered as valid scenario
 *     for PER based roam in rx path
 * @min_candidate_rssi: Minimum RSSI threshold for candidate AP to be used for
 *     PER based roaming
 */
struct wlan_per_roam_config {
	uint32_t enable;
	uint32_t tx_high_rate_thresh;
	uint32_t rx_high_rate_thresh;
	uint32_t tx_low_rate_thresh;
	uint32_t rx_low_rate_thresh;
	uint32_t tx_rate_thresh_percnt;
	uint32_t rx_rate_thresh_percnt;
	uint32_t per_rest_time;
	uint32_t tx_per_mon_time;
	uint32_t rx_per_mon_time;
	uint32_t min_candidate_rssi;
};

/**
 * struct wlan_per_roam_config_req: PER based roaming config request
 * @vdev_id: vdev id on which config needs to be set
 * @per_config: PER config
 */
struct wlan_per_roam_config_req {
	uint8_t vdev_id;
	struct wlan_per_roam_config per_config;
};

#define NOISE_FLOOR_DBM_DEFAULT          (-96)
#define RSSI_MIN_VALUE                   (-128)
#define RSSI_MAX_VALUE                   (127)

#ifdef WLAN_FEATURE_FILS_SK
#define WLAN_FILS_MAX_USERNAME_LENGTH 16

/**
 * struct wlan_roam_fils_params - Roaming FILS params
 * @next_erp_seq_num: next ERP sequence number
 * @username: username
 * @username_length: username length
 * @rrk: RRK
 * @rrk_length: length of @rrk
 * @rik: RIK
 * @rik_length: length of @rik
 * @realm: realm
 * @realm_len: length of @realm
 * @fils_ft: xx_key for FT-FILS connection
 * @fils_ft_len: length of FT-FILS
 */
struct wlan_roam_fils_params {
	uint32_t next_erp_seq_num;
	uint8_t username[WLAN_FILS_MAX_USERNAME_LENGTH];
	uint32_t username_length;
	uint8_t rrk[WLAN_FILS_MAX_RRK_LENGTH];
	uint32_t rrk_length;
	uint8_t rik[WLAN_FILS_MAX_RIK_LENGTH];
	uint32_t rik_length;
	uint8_t realm[WLAN_FILS_MAX_REALM_LEN];
	uint32_t realm_len;
	uint8_t fils_ft[WLAN_FILS_FT_MAX_LEN];
	uint8_t fils_ft_len;
};
#endif

/**
 * struct wlan_roam_scan_params  - Roaming scan parameters
 * @vdev_id: vdev id
 * @dwell_time_passive: dwell time in msec on passive channels
 * @dwell_time_active: dwell time in msec on active channels
 * @min_dwell_time_6ghz: minimum dwell time in msec for 6 GHz channel
 * @burst_duration: Burst duration time in msec
 * @min_rest_time: min time in msec on the BSS channel,only valid if atleast
 * one VDEV is active
 * @max_rest_time: max rest time in msec on the BSS channel,only valid if
 * at least one VDEV is active
 * @probe_spacing_time: time in msec between 2 consecutive probe requests with
 * in a set
 * @probe_delay: delay in msec before sending first probe request after
 * switching to a channel
 * @repeat_probe_time: time in msec between 2 consecutive probe requests within
 * a set
 * @max_scan_time: maximum time in msec allowed for scan
 * @idle_time: data inactivity time in msec on bss channel that will be used by
 * scanner for measuring the inactivity
 * @n_probes: Max number of probes to be sent
 * @scan_ctrl_flags: Scan control flags
 * @scan_ctrl_flags_ext: Scan control flags extended
 * @rso_adaptive_dwell_mode: Adaptive dwell mode
 * @num_chan: number of channels
 * @num_bssid: number of bssids in tlv bssid_list[]
 * @ie_len: number of bytes in ie data. In the TLV ie_data[]
 * @dwell_time_active_2g: dwell time in msec on active 2G channels.
 * @dwell_time_active_6ghz: dwell time in msec when 6 GHz channel
 * @dwell_time_passive_6ghz: Passive scan dwell time in msec for 6Ghz channel.
 * @scan_start_offset: Offset time is in milliseconds per channel
 */
struct wlan_roam_scan_params {
	uint32_t vdev_id;
	uint32_t dwell_time_passive;
	uint32_t dwell_time_active;
	uint32_t min_dwell_time_6ghz;
	uint32_t burst_duration;
	uint32_t min_rest_time;
	uint32_t max_rest_time;
	uint32_t probe_spacing_time;
	uint32_t probe_delay;
	uint32_t repeat_probe_time;
	uint32_t max_scan_time;
	uint32_t idle_time;
	uint32_t n_probes;
	uint32_t scan_ctrl_flags;
	uint32_t scan_ctrl_flags_ext;
	enum scan_dwelltime_adaptive_mode rso_adaptive_dwell_mode;
	uint32_t num_chan;
	uint32_t num_bssid;
	uint32_t ie_len;
	uint32_t dwell_time_active_2g;
	uint32_t dwell_time_active_6ghz;
	uint32_t dwell_time_passive_6ghz;
	uint32_t scan_start_offset;
};

/**
 * struct wlan_roam_scan_mode_params  - WMI_ROAM_SCAN_MODE command fixed_param
 * wmi_roam_scan_mode_fixed_param related params
 * @roam_scan_mode: Roam scan mode flags
 * @min_delay_btw_scans: Minimum duration allowed between two consecutive roam
 * scans in millisecs.
 * @min_delay_roam_trigger_bitmask: Roaming triggers for which the min delay
 * between roam scans is applicable(bitmask of enum WMI_ROAM_TRIGGER_REASON_ID)
 */
struct wlan_roam_scan_mode_params {
	uint32_t roam_scan_mode;
	uint32_t min_delay_btw_scans;
	uint32_t min_delay_roam_trigger_bitmask;
};

#ifdef WLAN_FEATURE_ROAM_OFFLOAD
/**
 * struct wlan_rso_lfr3_params  - LFR-3.0 roam offload params to be filled
 * in the wmi_roam_offload_tlv_param TLV of WMI_ROAM_SCAN_MODE command.
 * @roam_rssi_cat_gap: RSSI category gap
 * @prefer_5ghz: Prefer 5G candidate AP
 * @select_5gz_margin: Prefer connecting to 5G AP even if its RSSI is lower by
 * select_5g_margin dBm
 * @reassoc_failure_timeout: reassociation response failure timeout
 * @ho_delay_for_rx: Time in millisecs to delay hand-off by this duration to
 * receive pending Rx frames from current BSS
 * @roam_retry_count: maximum number of software retries for preauth and
 * reassoc req
 * @roam_preauth_no_ack_timeout: duration in millsecs to wait before another SW
 * retry made if no ack seen for previous frame
 * @diable_self_roam: Disable roaming to current connected BSS.
 * @rct_validity_timer: duration value for which the entries in
 * roam candidate table(rct) are valid
 */
struct wlan_rso_lfr3_params {
	uint8_t roam_rssi_cat_gap;
	uint8_t prefer_5ghz;
	uint8_t select_5ghz_margin;
	uint32_t reassoc_failure_timeout;
	uint32_t ho_delay_for_rx;
	uint32_t roam_retry_count;
	uint32_t roam_preauth_no_ack_timeout;
	bool disable_self_roam;
	uint32_t rct_validity_timer;
};

#define WLAN_ROAM_OFFLOAD_NUM_MCS_SET     (16)
/**
 * struct wlan_lfr3_roam_offload_param  - LFR3 Roaming offload parameters
 * @capability: RSN capabilities
 * @ht_caps_info: HT capabilities information
 * @ampdu_param: AMPDU configs
 * @ht_ext_cap: HT extended capabilities info
 * @ht_txbf: HT Tx Beamform capabilities
 * @asel_cap: Antena selection capabilities
 * @qos_enabled: QoS enabled
 * @qos_caps: QoS capabilities
 * @wmm_caps: WMM capabilities
 * @mcsset: MCS set
 */
struct wlan_rso_lfr3_caps {
	uint32_t capability;
	uint32_t ht_caps_info;
	uint32_t ampdu_param;
	uint32_t ht_ext_cap;
	uint32_t ht_txbf;
	uint32_t asel_cap;
	uint32_t qos_enabled;
	uint32_t qos_caps;
	uint32_t wmm_caps;
	/* since this is 4 byte aligned, we don't declare it as tlv array */
	uint32_t mcsset[WLAN_ROAM_OFFLOAD_NUM_MCS_SET >> 2];
};

/**
 * struct wlan_rso_11i_params  - LFR-3.0 related parameters to be filled in
 * wmi_roam_11i_offload_tlv_param TLV in the WMI_ROAM_SCAN_MODE command.
 * @roam_key_mgmt_offload_enabled: Enable 4-way HS offload to firmware
 * @fw_okc: use OKC in firmware
 * @fw_pmksa_cache: use PMKSA cache in firmware
 * @is_sae_same_pmk: Flag to indicate fw whether WLAN_SAE_SINGLE_PMK feature is
 * enable or not
 * @psk_pmk: pre shared key/pairwise master key
 * @pmk_len: length of PMK
 */
struct wlan_rso_11i_params {
	bool roam_key_mgmt_offload_enabled;
	bool fw_okc;
	bool fw_pmksa_cache;
	bool is_sae_same_pmk;
	uint8_t psk_pmk[MAX_PMK_LEN];
	uint8_t pmk_len;
};

/**
 * struct wlan_rso_11r_params  - LFR-3.0 parameters to fill
 * wmi_roam_11r_offload_tlv_param TLV related info in WMI_ROAM_SCAN_MODE command
 * @enable_ft_im_roaming: Flag to enable/disable FT-IM roaming upon receiving
 * deauth
 * @rokh_id_length: r0kh id length
 * @rokh_id: r0kh id
 * @mdid: mobility domain info
 * @enable_ft_over_ds: Flag to enable/disable FT-over-DS
 */
struct wlan_rso_11r_params {
	bool is_11r_assoc;
	bool is_adaptive_11r;
	bool enable_ft_im_roaming;
	uint8_t psk_pmk[MAX_PMK_LEN];
	uint8_t pmk_len;
	uint32_t r0kh_id_length;
	uint8_t r0kh_id[WMI_ROAM_R0KH_ID_MAX_LEN];
	struct mobility_domain_info mdid;
	bool enable_ft_over_ds;
};

/**
 * struct wlan_rso_ese_params  - LFR-3.0 parameters to fill the
 * wmi_roam_ese_offload_tlv_param TLV related info in WMI_ROAM_SCAN_MODE command
 * @is_ese_assoc: flag to determine ese assoc
 * @krk: KRK
 * @btk: BTK
 */
struct wlan_rso_ese_params {
	bool is_ese_assoc;
	uint8_t krk[WMI_KRK_KEY_LEN];
	uint8_t btk[WMI_BTK_KEY_LEN];
};

/**
 * struct wlan_rso_sae_offload_params - SAE authentication offload related
 * parameters.
 * @spmk_timeout: Single PMK timeout value in seconds.
 */
struct wlan_rso_sae_offload_params {
	uint32_t spmk_timeout;
};
#endif

#define ROAM_SCAN_DWELL_TIME_ACTIVE_DEFAULT   (100)
#define ROAM_SCAN_DWELL_TIME_PASSIVE_DEFAULT  (110)
#define ROAM_SCAN_MIN_REST_TIME_DEFAULT       (50)
#define ROAM_SCAN_MAX_REST_TIME_DEFAULT       (500)
#define ROAM_SCAN_HW_DEF_SCAN_MAX_DURATION    30000 /* 30 secs */
#define ROAM_SCAN_CHANNEL_SWITCH_TIME         (4)

/**
 * struct roam_offload_scan_params - structure containing roaming offload scan
 * parameters to be filled over WMI_ROAM_SCAN_MODE command.
 * @vdev_id: vdev id
 * @is_rso_stop: flag to tell whether roam req is valid or NULL
 * @rso_mode_info: Roam scan mode related parameters
 * @rso_scan_params: Roam scan offload scan start params
 * @scan_params: Roaming scan related parameters
 * @assoc_ie_length: Assoc IE length
 * @assoc_ie: Assoc IE buffer
 * @roam_offload_enabled: flag for offload enable
 * @add_fils_tlv: add FILS TLV boolean
 * @akm: authentication key management mode
 * @rso_lfr3_params: Candidate selection and other lfr-3.0 offload parameters
 * @rso_lfr3_caps: Self capabilities
 * @rso_11i_info: PMK, PMKSA, SAE single PMK related parameters
 * @rso_11r_info: FT related parameters
 * @rso_ese_info: ESE related parameters
 * @fils_roam_config: roam fils params
 * @sae_offload_params: SAE offload/single pmk related parameters
 */
struct wlan_roam_scan_offload_params {
	uint32_t vdev_id;
	uint8_t is_rso_stop;
	/* Parameters common for LFR-3.0 and LFR-2.0 */
	bool roaming_scan_policy;
	struct wlan_roam_scan_mode_params rso_mode_info;
	struct wlan_roam_scan_params rso_scan_params;
	uint32_t assoc_ie_length;
	uint8_t  assoc_ie[MAX_ASSOC_IE_LENGTH];
#ifdef WLAN_FEATURE_ROAM_OFFLOAD
	/* Parameters specific to LFR-3.0 */
	bool roam_offload_enabled;
	bool add_fils_tlv;
	int akm;
	struct wlan_rso_lfr3_params rso_lfr3_params;
	struct wlan_rso_lfr3_caps rso_lfr3_caps;
	struct wlan_rso_11i_params rso_11i_info;
	struct wlan_rso_11r_params rso_11r_info;
	struct wlan_rso_ese_params rso_ese_info;
#ifdef WLAN_FEATURE_FILS_SK
	struct wlan_roam_fils_params fils_roam_config;
#endif
	struct wlan_rso_sae_offload_params sae_offload_params;
#endif
};

/**
 * struct wlan_roam_offload_scan_rssi_params - structure containing
 *              parameters for roam offload scan based on RSSI
 * @rssi_thresh: rssi threshold
 * @rssi_thresh_diff: difference in rssi threshold
 * @hi_rssi_scan_max_count: 5G scan max count
 * @hi_rssi_scan_rssi_delta: 5G scan rssi change threshold value
 * @hi_rssi_scan_rssi_ub: 5G scan upper bound
 * @raise_rssi_thresh_5g: flag to determine penalty and boost thresholds
 * @vdev_id: vdev id
 * @penalty_threshold_5g: RSSI threshold below which 5GHz RSSI is penalized
 * @boost_threshold_5g: RSSI threshold above which 5GHz RSSI is favored
 * @raise_factor_5g: factor by which 5GHz RSSI is boosted
 * @drop_factor_5g: factor by which 5GHz RSSI is penalized
 * @max_raise_rssi_5g: maximum boost that can be applied to a 5GHz RSSI
 * @max_drop_rssi_5g: maximum penalty that can be applied to a 5GHz RSSI
 * @good_rssi_threshold: RSSI below which roam is kicked in by background
 *                       scan although rssi is still good
 * @early_stop_scan_enable: early stop scan enable
 * @roam_earlystop_thres_min: Minimum RSSI threshold value for early stop,
 *                            unit is dB above NF
 * @roam_earlystop_thres_max: Maximum RSSI threshold value for early stop,
 *                            unit is dB above NF
 * @dense_rssi_thresh_offset: dense roam RSSI threshold difference
 * @dense_min_aps_cnt: dense roam minimum APs
 * @initial_dense_status: dense status detected by host
 * @traffic_threshold: dense roam RSSI threshold
 * @bg_scan_bad_rssi_thresh: Bad RSSI threshold to perform bg scan
 * @roam_bad_rssi_thresh_offset_2g: Offset from Bad RSSI threshold for 2G
 *                                  to 5G Roam
 * @bg_scan_client_bitmap: Bitmap used to identify the client scans to snoop
 * @roam_data_rssi_threshold_triggers: triggers of bad data RSSI threshold to
 *                                  roam
 * @roam_data_rssi_threshold: Bad data RSSI threshold to roam
 * @rx_data_inactivity_time: Rx duration to check data RSSI
 */
struct wlan_roam_offload_scan_rssi_params {
	int8_t rssi_thresh;
	uint8_t rssi_thresh_diff;
	uint32_t hi_rssi_scan_max_count;
	uint32_t hi_rssi_scan_rssi_delta;
	int32_t hi_rssi_scan_rssi_ub;
	int raise_rssi_thresh_5g;
	int drop_rssi_thresh_5g;
	uint8_t vdev_id;
	uint32_t penalty_threshold_5g;
	uint32_t boost_threshold_5g;
	uint8_t raise_factor_5g;
	uint8_t drop_factor_5g;
	int max_raise_rssi_5g;
	int max_drop_rssi_5g;
	uint32_t good_rssi_threshold;
	bool early_stop_scan_enable;
	int32_t roam_earlystop_thres_min;
	int32_t roam_earlystop_thres_max;
	int dense_rssi_thresh_offset;
	int dense_min_aps_cnt;
	int initial_dense_status;
	int traffic_threshold;
	int32_t rssi_thresh_offset_5g;
	int8_t bg_scan_bad_rssi_thresh;
	uint8_t roam_bad_rssi_thresh_offset_2g;
	uint32_t bg_scan_client_bitmap;
	uint32_t roam_data_rssi_threshold_triggers;
	int32_t roam_data_rssi_threshold;
	uint32_t rx_data_inactivity_time;
};

/**
 * struct wlan_roam_beacon_miss_cnt - roam beacon miss count
 * @vdev_id: vdev id
 * @roam_bmiss_first_bcnt: First beacon miss count
 * @roam_bmiss_final_bcnt: Final beacon miss count
 */
struct wlan_roam_beacon_miss_cnt {
	uint32_t vdev_id;
	uint8_t roam_bmiss_first_bcnt;
	uint8_t roam_bmiss_final_bcnt;
};

/**
 * struct wlan_roam_bmiss_timeout - roam beacon miss timeout
 * @vdev_id: vdev id
 * @bmiss_timeout_onwakeup : timeout on wakeup in seconds
 * @bmiss_timeout_onsleep : timeout on sleep in seconds
 */
struct wlan_roam_bmiss_timeout {
	uint32_t vdev_id;
	uint8_t bmiss_timeout_onwakeup;
	uint8_t bmiss_timeout_onsleep;
};

/**
 * struct wlan_roam_reason_vsie_enable - roam reason vsie enable parameters
 * @vdev_id: vdev id
 * @enable_roam_reason_vsie: enable/disable inclusion of roam Reason
 * in Re(association) frame
 */
struct wlan_roam_reason_vsie_enable {
	uint32_t vdev_id;
	uint8_t enable_roam_reason_vsie;
};

/**
 * struct wlan_roam_scan_period_params - Roam scan period parameters
 * @vdev_id: Vdev for which the scan period parameters are sent
 * @empty_scan_refresh_period: empty scan refresh period
 * @scan_period: Opportunistic scan runs on a timer for scan_period
 * @scan_age: Duration after which the scan entries are to be aged out
 * @roam_scan_inactivity_time: inactivity monitoring time in ms for which the
 * device is considered to be inactive
 * @roam_inactive_data_packet_count: Maximum allowed data packets count during
 * roam_scan_inactivity_time.
 * @roam_scan_period_after_inactivity: Roam scan period in ms after device is
 * in inactive state.
 * @full_scan_period: Full scan period is the idle period in seconds
 * between two successive full channel roam scans.
 */
struct wlan_roam_scan_period_params {
	uint32_t vdev_id;
	uint32_t empty_scan_refresh_period;
	uint32_t scan_period;
	uint32_t scan_age;
	uint32_t roam_scan_inactivity_time;
	uint32_t roam_inactive_data_packet_count;
	uint32_t roam_scan_period_after_inactivity;
	uint32_t full_scan_period;
};

/**
 * wlan_roam_scan_channel_list  - Roam Scan channel list related
 * parameters
 * @vdev_id: Vdev id
 * @chan_count: Channel count
 * @chan_freq_list: Frequency list pointer
 * @chan_cache_type: Static or dynamic channel cache
 */
struct wlan_roam_scan_channel_list {
	uint32_t vdev_id;
	uint8_t chan_count;
	uint32_t chan_freq_list[CFG_VALID_CHANNEL_LIST_LEN];
	uint8_t chan_cache_type;
};

/**
 * struct wlan_roam_rssi_change_params  - RSSI change parameters to be sent over
 * WMI_ROAM_SCAN_RSSI_CHANGE_THRESHOLD command
 * @vdev_id: vdev id
 * only if current RSSI changes by rssi_change_thresh value.
 * @bcn_rssi_weight: Beacon RSSI weightage
 * @hirssi_delay_btw_scans: Delay between high RSSI scans
 * @rssi_change_thresh: RSSI change threshold. Start new rssi triggered scan
 */
struct wlan_roam_rssi_change_params {
	uint32_t vdev_id;
	uint32_t bcn_rssi_weight;
	uint32_t hirssi_delay_btw_scans;
	int32_t rssi_change_thresh;
};

/**
 * struct wlan_cm_roam_rt_stats - Roam events stats update
 * @roam_stats_enabled: set 1 if roam stats feature is enabled from userspace
 * @roam_stats_wow_sent: set 1 if roam stats wow event is sent to FW
 */
struct wlan_cm_roam_rt_stats {
	uint8_t roam_stats_enabled;
	uint8_t roam_stats_wow_sent;
};

/**
 * enum roam_rt_stats_params: different types of params to set or get roam
 * events stats for the vdev
 * @ROAM_RT_STATS_ENABLE:              Roam stats feature if enable/not
 * @ROAM_RT_STATS_SUSPEND_MODE_ENABLE: Roam stats wow event if sent to FW/not
 */
enum roam_rt_stats_params {
	ROAM_RT_STATS_ENABLE,
	ROAM_RT_STATS_SUSPEND_MODE_ENABLE,
};

/**
 * struct wlan_roam_mlo_config - Roam MLO config parameters
 * @vdev_id: VDEV id
 * @partner_link_addr: Assigned link address which can be used as self
 *  link addr when vdev is not created
 * @support_link_num: Configure max number of link mlo connection supports.
 *  Invalid value or 0 will use max supported value by fw.
 * @support_link_band: Configure the band bitmap of mlo connection supports
 *  Bit 0: 2G band support if 1
 *  Bit 1: 5G band support if 1
 *  Bit 2: 6G band support if 1
 */
struct wlan_roam_mlo_config {
	uint8_t vdev_id;
	struct qdf_mac_addr partner_link_addr;
	uint32_t support_link_num;
	uint32_t support_link_band;
};

/**
 * struct wlan_roam_start_config - structure containing parameters for
 * roam start config
 * @rssi_params: roam scan rssi threshold parameters
 * @beacon_miss_cnt: roam beacon miss count parameters
 * @bmiss_timeout: roam consecutive beaconloss timeout parameters
 * @reason_vsie_enable: roam reason vsie enable parameters
 * @roam_triggers: roam triggers parameters
 * @scan_period_params: roam scan period parameters
 * @rssi_change_params: Roam offload RSSI change parameters
 * @profile_params: ap profile parameters
 * @rso_chan_info: Roam scan channel list parameters
 * @mawc_params: mawc parameters
 * @scan_filter_params: roam scan filter parameters
 * @btm_config: btm configuration
 * @roam_11k_params: 11k params
 * @bss_load_config: bss load config
 * @disconnect_params: disconnect params
 * @idle_params: idle params
 * @wlan_roam_rt_stats_config: roam events stats config
 * @roam_mlo_params: roam mlo config params
 * @wlan_roam_ho_delay_config: roam HO delay value
 * @wlan_exclude_rm_partial_scan_freq: Include/exclude the channels in roam full
 * scan that are already scanned as part of partial scan.
 * @wlan_roam_full_scan_6ghz_on_disc: Include the 6 GHz channels in roam full
 * scan only on prior discovery of any 6 GHz support in the environment.
 * @wlan_roam_rssi_diff_6ghz: This value is used as to how better the RSSI of
 * the new/roamable 6GHz AP should be for roaming.
 */
struct wlan_roam_start_config {
	struct wlan_roam_offload_scan_rssi_params rssi_params;
	struct wlan_roam_beacon_miss_cnt beacon_miss_cnt;
	struct wlan_roam_bmiss_timeout bmiss_timeout;
	struct wlan_roam_reason_vsie_enable reason_vsie_enable;
	struct wlan_roam_triggers roam_triggers;
	struct wlan_roam_scan_period_params scan_period_params;
	struct wlan_roam_scan_offload_params rso_config;
	struct wlan_roam_rssi_change_params rssi_change_params;
	struct ap_profile_params profile_params;
	struct wlan_roam_scan_channel_list rso_chan_info;
	struct wlan_roam_mawc_params mawc_params;
	struct wlan_roam_scan_filter_params scan_filter_params;
	struct wlan_roam_btm_config btm_config;
	struct wlan_roam_11k_offload_params roam_11k_params;
	struct wlan_roam_bss_load_config bss_load_config;
	struct wlan_roam_disconnect_params disconnect_params;
	struct wlan_roam_idle_params idle_params;
	uint8_t wlan_roam_rt_stats_config;
	struct wlan_roam_mlo_config roam_mlo_params;
	uint16_t wlan_roam_ho_delay_config;
	uint8_t wlan_exclude_rm_partial_scan_freq;
	uint8_t wlan_roam_full_scan_6ghz_on_disc;
	uint8_t wlan_roam_rssi_diff_6ghz;
	/* other wmi cmd structures */
};

/**
 * struct wlan_roam_stop_config - structure containing parameters for
 * roam stop
 * @reason: roaming reason
 * @middle_of_roaming: in the middle of roaming
 * @rso_config: Roam scan mode config
 * @roam_11k_params: 11k params
 * @btm_config: btm configuration
 * @scan_filter_params: roam scan filter parameters
 * @disconnect_params: disconnect params
 * @idle_params: idle params
 * @roam_triggers: roam triggers parameters
 * @rssi_params: roam scan rssi threshold parameters
 * @send_rso_stop_resp: send rso stop response
 * @start_rso_stop_timer: start rso stop timer
 */
struct wlan_roam_stop_config {
	uint8_t reason;
	uint8_t middle_of_roaming;
	struct wlan_roam_scan_offload_params rso_config;
	struct wlan_roam_11k_offload_params roam_11k_params;
	struct wlan_roam_btm_config btm_config;
	struct wlan_roam_scan_filter_params scan_filter_params;
	struct wlan_roam_disconnect_params disconnect_params;
	struct wlan_roam_idle_params idle_params;
	struct wlan_roam_triggers roam_triggers;
	struct wlan_roam_offload_scan_rssi_params rssi_params;
	bool send_rso_stop_resp;
	bool start_rso_stop_timer;
};

/**
 * struct wlan_roam_update_config - structure containing parameters for
 * roam update config
 * @beacon_miss_cnt: roam beacon miss count parameters
 * @bmiss_timeout: roam scan bmiss timeout parameters
 * @scan_filter_params: roam scan filter parameters
 * @scan_period_params: roam scan period parameters
 * @rssi_change_params: roam scan rssi change parameters
 * @rso_config: roam scan mode configurations
 * @profile_params: ap profile parameters
 * @rso_chan_info: Roam scan channel list parameters
 * @rssi_params: roam scan rssi threshold parameters
 * @disconnect_params: disconnect params
 * @idle_params: idle params
 * @roam_triggers: roam triggers parameters
 * @wlan_roam_rt_stats_config: roam events stats config
 * @wlan_roam_ho_delay_config: roam HO delay value
 * @wlan_exclude_rm_partial_scan_freq: Include/exclude the channels in roam full
 * scan that are already scanned as part of partial scan.
 * @wlan_roam_full_scan_6ghz_on_disc: Include the 6 GHz channels in roam full
 * scan only on prior discovery of any 6 GHz support in the environment.
 * @wlan_roam_rssi_diff_6ghz: This value is used as to how better the RSSI of
 * the new/roamable 6GHz AP should be for roaming.
 */
struct wlan_roam_update_config {
	struct wlan_roam_beacon_miss_cnt beacon_miss_cnt;
	struct wlan_roam_bmiss_timeout bmiss_timeout;
	struct wlan_roam_scan_filter_params scan_filter_params;
	struct wlan_roam_scan_period_params scan_period_params;
	struct wlan_roam_rssi_change_params rssi_change_params;
	struct wlan_roam_scan_offload_params rso_config;
	struct ap_profile_params profile_params;
	struct wlan_roam_scan_channel_list rso_chan_info;
	struct wlan_roam_offload_scan_rssi_params rssi_params;
	struct wlan_roam_disconnect_params disconnect_params;
	struct wlan_roam_idle_params idle_params;
	struct wlan_roam_triggers roam_triggers;
	uint8_t wlan_roam_rt_stats_config;
	uint16_t wlan_roam_ho_delay_config;
	uint8_t wlan_exclude_rm_partial_scan_freq;
	uint8_t wlan_roam_full_scan_6ghz_on_disc;
	uint8_t wlan_roam_rssi_diff_6ghz;
};

#if defined(WLAN_FEATURE_HOST_ROAM) || defined(WLAN_FEATURE_ROAM_OFFLOAD)
/**
 * enum roam_offload_state - Roaming module state for each STA vdev.
 * @WLAN_ROAM_DEINIT: Roaming module is not initialized at the
 *  firmware.
 * @WLAN_ROAM_INIT: Roaming module initialized at the firmware.
 * @WLAN_ROAM_RSO_ENABLED: RSO enabled, firmware can roam to different AP.
 * @WLAN_ROAM_RSO_STOPPED: RSO stopped - roaming module is initialized at
 * firmware, but firmware cannot do roaming due to supplicant disabled
 * roaming/driver disabled roaming.
 * @WLAN_ROAMING_IN_PROG: Roaming started at firmware. This state is
 * transitioned after candidate selection is done at fw and preauth to
 * the AP is started.
 * @WLAN_ROAM_SYNCH_IN_PROG: Roaming handoff complete
 * @WLAN_MLO_ROAM_SYNCH_IN_PROG: MLO Roam sync is ongoing,
 * only used for ml links.
 */
enum roam_offload_state {
	WLAN_ROAM_DEINIT,
	WLAN_ROAM_INIT,
	WLAN_ROAM_RSO_ENABLED,
	WLAN_ROAM_RSO_STOPPED,
	WLAN_ROAMING_IN_PROG,
	WLAN_ROAM_SYNCH_IN_PROG,
	WLAN_MLO_ROAM_SYNCH_IN_PROG,
};

#define WLAN_ROAM_SCAN_CANDIDATE_AP 0
#define WLAN_ROAM_SCAN_CURRENT_AP   1
#define WLAN_ROAM_SCAN_ROAMED_AP    2

/**
 *  struct roam_btm_response_data - BTM response related data
 *  @present:       Flag to check if the roam btm_rsp tlv is present
 *  @btm_status:    Btm request status
 *  @target_bssid:  AP MAC address
 *  @vsie_reason:   Vsie_reason value
 *  @timestamp:     This timestamp indicates the time when btm rsp is sent
 *  @btm_resp_dialog_token: Dialog token
 *  @btm_delay: BTM bss termination delay
 */
struct roam_btm_response_data {
	bool present;
	uint32_t btm_status;
	struct qdf_mac_addr target_bssid;
	uint32_t vsie_reason;
	uint32_t timestamp;
	uint16_t btm_resp_dialog_token;
	uint8_t btm_delay;
};

/**
 *  struct roam_initial_data - Roam initial related data
 *  @present:                Flag to check if the roam btm_rsp tlv is present
 *  @roam_full_scan_count:   Roam full scan count
 *  @rssi_th:                RSSI threshold
 *  @cu_th:                  Channel utilization threshold
 *  @fw_cancel_timer_bitmap: FW timers, which are getting cancelled
 */
struct roam_initial_data {
	bool present;
	uint32_t roam_full_scan_count;
	uint32_t rssi_th;
	uint32_t cu_th;
	uint32_t fw_cancel_timer_bitmap;
};

/**
 * struct roam_msg_info - Roam message related information
 * @present:    Flag to check if the roam msg info tlv is present
 * @timestamp:  Timestamp is the absolute time w.r.t host timer which is
 * synchronized between the host and target
 * @msg_id:     Message ID from WMI_ROAM_MSG_ID
 * @msg_param1: msg_param1, values is based on the host & FW
 * understanding and depend on the msg ID
 * @msg_param2: msg_param2 value is based on the host & FW understanding
 * and depend on the msg ID
 */
struct roam_msg_info {
	bool present;
	uint32_t timestamp;
	uint32_t msg_id;
	uint32_t msg_param1;
	uint32_t msg_param2;
};

/**
 * struct roam_event_rt_info - Roam event related information
 * @roam_scan_state: roam scan state notif value
 * @roam_invoke_fail_reason: roam invoke fail reason
 */
struct roam_event_rt_info {
	uint32_t roam_scan_state;
	uint32_t roam_invoke_fail_reason;
};

/**
 * enum roam_rt_stats_type: different types of params to get roam event stats
 * for the vdev
 * @ROAM_RT_STATS_TYPE_SCAN_STATE: Roam Scan Start/End
 * @ROAM_RT_STATS_TYPE_INVOKE_FAIL_REASON: One of WMI_ROAM_FAIL_REASON_ID for
 * roam failure in case of forced roam
 * @ROAM_RT_STATS_TYPE_ROAM_SCAN_INFO: Roam Trigger/Fail/Scan/AP Stats
 */
enum roam_rt_stats_type {
	ROAM_RT_STATS_TYPE_SCAN_STATE,
	ROAM_RT_STATS_TYPE_INVOKE_FAIL_REASON,
	ROAM_RT_STATS_TYPE_ROAM_SCAN_INFO,
};

/**
 * struct roam_frame_info  - Structure to hold the mgmt frame/eapol frame
 * related info exchanged during roaming.
 * @present:     Flag to indicate if roam frame info TLV is present
 * @bssid:       BSSID of the candidate AP or roamed AP to which the
 * frame exchange happened
 * @timestamp:   Fw timestamp at which the frame was Tx/Rx'ed
 * @type:        Frame Type
 * @subtype:     Frame subtype
 * @is_rsp:      True if frame is response frame else false
 * @seq_num:     Frame sequence number from the 802.11 header
 * @status_code: Status code from 802.11 spec, section 9.4.1.9
 * @auth_algo: Authentication algorithm as defined in 802.11 spec,
 * 9.4.1.1 Authentication Algorithm Number field
 * @tx_status: Frame TX status defined by enum qdf_dp_tx_rx_status
 * applicable only for tx frames
 * @rssi: Frame rssi
 * @retry_count: Frame retry count
 * @assoc_id: Association id received in the association response/
 * reassociation response frame
 */
struct roam_frame_info {
	bool present;
	struct qdf_mac_addr bssid;
	uint32_t timestamp;
	uint8_t type;
	uint8_t subtype;
	uint8_t is_rsp;
	enum qdf_dp_tx_rx_status tx_status;
	uint16_t seq_num;
	uint8_t auth_algo;
	uint16_t status_code;
	int32_t rssi;
	uint16_t retry_count;
	uint16_t assoc_id;
};

/**
 * enum wlan_cm_rso_control_requestor - Driver disabled roaming requestor that
 * will request the roam module to disable roaming based on the mlme operation
 * @RSO_INVALID_REQUESTOR: invalid requestor
 * @RSO_START_BSS: disable roaming temporarily due to start bss
 * @RSO_CHANNEL_SWITCH: disable roaming due to STA channel switch
 * @RSO_CONNECT_START: disable roaming temporarily due to connect
 * @RSO_SAP_CHANNEL_CHANGE: disable roaming due to SAP channel change
 * @RSO_NDP_CON_ON_NDI: disable roaming due to NDP connection on NDI
 * @RSO_SET_PCL: Disable roaming to set pcl to firmware
 */
enum wlan_cm_rso_control_requestor {
	RSO_INVALID_REQUESTOR,
	RSO_START_BSS          = BIT(0),
	RSO_CHANNEL_SWITCH     = BIT(1),
	RSO_CONNECT_START      = BIT(2),
	RSO_SAP_CHANNEL_CHANGE = BIT(3),
	RSO_NDP_CON_ON_NDI     = BIT(4),
	RSO_SET_PCL            = BIT(5),
};
#endif

/**
 * struct set_pcl_req - Request message to set the PCL
 * @vdev_id:   Vdev id
 * @band_mask: Supported band mask
 * @clear_vdev_pcl: Clear the configured vdev pcl channels
 * @chan_weights: PCL channel weights
 */
struct set_pcl_req {
	uint8_t vdev_id;
	uint32_t band_mask;
	bool clear_vdev_pcl;
	struct wmi_pcl_chan_weights chan_weights;
};

/**
 * struct roam_invoke_req - roam invoke request
 * @vdev_id: vdev for which the roaming has to be enabled/disabled
 * @target_bssid: target mac address
 * @ch_freq: channel frequency
 * @frame_len: frame length, includs mac header, fixed params and ies
 * @frame_buf: buffer containing probe response or beacon
 * @is_same_bssid: flag to indicate if roaming is requested for same bssid
 * @forced_roaming: Roam to any bssid in any ch (here bssid & ch is not given)
 */
struct roam_invoke_req {
	uint8_t vdev_id;
	struct qdf_mac_addr target_bssid;
	uint32_t ch_freq;
	uint32_t frame_len;
	uint8_t *frame_buf;
	uint8_t is_same_bssid;
	bool forced_roaming;
};

/**
 * enum cm_roam_notif: roaming notification
 * @CM_ROAM_NOTIF_INVALID: invalid notification. Do not interpret notif field
 * @CM_ROAM_NOTIF_ROAM_START: indicate that roaming is started. sent only in
			      non WOW state
 * @CM_ROAM_NOTIF_ROAM_ABORT: indicate that roaming is aborted. sent only in
			      non WOW state
 * @CM_ROAM_NOTIF_ROAM_REASSOC: indicate that reassociation is done. sent only
				in non WOW state
 * @CM_ROAM_NOTIF_SCAN_MODE_SUCCESS: indicate that roaming scan mode is
				     successful
 * @CM_ROAM_NOTIF_SCAN_MODE_FAIL: indicate that roaming scan mode is failed due
				  to internal roaming state
 * @CM_ROAM_NOTIF_DISCONNECT: indicate that roaming not allowed due BTM req
 * @CM_ROAM_NOTIF_SUBNET_CHANGED: indicate that subnet has changed
 * @CM_ROAM_NOTIF_SCAN_START: indicate roam scan start, notif_params to be sent
			      as WMI_ROAM_TRIGGER_REASON_ID
 * @CM_ROAM_NOTIF_DEAUTH_RECV: indicate deauth received, notif_params to be sent
			       as reason code, notif_params1 to be sent as
			       frame length
 * @CM_ROAM_NOTIF_DISASSOC_RECV: indicate disassoc received, notif_params to be
				 sent as reason code, notif_params1 to be sent
				 as frame length
 * @CM_ROAM_NOTIF_HO_FAIL: indicates that roaming scan mode is successful but
			   caused disconnection and subsequent
			   WMI_ROAM_REASON_HO_FAILED is event expected
 * @CM_ROAM_NOTIF_SCAN_END: indicate roam scan end, notif_params to be sent
			    as WMI_ROAM_TRIGGER_REASON_ID
 */
enum cm_roam_notif {
	CM_ROAM_NOTIF_INVALID = 0,
	CM_ROAM_NOTIF_ROAM_START,
	CM_ROAM_NOTIF_ROAM_ABORT,
	CM_ROAM_NOTIF_ROAM_REASSOC,
	CM_ROAM_NOTIF_SCAN_MODE_SUCCESS,
	CM_ROAM_NOTIF_SCAN_MODE_FAIL,
	CM_ROAM_NOTIF_DISCONNECT,
	CM_ROAM_NOTIF_SUBNET_CHANGED,
	CM_ROAM_NOTIF_SCAN_START,
	CM_ROAM_NOTIF_DEAUTH_RECV,
	CM_ROAM_NOTIF_DISASSOC_RECV,
	CM_ROAM_NOTIF_HO_FAIL,
	CM_ROAM_NOTIF_SCAN_END,
};

/**
 * enum roam_reason: Roam reason
 * @ROAM_REASON_INVALID: invalid reason. Do not interpret reason field
 * @ROAM_REASON_BETTER_AP: found a better AP
 * @ROAM_REASON_BMISS: beacon miss detected
 * @ROAM_REASON_LOW_RSSI: connected AP's low rssi condition detected
 * @ROAM_REASON_SUITABLE_AP: found another AP that matches SSID and Security
 *  profile in WMI_ROAM_AP_PROFILE, found during scan triggered upon FINAL_BMISS
 * @ROAM_REASON_HO_FAILED: LFR3.0 roaming failed, indicate the disconnection
 *			   to host
 * @ROAM_REASON_INVOKE_ROAM_FAIL: Result code of WMI_ROAM_INVOKE_CMDID. Any
 *  roaming failure before reassociation will be indicated to host with this
 *  reason. Any roaming failure after reassociation will be indicated to host
 *  with WMI_ROAM_REASON_HO_FAILED no matter WMI_ROAM_INVOKE_CMDID is
 *  called or not.
 * @ROAM_REASON_RSO_STATUS
 * @ROAM_REASON_BTM: Roaming because of BTM request received
 * @ROAM_REASON_DEAUTH: deauth/disassoc received
 */
enum roam_reason {
	ROAM_REASON_INVALID,
	ROAM_REASON_BETTER_AP,
	ROAM_REASON_BMISS,
	ROAM_REASON_LOW_RSSI,
	ROAM_REASON_SUITABLE_AP,
	ROAM_REASON_HO_FAILED,
	ROAM_REASON_INVOKE_ROAM_FAIL,
	ROAM_REASON_RSO_STATUS,
	ROAM_REASON_BTM,
	ROAM_REASON_DEAUTH,
};

/*
 * struct roam_denylist_timeout - BTM denylist entry
 * @bssid: bssid that is to be denylisted
 * @timeout: time duration for which the bssid is denylisted
 * @received_time: boot timestamp at which the firmware event was received
 * @rssi: rssi value for which the bssid is denylisted
 * @reject_reason: reason to add the BSSID to DLM
 * @original_timeout: original timeout sent by the AP
 * @source: Source of adding the BSSID to DLM
 */
struct roam_denylist_timeout {
	struct qdf_mac_addr bssid;
	uint32_t timeout;
	qdf_time_t received_time;
	int32_t rssi;
	enum dlm_reject_ap_reason reject_reason;
	uint32_t original_timeout;
	enum dlm_reject_ap_source source;
};

/**
 * struct roam_denylist_event - Denylist event entries destination structure
 * @vdev_id: vdev id
 * @num_entries: total entries sent over the event
 * @roam_denylist: denylist details
 */
struct roam_denylist_event {
	uint8_t vdev_id;
	uint32_t num_entries;
	struct roam_denylist_timeout roam_denylist[];
};

/**
 * enum cm_vdev_disconnect_reason - Roam disconnect reason
 * @CM_DISCONNECT_REASON_CSA_SA_QUERY_TIMEOUT: Disconnect due to SA query
 *  timeout after moving to new channel due to CSA in OCV enabled case.
 * @CM_DISCONNECT_REASON_MOVE_TO_CELLULAR: Disconnect from WiFi to move
 *  to cellular
 */
enum cm_vdev_disconnect_reason {
	CM_DISCONNECT_REASON_CSA_SA_QUERY_TIMEOUT = 1,
	CM_DISCONNECT_REASON_MOVE_TO_CELLULAR,
};

/**
 * struct vdev_disconnect_event_data - Roam disconnect event data
 * @vdev_id: vdev id
 * @psoc: psoc object
 * @reason: roam reason of type @enum cm_vdev_disconnect_reason
 */
struct vdev_disconnect_event_data {
	uint8_t vdev_id;
	struct wlan_objmgr_psoc *psoc;
	enum cm_vdev_disconnect_reason reason;
};

/**
 * struct roam_scan_ch_resp - roam scan chan list response to userspace
 * @vdev_id: vdev id
 * @num_channels: number of roam scan channels
 * @command_resp: command response or async event
 * @chan_list: list of roam scan channels
 */
struct cm_roam_scan_ch_resp {
	uint16_t vdev_id;
	uint16_t num_channels;
	uint32_t command_resp;
	uint32_t *chan_list;
};

/**
 * enum roam_dispatcher_events - Roam events to post to scheduler thread
 * @ROAM_EVENT_INVALID: Invalid event
 * @ROAM_PMKID_REQ_EVENT: Roam pmkid request event
 * @ROAM_VDEV_DISCONNECT_EVENT: Roam disconnect event
 */
enum roam_dispatcher_events {
	ROAM_EVENT_INVALID,
	ROAM_PMKID_REQ_EVENT,
	ROAM_VDEV_DISCONNECT_EVENT,
};

/**
 * struct roam_offload_roam_event: Data carried by roam event
 * @vdev_id: vdev id
 * @psoc: psoc object
 * @reason: reason for roam event of type @enum roam_reason
 * @rssi: associated AP's rssi calculated by FW when reason code
 *	  is WMI_ROAM_REASON_LOW_RSSI
 * @notif: roam notification
 * @notif_params: Contains roam invoke fail reason from wmi_roam_invoke_error_t
 *		  if reason is WMI_ROAM_REASON_INVOKE_ROAM_FAIL.
 * @notif_params1: notif_params1 is exact frame length of deauth or disassoc if
 *		   reason is WMI_ROAM_REASON_DEAUTH.
 * @hw_mode_trans_ind: HW mode transition indication
 * @deauth_disassoc_frame: Deauth/disassoc frame received from AP
 */
struct roam_offload_roam_event {
	uint8_t vdev_id;
	struct wlan_objmgr_psoc *psoc;
	enum roam_reason reason;
	uint32_t rssi;
	enum cm_roam_notif notif;
	uint32_t notif_params;
	uint32_t notif_params1;
	struct cm_hw_mode_trans_ind *hw_mode_trans_ind;
	uint8_t *deauth_disassoc_frame;
	bool rso_timer_stopped;
};

/**
 * struct roam_frame_stats  - Roam frame stats
 * @num_frame: number of frames
 * @frame_info: Roam frame info
 */
struct roam_frame_stats {
	uint8_t num_frame;
	struct roam_frame_info frame_info[WLAN_ROAM_MAX_FRAME_INFO];
};

/**
 * struct roam_stats_event - Data carried by stats event
 * @vdev_id: vdev id
 * @num_tlv: Number of roam scans triggered
 * @num_roam_msg_info: Number of roam_msg_info present in event
 * @trigger: Roam trigger related details
 * @scan: Roam scan event details
 * @result: Roam result related info
 * @frame_stats: Info on frame exchange during roaming
 * @data_11kv: Neighbor report/BTM request related data
 * @btm_rsp: BTM response related data
 * @roam_init_info: Roam initial related data
 * @roam_msg_info: Roam message related information
 * @roam_event_param: Roam event notif params
 */
struct roam_stats_event {
	uint8_t vdev_id;
	uint8_t num_tlv;
	uint8_t num_roam_msg_info;
	struct wmi_roam_trigger_info trigger[MAX_ROAM_SCAN_STATS_TLV];
	struct wmi_roam_scan_data scan[MAX_ROAM_SCAN_STATS_TLV];
	struct wmi_roam_result result[MAX_ROAM_SCAN_STATS_TLV];
	struct roam_frame_stats frame_stats[MAX_ROAM_SCAN_STATS_TLV];
	struct wmi_neighbor_report_data data_11kv[MAX_ROAM_SCAN_STATS_TLV];
	struct roam_btm_response_data btm_rsp[MAX_ROAM_SCAN_STATS_TLV];
	struct roam_initial_data roam_init_info[MAX_ROAM_SCAN_STATS_TLV];
	struct roam_msg_info *roam_msg_info;
	struct roam_event_rt_info roam_event_param;
};

/**
 * struct auth_offload_event - offload data carried by roam event
 * @vdev_id: vdev id
 * @ap_bssid: SAE authentication offload AP MAC Address
 * @ta: SAE authentication offload Tx MAC Address
 * @akm: SAE AKM type
 */
struct auth_offload_event {
	uint8_t vdev_id;
	struct qdf_mac_addr ap_bssid;
	struct qdf_mac_addr ta;
	uint32_t akm;
};

/**
 * struct roam_pmkid_req_event - Pmkid event with entries destination structure
 * @vdev_id: VDEV id
 * @psoc: psoc object
 * @num_entries: total entries sent over the event
 * @ap_bssid: bssid list
 */
struct roam_pmkid_req_event {
	uint8_t vdev_id;
	struct wlan_objmgr_psoc *psoc;
	uint32_t num_entries;
	struct qdf_mac_addr ap_bssid[];
};

/**
 * wlan_cm_roam_tx_ops  - structure of tx function pointers for
 * roaming related commands
 * @send_vdev_set_pcl_cmd: TX ops function pointer to send set vdev PCL
 * command
 * @send_roam_offload_init_req: TX Ops function pointer to send roam offload
 * module initialize request
 * @send_roam_start_req: TX ops function pointer to send roam start related
 * commands
 * @send_roam_abort: send roam abort
 * @send_roam_disable_config: send roam disable config
 * @send_roam_rt_stats_config: Send roam events vendor command param value to FW
 * @send_roam_ho_delay_config: Send roam Hand-off delay value to FW
 * @send_exclude_rm_partial_scan_freq: Include/exclude the channels in roam full
 * scan that are already scanned as part of partial scan.
 * @send_roam_full_scan_6ghz_on_disc: Include the 6 GHz channels in roam full
 * scan only on prior discovery of any 6 GHz support in the environment.
 * @send_roam_linkspeed_state: Send roam link speed good/poor state to FW
 * @send_roam_vendor_handoff_config: send vendor handoff config command to FW
 */
struct wlan_cm_roam_tx_ops {
	QDF_STATUS (*send_vdev_set_pcl_cmd)(struct wlan_objmgr_vdev *vdev,
					    struct set_pcl_req *req);
	QDF_STATUS (*send_roam_offload_init_req)(
			struct wlan_objmgr_vdev *vdev,
			struct wlan_roam_offload_init_params *params);

	QDF_STATUS (*send_roam_start_req)(struct wlan_objmgr_vdev *vdev,
					  struct wlan_roam_start_config *req);
	QDF_STATUS (*send_roam_stop_offload)(struct wlan_objmgr_vdev *vdev,
					     struct wlan_roam_stop_config *req);
	QDF_STATUS (*send_roam_update_config)(
				struct wlan_objmgr_vdev *vdev,
				struct wlan_roam_update_config *req);
	QDF_STATUS (*send_roam_abort)(struct wlan_objmgr_vdev *vdev,
				      uint8_t vdev_id);
	QDF_STATUS (*send_roam_per_config)(
				struct wlan_objmgr_vdev *vdev,
				struct wlan_per_roam_config_req *req);
	QDF_STATUS (*send_roam_triggers)(struct wlan_objmgr_vdev *vdev,
					 struct wlan_roam_triggers *req);
	QDF_STATUS (*send_roam_disable_config)(struct wlan_objmgr_vdev *vdev,
				struct roam_disable_cfg *req);
	QDF_STATUS (*send_roam_invoke_cmd)(struct wlan_objmgr_vdev *vdev,
					   struct roam_invoke_req *req);
	QDF_STATUS (*send_roam_sync_complete_cmd)(struct wlan_objmgr_vdev *vdev);
#ifdef WLAN_FEATURE_ROAM_OFFLOAD
	QDF_STATUS (*send_roam_rt_stats_config)(struct wlan_objmgr_vdev *vdev,
						uint8_t vdev_id, uint8_t value);
	QDF_STATUS (*send_roam_ho_delay_config)(struct wlan_objmgr_vdev *vdev,
						uint8_t vdev_id,
						uint16_t value);
	QDF_STATUS (*send_exclude_rm_partial_scan_freq)(
						struct wlan_objmgr_vdev *vdev,
						uint8_t value);
	QDF_STATUS (*send_roam_full_scan_6ghz_on_disc)(
						struct wlan_objmgr_vdev *vdev,
						uint8_t value);
	QDF_STATUS (*send_roam_mcc_disallow)(struct wlan_objmgr_vdev *vdev,
					     uint8_t vdev_id, uint8_t value);
#ifdef FEATURE_RX_LINKSPEED_ROAM_TRIGGER
	QDF_STATUS (*send_roam_linkspeed_state)(struct wlan_objmgr_vdev *vdev,
						uint8_t vdev_id, bool value);
#endif
#endif
#ifdef WLAN_VENDOR_HANDOFF_CONTROL
	QDF_STATUS (*send_roam_vendor_handoff_config)(
					struct wlan_objmgr_vdev *vdev,
					uint8_t vdev_id, uint32_t param_id);
#endif
#ifdef WLAN_FEATURE_11BE_MLO
	QDF_STATUS (*send_roam_mlo_config)(struct wlan_objmgr_vdev *vdev,
					   struct wlan_roam_mlo_config *req);
#endif
};

/**
 * enum roam_scan_freq_scheme - Scan mode for triggering roam
 * ROAM_SCAN_FREQ_SCHEME_NO_SCAN: Indicates the fw to not scan.
 * ROAM_SCAN_FREQ_SCHEME_PARTIAL_SCAN: Indicates the firmware to
 * trigger partial frequency scans.
 * ROAM_SCAN_FREQ_SCHEME_FULL_SCAN: Indicates the firmware to
 * trigger full frequency scans.
 * ROAM_SCAN_FREQ_SCHEME_NONE: Invalid scan mode
 */
enum roam_scan_freq_scheme {
	ROAM_SCAN_FREQ_SCHEME_NO_SCAN = 0,
	ROAM_SCAN_FREQ_SCHEME_PARTIAL_SCAN = 1,
	ROAM_SCAN_FREQ_SCHEME_FULL_SCAN = 2,
	ROAM_SCAN_FREQ_SCHEME_NONE = 3,
};

#ifdef WLAN_VENDOR_HANDOFF_CONTROL
/**
 * struct wlan_cm_vendor_handoff_param - vendor handoff configuration
 * structure
 * @vendor_handoff_context_cb: vendor handoff context
 * @req_in_progress: to check whether vendor handoff request in progress or not
 */
struct wlan_cm_vendor_handoff_param {
	void *vendor_handoff_context;
	bool req_in_progress;
};
#endif

/**
 * struct sae_offload_params - SAE roam auth offload related params
 * @ssid: SSID of the roam candidate
 * @bssid: BSSID of the roam candidate
 */
struct sae_offload_params {
	struct wlan_ssid ssid;
	struct qdf_mac_addr bssid;
};

/**
 * struct wlan_cm_roam  - Connection manager roam configs, state and roam
 * data related structure
 * @pcl_vdev_cmd_active:  Flag to check if vdev level pcl command needs to be
 * sent or PDEV level PCL command needs to be sent
 * @vendor_handoff_param: vendor handoff params
 * @sae_offload: SAE roam offload related params
 */
struct wlan_cm_roam {
	bool pcl_vdev_cmd_active;
#ifdef WLAN_VENDOR_HANDOFF_CONTROL
	struct wlan_cm_vendor_handoff_param vendor_handoff_param;
#endif
	struct sae_offload_params sae_offload;
};

/**
 * struct cm_roam_values_copy  - Structure for values copy buffer
 * @uint_value: Unsigned integer value to be copied
 * @int_value: Integer value
 * @bool_value: boolean value
 * @chan_info: chan info
 */
struct cm_roam_values_copy {
	uint32_t uint_value;
	int32_t int_value;
	bool bool_value;
	struct rso_chan_info chan_info;
};

#ifdef FEATURE_LFR_SUBNET_DETECTION
/* bit-4 and bit-5 indicate the subnet status */
#define CM_GET_SUBNET_STATUS(roam_reason) (((roam_reason) & 0x30) >> 4)
#else
#define CM_GET_SUBNET_STATUS(roam_reason) (0)
#endif

/* This should not be greater than MAX_NUMBER_OF_CONC_CONNECTIONS */
#define MAX_VDEV_SUPPORTED 4
#define MAX_PN_LEN 8
#define MAX_KEY_LEN 32

/* MAX_FREQ_RANGE_NUM shouldn't exceed as only in case of SBS there will be 3
 * frequency ranges, For DBS, it will be 2. For SMM, it will be 1
 */
#define MAX_FREQ_RANGE_NUM 3

/**
 * struct cm_ho_fail_ind - ho fail indication to CM
 * @vdev_id: vdev id
 * @psoc: psoc object
 * @bssid: bssid addr
 */
struct cm_ho_fail_ind {
	uint8_t vdev_id;
	struct wlan_objmgr_psoc *psoc;
	struct qdf_mac_addr bssid;
};

/**
 * struct policy_mgr_vdev_mac_map - vdev id-mac id map
 * @vdev_id: VDEV id
 * @mac_id: MAC id
 */
struct policy_mgr_vdev_mac_map {
	uint32_t vdev_id;
	uint32_t mac_id;
};

/**
 * struct policy_mgr_pdev_mac_freq_map - vdev id-mac id map
 * @mac_id: mac_id mapped to pdev id (macros starting with WMI_PDEV_ID_)
 * @start_freq: Start Frequency in Mhz
 * @end_freq: End Frequency in Mhz
 */
struct policy_mgr_pdev_mac_freq_map {
	uint32_t mac_id;
	qdf_freq_t start_freq;
	qdf_freq_t end_freq;
};

/**
 * struct cm_hw_mode_trans_ind - HW mode transition indication
 * @old_hw_mode_index: Index of old HW mode
 * @new_hw_mode_index: Index of new HW mode
 * @num_vdev_mac_entries: Number of vdev-mac id entries
 * @vdev_mac_map: vdev id-mac id map
 */
struct cm_hw_mode_trans_ind {
	uint32_t old_hw_mode_index;
	uint32_t new_hw_mode_index;
	uint32_t num_vdev_mac_entries;
	struct policy_mgr_vdev_mac_map vdev_mac_map[MAX_VDEV_SUPPORTED];
	uint32_t num_freq_map;
	struct policy_mgr_pdev_mac_freq_map mac_freq_map[MAX_FREQ_RANGE_NUM];
};

/* If link is disabled, during roam sync */
#define CM_ROAM_LINK_FLAG_DISABLE    0x1

/**
 * struct ml_setup_link_param - MLO setup link param
 * @vdev_id: vdev id of the link
 * @link_id: link id of the link
 * @channel: wmi channel
 * @flags: link flags
 * @link_addr: link mac addr
 */
struct ml_setup_link_param {
	uint32_t vdev_id;
	uint32_t link_id;
	wmi_channel channel;
	uint32_t flags;
	struct qdf_mac_addr link_addr;
};

/**
 * struct ml_key_material_param - MLO key material param
 * @link_id: key is for which link, when link_id is 0xf,
 * means the key is used for all links, like PTK
 * @key_idx: key idx
 * @key_cipher: key cipher
 * @pn: pn
 * @key_buff: key buffer
 */
struct ml_key_material_param {
	uint32_t link_id;
	uint32_t key_idx;
	uint32_t key_cipher;
	uint8_t pn[MAX_PN_LEN];
	uint8_t key_buff[MAX_KEY_LEN];
};

struct roam_offload_synch_ind {
	uint16_t beacon_probe_resp_offset;
	uint16_t beacon_probe_resp_length;
	uint16_t reassoc_resp_offset;
	uint16_t reassoc_resp_length;
	uint16_t reassoc_req_offset;
	uint16_t reassoc_req_length;
	uint8_t is_beacon;
	uint8_t roamed_vdev_id;
	struct qdf_mac_addr bssid;
	struct wlan_ssid ssid;
	int8_t tx_mgmt_power;
	uint32_t auth_status;
	uint8_t rssi;
	uint8_t roam_reason;
	uint32_t chan_freq;
	uint8_t kck[MAX_KCK_LEN];
	uint8_t kck_len;
	uint32_t kek_len;
	uint8_t kek[MAX_KEK_LENGTH];
	uint32_t   pmk_len;
	uint8_t    pmk[MAX_PMK_LEN];
	uint8_t    pmkid[PMKID_LEN];
	bool update_erp_next_seq_num;
	uint16_t next_erp_seq_num;
	uint8_t replay_ctr[REPLAY_CTR_LEN];
	void *add_bss_params;
	enum phy_ch_width chan_width;
	uint32_t max_rate_flags;
	uint32_t ric_data_len;
#ifdef FEATURE_WLAN_ESE
	uint32_t tspec_len;
#endif
	uint8_t *ric_tspec_data;
	uint16_t aid;
	bool hw_mode_trans_present;
	struct cm_hw_mode_trans_ind hw_mode_trans_ind;
	uint8_t nss;
	struct qdf_mac_addr dst_mac;
	struct qdf_mac_addr src_mac;
	uint16_t hlp_data_len;
	uint8_t hlp_data[FILS_MAX_HLP_DATA_LEN];
	bool is_ft_im_roam;
	uint8_t is_assoc;
	enum wlan_phymode phy_mode; /*phy mode sent by fw */
	wmi_channel chan;
	uint16_t link_beacon_probe_resp_offset;
	uint16_t link_beacon_probe_resp_length;
	uint8_t is_link_beacon;
#ifdef WLAN_FEATURE_11BE_MLO
	uint8_t num_setup_links;
	struct ml_setup_link_param ml_link[WLAN_UMAC_MLO_MAX_VDEVS];
	uint8_t num_ml_key_material;
	struct ml_key_material_param ml_key[WLAN_UMAC_MLO_MAX_VDEVS];
#endif
};

/**
 * struct roam_scan_candidate_frame Roam candidate scan entry
 * @vdev_id : vdev id
 * @frame_length : Length of the beacon/probe rsp frame
 * @frame : Pointer to the frame
 * @rssi: RSSI of the received frame, 0 if not available
 */
struct roam_scan_candidate_frame {
	uint8_t vdev_id;
	uint32_t frame_length;
	uint8_t *frame;
	int32_t rssi;
};

/**
 * wlan_cm_roam_rx_ops  - structure of rx function pointers for
 * roaming related commands
 * @roam_sync_event: RX ops function pointer for roam sync event
 * @roam_sync_frame_event: Rx ops function pointer for roam sync frame event
 * @roam_event_rx: Rx ops function pointer for roam info event
 * @btm_denylist_event: Rx ops function pointer for btm denylist event
 * @vdev_disconnect_event: Rx ops function pointer for vdev disconnect event
 * @roam_scan_chan_list_event: Rx ops function pointer for roam scan ch event
 * @roam_stats_event_rx: Rx ops function pointer for roam stats event
 * @roam_auth_offload_event: Rx ops function pointer for auth offload event
 * @roam_pmkid_request_event_rx: Rx ops function pointer for roam pmkid event
 * @roam_candidate_frame_event : Rx ops function pointer for roam frame event
 * @roam_vendor_handoff_event: Rx ops function pointer for vendor handoff event
 */
struct wlan_cm_roam_rx_ops {
	QDF_STATUS (*roam_sync_event)(struct wlan_objmgr_psoc *psoc,
				      uint8_t *event,
				      uint32_t len,
				      struct roam_offload_synch_ind *sync_ind);
	QDF_STATUS (*roam_sync_frame_event)(struct wlan_objmgr_psoc *psoc,
					    struct roam_synch_frame_ind *frm);
	QDF_STATUS (*roam_event_rx)(struct roam_offload_roam_event *roam_event);
	QDF_STATUS (*btm_denylist_event)(struct wlan_objmgr_psoc *psoc,
					 struct roam_denylist_event *list);
	QDF_STATUS
	(*vdev_disconnect_event)(struct vdev_disconnect_event_data *data);
	QDF_STATUS
	(*roam_scan_chan_list_event)(struct cm_roam_scan_ch_resp *data);
	QDF_STATUS
	(*roam_stats_event_rx)(struct wlan_objmgr_psoc *psoc,
			       struct roam_stats_event *stats_info);
	QDF_STATUS
	(*roam_auth_offload_event)(struct auth_offload_event *auth_event);
	QDF_STATUS
	(*roam_pmkid_request_event_rx)(struct roam_pmkid_req_event *list);
	QDF_STATUS
	(*roam_candidate_frame_event)(struct wlan_objmgr_psoc *psoc,
				      struct roam_scan_candidate_frame *frame);
#ifdef WLAN_VENDOR_HANDOFF_CONTROL
	void
	(*roam_vendor_handoff_event)(struct wlan_objmgr_psoc *psoc,
				     struct roam_vendor_handoff_params *data);
#endif
};
#endif<|MERGE_RESOLUTION|>--- conflicted
+++ resolved
@@ -536,12 +536,9 @@
  * @roam_sync_frame_ind: roam sync frame ind
  * @roam_band_bitmask: This allows the driver to roam within this band
  * @sae_roam_auth: structure containing roam peer mld and link address.
-<<<<<<< HEAD
-=======
  * @roam_invoke_source: roam invoke source
  * @roam_invoke_bssid: mac address used for roam invoke
  * @is_forced_roaming: bool value indicating if its forced roaming
->>>>>>> ed96b050
  */
 struct rso_config {
 #ifdef WLAN_FEATURE_HOST_ROAM
@@ -591,12 +588,9 @@
 #if defined(WLAN_FEATURE_11BE_MLO) && defined(WLAN_FEATURE_ROAM_OFFLOAD)
 	struct sae_roam_auth_map sae_roam_auth;
 #endif
-<<<<<<< HEAD
-=======
 	enum wlan_cm_source roam_invoke_source;
 	struct qdf_mac_addr roam_invoke_bssid;
 	bool is_forced_roaming;
->>>>>>> ed96b050
 };
 
 /**
