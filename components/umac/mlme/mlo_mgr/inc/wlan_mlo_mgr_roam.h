--- conflicted
+++ resolved
@@ -291,25 +291,12 @@
 
 /**
  * mlo_roam_connect_complete - roam connect complete api
-<<<<<<< HEAD
- * @psoc: psoc pointer
- * @pdev: pdev pointer
- * @vdev: vdev pointer
- * @rsp: connect rsp pointer
-=======
- * @vdev: vdev pointer
->>>>>>> 450f7496
+ * @vdev: vdev pointer
  *
  * This api will be called after connect complete for roam 1x case.
  *
  * Return: none
  */
-<<<<<<< HEAD
-void mlo_roam_connect_complete(struct wlan_objmgr_psoc *psoc,
-			       struct wlan_objmgr_pdev *pdev,
-			       struct wlan_objmgr_vdev *vdev,
-			       struct wlan_cm_connect_resp *rsp);
-=======
 void mlo_roam_connect_complete(struct wlan_objmgr_vdev *vdev);
 
 /**
@@ -321,7 +308,6 @@
  * Return: none
  */
 void mlo_roam_free_copied_reassoc_rsp(struct wlan_objmgr_vdev *vdev);
->>>>>>> 450f7496
 
 #ifdef WLAN_FEATURE_11BE_MLO_ADV_FEATURE
 /**
@@ -517,18 +503,11 @@
 }
 
 static inline void
-<<<<<<< HEAD
-mlo_roam_connect_complete(struct wlan_objmgr_psoc *psoc,
-			  struct wlan_objmgr_pdev *pdev,
-			  struct wlan_objmgr_vdev *vdev,
-			  struct wlan_cm_connect_resp *rsp)
-=======
 mlo_roam_connect_complete(struct wlan_objmgr_vdev *vdev)
 {}
 
 static inline void
 mlo_roam_free_copied_reassoc_rsp(struct wlan_objmgr_vdev *vdev)
->>>>>>> 450f7496
 {}
 
 static inline QDF_STATUS
