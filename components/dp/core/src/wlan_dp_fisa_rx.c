--- conflicted
+++ resolved
@@ -1,12 +1,6 @@
 /*
  * Copyright (c) 2020-2021, The Linux Foundation. All rights reserved.
-<<<<<<< HEAD
- * Changes from Qualcomm Innovation Center are provided under the following license:
- * Copyright (c) 2021-2022 Qualcomm Innovation Center, Inc. All rights reserved.
- * SPDX-License-Identifier: BSD-3-Clause-Clear
-=======
  * Copyright (c) 2021-2023 Qualcomm Innovation Center, Inc. All rights reserved.
->>>>>>> bb98f158
  *
  * Permission to use, copy, modify, and/or distribute this software for any
  * purpose with or without fee is hereby granted, provided that the above
