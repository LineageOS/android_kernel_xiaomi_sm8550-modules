// SPDX-License-Identifier: GPL-2.0-only
/*
 * Copyright (c) 2016-2021, The Linux Foundation. All rights reserved.
 * Copyright (c) 2022 Qualcomm Innovation Center, Inc. All rights reserved.
 */

#include "dsi_phy_timing_calc.h"

static const u32 bits_per_pixel[DSI_PIXEL_FORMAT_MAX] = {
	16, 18, 18, 24, 3, 8, 12, 30 };

static int dsi_phy_cmn_validate_and_set(struct timing_entry *t,
	char const *t_name)
{
	if (t->rec & 0xffffff00) {
		/* Output value can only be 8 bits */
		DSI_ERR("Incorrect %s rec value - %d\n", t_name, t->rec);
		return -EINVAL;
	}
	t->reg_value = t->rec;
	return 0;
}

/**
 * calc_clk_prepare - calculates prepare timing params for clk lane.
 */
static int calc_clk_prepare(struct dsi_phy_hw *phy,
				struct phy_clk_params *clk_params,
			    struct phy_timing_desc *desc,
			    s32 *actual_frac,
			    s64 *actual_intermediate)
{
	u64 multiplier = BIT(20);
	struct timing_entry *t = &desc->clk_prepare;
	int rc = 0;
	u64 dividend, temp, temp_multiple;
	s32 frac = 0;
	s64 intermediate;
	s64 clk_prep_actual;

	t->rec_min = DIV_ROUND_UP((t->mipi_min * clk_params->bitclk_mbps),
			(8 * clk_params->tlpx_numer_ns));
	t->rec_max = rounddown(
		mult_frac((t->mipi_max * clk_params->bitclk_mbps),
			1, (8 * clk_params->tlpx_numer_ns)), 1);

	dividend = ((t->rec_max - t->rec_min) *
		clk_params->clk_prep_buf * multiplier);
	temp  = roundup(div_s64(dividend, 100), multiplier);
	temp += (t->rec_min * multiplier);
	t->rec = div_s64(temp, multiplier);

	rc = dsi_phy_cmn_validate_and_set(t, "clk_prepare");
	if (rc)
		goto error;

	/* calculate theoretical value */
	temp_multiple = 8 * t->reg_value * clk_params->tlpx_numer_ns
			 * multiplier;
	intermediate = div_s64(temp_multiple, clk_params->bitclk_mbps);
	div_s64_rem(temp_multiple, clk_params->bitclk_mbps, &frac);
	clk_prep_actual = div_s64((intermediate + frac), multiplier);

	DSI_PHY_DBG(phy, "CLK_PREPARE:mipi_min=%d, mipi_max=%d, rec_min=%d, rec_max=%d\n",
		 t->mipi_min, t->mipi_max, t->rec_min, t->rec_max);
	DSI_PHY_DBG(phy, " reg_value=%d, actual=%lld\n", t->reg_value,
			clk_prep_actual);

	*actual_frac = frac;
	*actual_intermediate = intermediate;

error:
	return rc;
}

/**
 * calc_clk_zero - calculates zero timing params for clk lane.
 */
static int calc_clk_zero(struct dsi_phy_hw *phy,
			struct phy_clk_params *clk_params,
			struct phy_timing_desc *desc,
			s32 actual_frac, s64 actual_intermediate)
{
	u64 const multiplier = BIT(20);
	int rc = 0;
	struct timing_entry *t = &desc->clk_zero;
	s64 mipi_min, rec_temp1;
	struct phy_timing_ops *ops = phy->ops.timing_ops;

	mipi_min = ((300 * multiplier) - (actual_intermediate + actual_frac));
	t->mipi_min = div_s64(mipi_min, multiplier);

	rec_temp1 = div_s64((mipi_min * clk_params->bitclk_mbps),
			    clk_params->tlpx_numer_ns);

	if (ops->calc_clk_zero) {
		t->rec_min = ops->calc_clk_zero(rec_temp1, multiplier);
	} else {
		rc = -EINVAL;
		goto error;
	}
	t->rec_max = ((t->rec_min > 255) ? 511 : 255);

	t->rec = DIV_ROUND_UP((((t->rec_max - t->rec_min) *
		clk_params->clk_zero_buf) + (t->rec_min * 100)), 100);

	rc = dsi_phy_cmn_validate_and_set(t, "clk_zero");
	if (rc)
		goto error;


	DSI_PHY_DBG(phy, "CLK_ZERO:mipi_min=%d, mipi_max=%d, rec_min=%d, rec_max=%d, reg_val=%d\n",
		 t->mipi_min, t->mipi_max, t->rec_min, t->rec_max,
		 t->reg_value);
error:
	return rc;
}

/**
 * calc_clk_trail - calculates prepare trail params for clk lane.
 */
static int calc_clk_trail(struct dsi_phy_hw *phy,
			struct phy_clk_params *clk_params,
			struct phy_timing_desc *desc,
			s64 *teot_clk_lane)
{
	u64 const multiplier = BIT(20);
	int rc = 0;
	struct timing_entry *t = &desc->clk_trail;
	u64 temp_multiple;
	s32 frac;
	s64 mipi_max_tr, rec_temp1, mipi_max;
	s64 teot_clk_lane1;
	struct phy_timing_ops *ops = phy->ops.timing_ops;

	temp_multiple = div_s64(
			(12 * multiplier * clk_params->tlpx_numer_ns),
			clk_params->bitclk_mbps);
	div_s64_rem(temp_multiple, multiplier, &frac);

	mipi_max_tr = ((105 * multiplier) +
		       (temp_multiple + frac));
	teot_clk_lane1 = div_s64(mipi_max_tr, multiplier);

	mipi_max = (mipi_max_tr - (clk_params->treot_ns * multiplier));
	t->mipi_max = div_s64(mipi_max, multiplier);

	temp_multiple = div_s64(
			(t->mipi_min * multiplier * clk_params->bitclk_mbps),
			clk_params->tlpx_numer_ns);

	div_s64_rem(temp_multiple, multiplier, &frac);
	if (ops->calc_clk_trail_rec_min) {
		t->rec_min = ops->calc_clk_trail_rec_min(temp_multiple,
			frac, multiplier);
	} else {
		rc = -EINVAL;
		goto error;
	}

	/* recommended max */
	rec_temp1 = div_s64((mipi_max * clk_params->bitclk_mbps),
			    clk_params->tlpx_numer_ns);
	if (ops->calc_clk_trail_rec_max) {
		t->rec_max = ops->calc_clk_trail_rec_max(rec_temp1, multiplier);
	} else {
		rc = -EINVAL;
		goto error;
	}

	t->rec = DIV_ROUND_UP(
		(((t->rec_max - t->rec_min) * clk_params->clk_trail_buf) +
		 (t->rec_min * 100)), 100);

	rc = dsi_phy_cmn_validate_and_set(t, "clk_trail");
	if (rc)
		goto error;

	*teot_clk_lane = teot_clk_lane1;
	DSI_PHY_DBG(phy, "CLK_TRAIL:mipi_min=%d, mipi_max=%d, rec_min=%d, rec_max=%d, reg_val=%d\n",
		 t->mipi_min, t->mipi_max, t->rec_min, t->rec_max,
		 t->reg_value);

error:
	return rc;

}

/**
 * calc_hs_prepare - calculates prepare timing params for data lanes in HS.
 */
static int calc_hs_prepare(struct dsi_phy_hw *phy,
			struct phy_clk_params *clk_params,
			struct phy_timing_desc *desc,
			u64 *temp_mul)
{
	u64 multiplier = BIT(20);
	int rc = 0;
	struct timing_entry *t = &desc->hs_prepare;
	u64 temp_multiple, dividend, temp;
	s32 frac;
	s64 rec_temp1, rec_temp2, mipi_max, mipi_min;
	u32 low_clk_multiplier = 0;

	if (clk_params->bitclk_mbps <= 120)
		low_clk_multiplier = 2;
	/* mipi min */
	temp_multiple = div_s64((4 * multiplier * clk_params->tlpx_numer_ns),
				clk_params->bitclk_mbps);
	div_s64_rem(temp_multiple, multiplier, &frac);
	mipi_min = (40 * multiplier) + (temp_multiple + frac);
	t->mipi_min = div_s64(mipi_min, multiplier);

	/* mipi_max */
	temp_multiple = div_s64(
			(6 * multiplier * clk_params->tlpx_numer_ns),
			clk_params->bitclk_mbps);
	div_s64_rem(temp_multiple, multiplier, &frac);
	mipi_max = (85 * multiplier) + temp_multiple;
	t->mipi_max = div_s64(mipi_max, multiplier);

	/* recommended min */
	temp_multiple = div_s64((mipi_min * clk_params->bitclk_mbps),
				clk_params->tlpx_numer_ns);
	temp_multiple -= (low_clk_multiplier * multiplier);
	div_s64_rem(temp_multiple, multiplier, &frac);
	rec_temp1 = roundup(((temp_multiple + frac) / 8), multiplier);
	t->rec_min = div_s64(rec_temp1, multiplier);

	/* recommended max */
	temp_multiple = div_s64((mipi_max * clk_params->bitclk_mbps),
				clk_params->tlpx_numer_ns);
	temp_multiple -= (low_clk_multiplier * multiplier);
	div_s64_rem(temp_multiple, multiplier, &frac);
	rec_temp2 = rounddown((temp_multiple / 8), multiplier);
	t->rec_max = div_s64(rec_temp2, multiplier);

	/* register value */
	dividend = ((rec_temp2 - rec_temp1) * clk_params->hs_prep_buf);
	temp = roundup(div_u64(dividend, 100), multiplier);
	t->rec = div_s64((temp + rec_temp1), multiplier);

	rc = dsi_phy_cmn_validate_and_set(t, "hs_prepare");
	if (rc)
		goto error;

	temp_multiple = div_s64(
			(8 * (temp + rec_temp1) * clk_params->tlpx_numer_ns),
			clk_params->bitclk_mbps);

	*temp_mul = temp_multiple;
	DSI_PHY_DBG(phy, "HS_PREP:mipi_min=%d, mipi_max=%d, rec_min=%d, rec_max=%d, reg_val=%d\n",
		 t->mipi_min, t->mipi_max, t->rec_min, t->rec_max,
		 t->reg_value);
error:
	return rc;
}

/**
 * calc_hs_zero - calculates zero timing params for data lanes in HS.
 */
static int calc_hs_zero(struct dsi_phy_hw *phy,
			struct phy_clk_params *clk_params,
			struct phy_timing_desc *desc,
			u64 temp_multiple)
{
	u64 const multiplier = BIT(20);
	int rc = 0;
	struct timing_entry *t = &desc->hs_zero;
	s64 rec_temp1, mipi_min;
	struct phy_timing_ops *ops = phy->ops.timing_ops;

	mipi_min = div_s64((10 * clk_params->tlpx_numer_ns * multiplier),
			   clk_params->bitclk_mbps);
	rec_temp1 = (145 * multiplier) + mipi_min - temp_multiple;
	t->mipi_min = div_s64(rec_temp1, multiplier);

	/* recommended min */
	rec_temp1 = div_s64((rec_temp1 * clk_params->bitclk_mbps),
			    clk_params->tlpx_numer_ns);

	if (ops->calc_hs_zero) {
		t->rec_min = ops->calc_hs_zero(rec_temp1, multiplier);
	} else {
		rc = -EINVAL;
		goto error;
	}

	t->rec_max = ((t->rec_min > 255) ? 511 : 255);
	t->rec = DIV_ROUND_UP(
			(((t->rec_max - t->rec_min) * clk_params->hs_zero_buf) +
			 (t->rec_min * 100)),
			100);

	rc = dsi_phy_cmn_validate_and_set(t, "hs_zero");
	if (rc)
		goto error;

	DSI_PHY_DBG(phy, "HS_ZERO:mipi_min=%d, mipi_max=%d, rec_min=%d, rec_max=%d, reg_val=%d\n",
		 t->mipi_min, t->mipi_max, t->rec_min, t->rec_max,
		 t->reg_value);

error:
	return rc;
}

/**
 * calc_hs_trail - calculates trail timing params for data lanes in HS.
 */
static int calc_hs_trail(struct dsi_phy_hw *phy,
			struct phy_clk_params *clk_params,
			struct phy_timing_desc *desc,
			u64 teot_clk_lane)
{
	int rc = 0;
	struct timing_entry *t = &desc->hs_trail;
	s64 rec_temp1;
	struct phy_timing_ops *ops = phy->ops.timing_ops;

	t->mipi_min = 60 +
			mult_frac(clk_params->tlpx_numer_ns, 4,
				  clk_params->bitclk_mbps);

	t->mipi_max = teot_clk_lane - clk_params->treot_ns;

	if (ops->calc_hs_trail) {
		ops->calc_hs_trail(clk_params, desc);
	} else {
		rc = -EINVAL;
		goto error;
	}

	rec_temp1 = DIV_ROUND_UP(
			((t->rec_max - t->rec_min) * clk_params->hs_trail_buf),
			100);
	t->rec = rec_temp1 + t->rec_min;

	rc = dsi_phy_cmn_validate_and_set(t, "hs_trail");
	if (rc)
		goto error;

	DSI_PHY_DBG(phy, "HS_TRAIL:mipi_min=%d, mipi_max=%d, rec_min=%d, rec_max=%d, reg_val=%d\n",
		 t->mipi_min, t->mipi_max, t->rec_min, t->rec_max,
		 t->reg_value);

error:
	return rc;
}

/**
 * calc_hs_rqst - calculates rqst timing params for data lanes in HS.
 */
static int calc_hs_rqst(struct dsi_phy_hw *phy,
			struct phy_clk_params *clk_params,
			struct phy_timing_desc *desc)
{
	int rc = 0;
	struct timing_entry *t = &desc->hs_rqst;

	t->rec = DIV_ROUND_UP(
		((t->mipi_min * clk_params->bitclk_mbps) -
		 (8 * clk_params->tlpx_numer_ns)),
		(8 * clk_params->tlpx_numer_ns));

	rc = dsi_phy_cmn_validate_and_set(t, "hs_rqst");
	if (rc)
		goto error;

	DSI_PHY_DBG(phy, "HS_RQST:mipi_min=%d, mipi_max=%d, rec_min=%d, rec_max=%d, reg_val=%d\n",
		 t->mipi_min, t->mipi_max, t->rec_min, t->rec_max,
		 t->reg_value);

error:
	return rc;
}

/**
 * calc_hs_exit - calculates exit timing params for data lanes in HS.
 */
static int calc_hs_exit(struct dsi_phy_hw *phy,
			struct phy_clk_params *clk_params,
			struct phy_timing_desc *desc)
{
	int rc = 0;
	struct timing_entry *t = &desc->hs_exit;

	t->rec_min = (DIV_ROUND_UP(
			(t->mipi_min * clk_params->bitclk_mbps),
			(8 * clk_params->tlpx_numer_ns)) - 1);

	t->rec = DIV_ROUND_UP(
		(((t->rec_max - t->rec_min) * clk_params->hs_exit_buf) +
		 (t->rec_min * 100)), 100);

	rc = dsi_phy_cmn_validate_and_set(t, "hs_exit");
	if (rc)
		goto error;


	DSI_PHY_DBG(phy, "HS_EXIT:mipi_min=%d, mipi_max=%d, rec_min=%d, rec_max=%d, reg_val=%d\n",
		 t->mipi_min, t->mipi_max, t->rec_min, t->rec_max,
		 t->reg_value);

error:
	return rc;
}

/**
 * calc_hs_rqst_clk - calculates rqst timing params for clock lane..
 */
static int calc_hs_rqst_clk(struct dsi_phy_hw *phy,
			struct phy_clk_params *clk_params,
			struct phy_timing_desc *desc)
{
	int rc = 0;
	struct timing_entry *t = &desc->hs_rqst_clk;

	t->rec = DIV_ROUND_UP(
		((t->mipi_min * clk_params->bitclk_mbps) -
		 (8 * clk_params->tlpx_numer_ns)),
		(8 * clk_params->tlpx_numer_ns));

	rc = dsi_phy_cmn_validate_and_set(t, "hs_rqst_clk");
	if (rc)
		goto error;

	DSI_PHY_DBG(phy, "HS_RQST_CLK:mipi_min=%d, mipi_max=%d, rec_min=%d, rec_max=%d, reg_val=%d\n",
		 t->mipi_min, t->mipi_max, t->rec_min, t->rec_max,
		 t->reg_value);

error:
	return rc;
}

/**
 * cal_clk_pulse_time - calculates clk pulse time in nsec
 */
static s64 cal_clk_pulse_time(u32 inp1, u32 inp2, u32 bitclk_mbps)
{
	u64 const multiplier = BIT(20);
	u64 clk_multiple;
	s32 frac;
	s64 temp, result;

	clk_multiple = div_s64((inp1 * multiplier * 1000), bitclk_mbps);
	div_s64_rem(clk_multiple, multiplier, &frac);
	temp = (inp2 * multiplier) + (clk_multiple + frac);
	result = div_s64(temp, multiplier);

	return result;
}

/**
 * calc_clk_post - calculates clk_post timing params for data lanes in HS.
 */
static int calc_clk_post(struct dsi_phy_hw *phy,
			struct phy_clk_params *clk_params,
			struct phy_timing_desc *desc)
{
	int rc = 0;
	struct timing_entry *t = &desc->clk_post;
	s64 rec_cal1, rec_cal2;
	u32 input1;

	/* mipi min */
	t->mipi_min = cal_clk_pulse_time(52, 60, clk_params->bitclk_mbps);

	/* recommended min
	 * = roundup((mipi_min_ns + t_hs_trail_ns)/(16*bit_clk_ns), 0) - 1
	 */
	rec_cal1 = cal_clk_pulse_time(16, 0, clk_params->bitclk_mbps);

	input1 = (desc->hs_trail.reg_value + 1) * 8;
	rec_cal2 = cal_clk_pulse_time(input1, 0, clk_params->bitclk_mbps);
	rec_cal2 += t->mipi_min;

	t->rec_min = div_s64(rec_cal2, rec_cal1) - 1;

	/* recommended max */
	t->rec_max = 255;

	/* register value */
	t->rec = DIV_ROUND_UP((((t->rec_max - t->rec_min) *
		clk_params->clk_post_buf) + (t->rec_min * 100)), 100);

	rc = dsi_phy_cmn_validate_and_set(t, "clk_post");
	if (rc)
		goto error;

	DSI_PHY_DBG(phy, "CLK_POST:mipi_min=%d, mipi_max=%d, rec_min=%d, rec_max=%d, reg_val=%d\n",
		 t->mipi_min, t->mipi_max, t->rec_min, t->rec_max,
		 t->reg_value);
error:
	return rc;
}

/**
 * calc_clk_pre - calculates clk_pre timing params for data lanes in HS.
 */
static int calc_clk_pre(struct dsi_phy_hw *phy,
			struct phy_clk_params *clk_params,
			struct phy_timing_desc *desc)
{
	int rc = 0;
	struct timing_entry *t = &desc->clk_pre;
	s64 rec_temp1;
	s64 clk_prepare, clk_zero, clk_16;
	u32 input1;

	/* mipi min */
	t->mipi_min = cal_clk_pulse_time(8, 0, clk_params->bitclk_mbps);

	/* recommended min
	 * val1 = (tlpx_ns + clk_prepare_ns + clk_zero_ns + hs_rqst_ns)
	 * val2 = (16 * bit_clk_ns)
	 * final = roundup(val1/val2, 0) - 1
	 */
	input1 = desc->clk_prepare.reg_value * 8;
	clk_prepare = cal_clk_pulse_time(input1, 0, clk_params->bitclk_mbps);

	input1 = (desc->clk_zero.reg_value + 1) * 8;
	clk_zero = cal_clk_pulse_time(input1, 0, clk_params->bitclk_mbps);

	clk_16 = cal_clk_pulse_time(16, 0, clk_params->bitclk_mbps);

	rec_temp1 = 52 + clk_prepare + clk_zero + 54;
	t->rec_min = div_s64(rec_temp1, clk_16) - 1;

	/* recommended max */
	t->rec_max = 255;

	/* register value */
	t->rec =DIV_ROUND_UP((((t->rec_max - t->rec_min) *
		125) + (t->rec_min * 100 * 100)), 100 * 100);

	rc = dsi_phy_cmn_validate_and_set(t, "clk_pre");
	if (rc)
		goto error;

	DSI_PHY_DBG(phy, "CLK_PRE:mipi_min=%d, mipi_max=%d, rec_min=%d, rec_max=%d, reg_val=%d\n",
		 t->mipi_min, t->mipi_max, t->rec_min, t->rec_max,
		 t->reg_value);
error:
	return rc;
}

/**
 * dsi_phy_calc_timing_params - calculates timing paramets for a given bit clock
 */
static int dsi_phy_cmn_calc_timing_params(struct dsi_phy_hw *phy,
	struct phy_clk_params *clk_params, struct phy_timing_desc *desc)
{
	int rc = 0;
	s32 actual_frac = 0;
	s64 actual_intermediate = 0;
	u64 temp_multiple;
	s64 teot_clk_lane;

	rc = calc_clk_prepare(phy, clk_params, desc, &actual_frac,
			      &actual_intermediate);
	if (rc) {
		DSI_PHY_ERR(phy, "clk_prepare calculations failed, rc=%d\n",
				rc);
		goto error;
	}

	rc = calc_clk_zero(phy, clk_params, desc,
		actual_frac, actual_intermediate);
	if (rc) {
		DSI_PHY_ERR(phy, "clk_zero calculations failed, rc=%d\n", rc);
		goto error;
	}

	rc = calc_clk_trail(phy, clk_params, desc, &teot_clk_lane);
	if (rc) {
		DSI_PHY_ERR(phy, "clk_trail calculations failed, rc=%d\n", rc);
		goto error;
	}

	rc = calc_hs_prepare(phy, clk_params, desc, &temp_multiple);
	if (rc) {
		DSI_PHY_ERR(phy, "hs_prepare calculations failed, rc=%d\n", rc);
		goto error;
	}

	rc = calc_hs_zero(phy, clk_params, desc, temp_multiple);
	if (rc) {
		DSI_PHY_ERR(phy, "hs_zero calculations failed, rc=%d\n", rc);
		goto error;
	}

	rc = calc_hs_trail(phy, clk_params, desc, teot_clk_lane);
	if (rc) {
		DSI_PHY_ERR(phy, "hs_trail calculations failed, rc=%d\n", rc);
		goto error;
	}

	rc = calc_hs_rqst(phy, clk_params, desc);
	if (rc) {
		DSI_PHY_ERR(phy, "hs_rqst calculations failed, rc=%d\n", rc);
		goto error;
	}

	rc = calc_hs_exit(phy, clk_params, desc);
	if (rc) {
		DSI_PHY_ERR(phy, "hs_exit calculations failed, rc=%d\n", rc);
		goto error;
	}

	rc = calc_hs_rqst_clk(phy, clk_params, desc);
	if (rc) {
		DSI_PHY_ERR(phy, "hs_rqst_clk calculations failed, rc=%d\n",
				rc);
		goto error;
	}

	rc = calc_clk_post(phy, clk_params, desc);
	if (rc) {
		DSI_PHY_ERR(phy, "clk_post calculations failed, rc=%d\n", rc);
		goto error;
	}

	rc = calc_clk_pre(phy, clk_params, desc);
	if (rc) {
		DSI_PHY_ERR(phy, "clk_pre calculations failed, rc=%d\n", rc);
		goto error;
	}
error:
	return rc;
}

/**
 * calc_cphy_clk_prepare - calculates cphy_clk_prepare parameter for cphy.
 */
static int calc_cphy_clk_prepare(struct dsi_phy_hw *phy,
			struct phy_clk_params *clk_params,
			struct phy_timing_desc *desc)
{
	u64 multiplier = BIT(20);
	struct timing_entry *t = &desc->clk_prepare;
	int rc = 0;
	u64 dividend, temp;

	t->rec_min = DIV_ROUND_UP((t->mipi_min * clk_params->bitclk_mbps),
			(7 * clk_params->tlpx_numer_ns));
	t->rec_max = rounddown(
		mult_frac((t->mipi_max * clk_params->bitclk_mbps),
			1, (7 * clk_params->tlpx_numer_ns)), 1);

	dividend = ((t->rec_max - t->rec_min) *
		clk_params->clk_prep_buf * multiplier);
	temp  = roundup(div_s64(dividend, 100), multiplier);
	temp += (t->rec_min * multiplier);
	t->rec = div_s64(temp, multiplier);

	rc = dsi_phy_cmn_validate_and_set(t, "cphy_clk_prepare");

	DSI_DEBUG("CPHY_CLK_PREPARE: rec_min=%d, rec_max=%d, reg_val=%d\n",
		t->rec_min, t->rec_max, t->reg_value);

	return rc;
}

/**
 * calc_cphy_clk_pre - calculates cphy_clk_pre parameter for cphy.
 */
static int calc_cphy_clk_pre(struct dsi_phy_hw *phy,
			struct phy_clk_params *clk_params,
			struct phy_timing_desc *desc)
{
	u64 multiplier = BIT(20);
	struct timing_entry *t = &desc->clk_pre;
	int rc = 0;
	u64 dividend, temp;

	t->mipi_min = min(300 - 38 - mult_frac(7, clk_params->tlpx_numer_ns,
			clk_params->bitclk_mbps),
			mult_frac(448, clk_params->tlpx_numer_ns,
			clk_params->bitclk_mbps));
	t->mipi_max = mult_frac(448, clk_params->tlpx_numer_ns,
			clk_params->bitclk_mbps);

	t->rec_min = DIV_ROUND_UP((t->mipi_min * clk_params->bitclk_mbps),
			(7 * clk_params->tlpx_numer_ns));
	t->rec_max = rounddown(
		mult_frac((t->mipi_max * clk_params->bitclk_mbps),
			1, (7 * clk_params->tlpx_numer_ns)), 1);

	dividend = ((t->rec_max - t->rec_min) * clk_params->clk_pre_buf
			* multiplier);
	temp  = roundup(div_s64(dividend, 100), multiplier);
	temp += (t->rec_min * multiplier);
	t->rec = div_s64(temp, multiplier);

	rc = dsi_phy_cmn_validate_and_set(t, "cphy_clk_pre");

	DSI_DEBUG("CPHY_CLK_PRE: rec_min=%d, rec_max=%d, reg_val=%d\n",
		t->rec_min, t->rec_max, t->reg_value);

	return rc;
}

/**
 * calc_cphy_clk_post - calculates cphy_clk_post parameter for cphy.
 */
static int calc_cphy_clk_post(struct dsi_phy_hw *phy,
			struct phy_clk_params *clk_params,
			struct phy_timing_desc *desc)
{
	u64 multiplier = BIT(20);
	struct timing_entry *t = &desc->clk_post;
	int rc = 0;
	u64 dividend, temp;

	t->mipi_min = mult_frac(7, clk_params->tlpx_numer_ns,
			clk_params->bitclk_mbps);
	t->mipi_max = mult_frac(224, clk_params->tlpx_numer_ns,
			clk_params->bitclk_mbps);

	t->rec_min = DIV_ROUND_UP((t->mipi_min * clk_params->bitclk_mbps),
			(7 * clk_params->tlpx_numer_ns));
	t->rec_max = rounddown(
		mult_frac((t->mipi_max * clk_params->bitclk_mbps),
			  1, (7 * clk_params->tlpx_numer_ns)), 1);

	dividend = ((t->rec_max - t->rec_min) * clk_params->clk_post_buf
			* multiplier);
	temp  = roundup(div_s64(dividend, 100), multiplier);
	temp += (t->rec_min * multiplier);
	t->rec = div_s64(temp, multiplier);

	rc = dsi_phy_cmn_validate_and_set(t, "cphy_clk_post");

	DSI_DEBUG("CPHY_CLK_POST: rec_min=%d, rec_max=%d, reg_val=%d\n",
		t->rec_min, t->rec_max, t->reg_value);

	return rc;
}

/**
 * calc_cphy_hs_rqst - calculates cphy_hs_rqst parameter for cphy.
 */
static int calc_cphy_hs_rqst(struct dsi_phy_hw *phy,
			struct phy_clk_params *clk_params,
			struct phy_timing_desc *desc)
{
	u64 multiplier = BIT(20);
	struct timing_entry *t = &desc->hs_rqst;
	int rc = 0;
	u64 dividend, temp;

	t->rec_min = DIV_ROUND_UP(
		((t->mipi_min * clk_params->bitclk_mbps) -
		 (7 * clk_params->tlpx_numer_ns)),
		(7 * clk_params->tlpx_numer_ns));

	dividend = ((t->rec_max - t->rec_min) *
		clk_params->hs_rqst_buf * multiplier);
	temp  = roundup(div_s64(dividend, 100), multiplier);
	temp += t->rec_min * multiplier;
	t->rec = div_s64(temp, multiplier);

	rc = dsi_phy_cmn_validate_and_set(t, "cphy_hs_rqst");

	DSI_DEBUG("CPHY_HS_RQST: rec_min=%d, rec_max=%d, reg_val=%d\n",
		t->rec_min, t->rec_max, t->reg_value);

	return rc;
}

/**
 * calc_cphy_hs_exit - calculates cphy_hs_exit parameter for cphy.
 */
static int calc_cphy_hs_exit(struct dsi_phy_hw *phy,
			struct phy_clk_params *clk_params,
			struct phy_timing_desc *desc)
{
	int rc = 0;
	u64 multiplier = BIT(20);
	u64 dividend, temp;
	struct timing_entry *t = &desc->hs_exit;

	t->rec_min = (DIV_ROUND_UP(
			(t->mipi_min * clk_params->bitclk_mbps),
			(7 * clk_params->tlpx_numer_ns)) - 1);

	dividend = ((t->rec_max - t->rec_min) *
		clk_params->hs_exit_buf * multiplier);
	temp  = roundup(div_s64(dividend, 100), multiplier);
	temp += t->rec_min * multiplier;
	t->rec = div_s64(temp, multiplier);

	rc = dsi_phy_cmn_validate_and_set(t, "cphy_hs_exit");

	DSI_DEBUG("CPHY_HS_EXIT: rec_min=%d, rec_max=%d, reg_val=%d\n",
		t->rec_min, t->rec_max, t->reg_value);

	return rc;
}

/**
 * dsi_phy_calc_cphy_timing_params - calculates cphy timing parameters
 *					for a given bit clock
 */
static int dsi_phy_cmn_calc_cphy_timing_params(struct dsi_phy_hw *phy,
	struct phy_clk_params *clk_params, struct phy_timing_desc *desc)
{
	int rc = 0;

	rc = calc_cphy_clk_prepare(phy, clk_params, desc);
	if (rc) {
		DSI_ERR("clk_prepare calculations failed, rc=%d\n", rc);
		goto error;
	}

	rc = calc_cphy_clk_pre(phy, clk_params, desc);
	if (rc) {
		DSI_ERR("clk_pre calculations failed, rc=%d\n", rc);
		goto error;
	}

	rc = calc_cphy_clk_post(phy, clk_params, desc);
	if (rc) {
		DSI_ERR("clk_zero calculations failed, rc=%d\n", rc);
		goto error;
	}

	rc = calc_cphy_hs_rqst(phy, clk_params, desc);
	if (rc) {
		DSI_ERR("hs_rqst calculations failed, rc=%d\n", rc);
		goto error;
	}

	rc = calc_cphy_hs_exit(phy, clk_params, desc);
	if (rc) {
		DSI_ERR("hs_exit calculations failed, rc=%d\n", rc);
		goto error;
	}

error:
	return rc;
}

/**
 * calculate_timing_params() - calculates timing parameters.
 * @phy:      Pointer to DSI PHY hardware object.
 * @mode:     Mode information for which timing has to be calculated.
 * @config:   DSI host configuration for this mode.
 * @timing:   Timing parameters for each lane which will be returned.
 * @use_mode_bit_clk: Boolean to indicate whether reacalculate dsi
 *		bit clk or use the existing bit clk(for dynamic clk case).
 */
int dsi_phy_hw_calculate_timing_params(struct dsi_phy_hw *phy,
				       struct dsi_mode_info *mode,
				       struct dsi_host_common_cfg *host,
				       struct dsi_phy_per_lane_cfgs *timing,
				       bool use_mode_bit_clk)
{
	/* constants */
	u32 const esc_clk_mhz = 192; /* TODO: esc clock is hardcoded */
	u32 const esc_clk_mmss_cc_prediv = 10;
	u32 const tlpx_numer = 1000;
	u32 const tr_eot = 20;
	u32 const clk_prepare_spec_min = 38;
	u32 const clk_prepare_spec_max = 95;
	u32 const clk_trail_spec_min = 60;
	u32 const hs_exit_spec_min = 100;
	u32 const hs_exit_reco_max = 255;
	u32 const hs_rqst_spec_min = 50;
	u32 const hs_rqst_reco_max = 255;

	/* local vars */
	int rc = 0;
	u32 h_total, v_total;
	u32 inter_num;
	u32 num_of_lanes = 0;
	u32 bpp;
	u64 x, y;
	struct phy_timing_desc desc;
	struct phy_clk_params clk_params = {0};
	struct phy_timing_ops *ops = phy->ops.timing_ops;

	u32 phy_type = host->phy_type;

	memset(&desc, 0x0, sizeof(desc));
	h_total = dsi_h_total_dce(mode);
	v_total = DSI_V_TOTAL(mode);

	bpp = bits_per_pixel[host->dst_format];

	inter_num = bpp * mode->refresh_rate;

	if (host->data_lanes & DSI_DATA_LANE_0)
		num_of_lanes++;
	if (host->data_lanes & DSI_DATA_LANE_1)
		num_of_lanes++;
	if (host->data_lanes & DSI_DATA_LANE_2)
		num_of_lanes++;
	if (host->data_lanes & DSI_DATA_LANE_3)
		num_of_lanes++;


	if (use_mode_bit_clk)
		x = mode->clk_rate_hz;
	else {
		x = mult_frac(v_total * h_total, inter_num, num_of_lanes);
		if (phy_type == DSI_PHY_TYPE_CPHY)
			x = mult_frac(x, 7, 16);
	}
	y = rounddown(x, 1);

	clk_params.bitclk_mbps = rounddown(DIV_ROUND_UP_ULL(y, 1000000), 1);
	clk_params.escclk_numer = esc_clk_mhz;
	clk_params.escclk_denom = esc_clk_mmss_cc_prediv;
	clk_params.tlpx_numer_ns = tlpx_numer;
	clk_params.treot_ns = tr_eot;


	/* Setup default parameters */
	desc.clk_prepare.mipi_min = clk_prepare_spec_min;
	desc.clk_prepare.mipi_max = clk_prepare_spec_max;
	desc.clk_trail.mipi_min = clk_trail_spec_min;
	desc.hs_exit.mipi_min = hs_exit_spec_min;
	desc.hs_exit.rec_max = hs_exit_reco_max;
	desc.hs_rqst.mipi_min = hs_rqst_spec_min;
	desc.hs_rqst_clk.mipi_min = hs_rqst_spec_min;
	desc.hs_rqst.rec_max = hs_rqst_reco_max;

	if (ops->get_default_phy_params) {
		ops->get_default_phy_params(&clk_params, phy_type);
	} else {
		rc = -EINVAL;
		goto error;
	}

	DSI_PHY_DBG(phy, "BIT CLOCK = %d, tlpx_numer_ns=%d, treot_ns=%d\n",
	       clk_params.bitclk_mbps, clk_params.tlpx_numer_ns,
	       clk_params.treot_ns);

	if (phy_type == DSI_PHY_TYPE_CPHY)
		rc = dsi_phy_cmn_calc_cphy_timing_params(phy, &clk_params,
							&desc);
	else
		rc = dsi_phy_cmn_calc_timing_params(phy, &clk_params, &desc);
	if (rc) {
		DSI_PHY_ERR(phy, "Timing calc failed, rc=%d\n", rc);
		goto error;
	}

	if (ops->update_timing_params) {
		ops->update_timing_params(timing, &desc, phy_type);
	} else {
		rc = -EINVAL;
		goto error;
	}

error:
	return rc;
}

int dsi_phy_timing_calc_init(struct dsi_phy_hw *phy,
			enum dsi_phy_version version)
{
	struct phy_timing_ops *ops = NULL;

	if (version == DSI_PHY_VERSION_UNKNOWN ||
	    version >= DSI_PHY_VERSION_MAX || !phy) {
		DSI_PHY_ERR(phy, "Unsupported version: %d\n", version);
		return -ENOTSUPP;
	}

	ops = kzalloc(sizeof(struct phy_timing_ops), GFP_KERNEL);
	if (!ops)
		return -EINVAL;
	phy->ops.timing_ops = ops;

	switch (version) {
	case DSI_PHY_VERSION_3_0:
		ops->get_default_phy_params =
			dsi_phy_hw_v3_0_get_default_phy_params;
		ops->calc_clk_zero =
			dsi_phy_hw_v3_0_calc_clk_zero;
		ops->calc_clk_trail_rec_min =
			dsi_phy_hw_v3_0_calc_clk_trail_rec_min;
		ops->calc_clk_trail_rec_max =
			dsi_phy_hw_v3_0_calc_clk_trail_rec_max;
		ops->calc_hs_zero =
			dsi_phy_hw_v3_0_calc_hs_zero;
		ops->calc_hs_trail =
			dsi_phy_hw_v3_0_calc_hs_trail;
		ops->update_timing_params =
			dsi_phy_hw_v3_0_update_timing_params;
		break;
	case DSI_PHY_VERSION_4_0:
	case DSI_PHY_VERSION_4_1:
	case DSI_PHY_VERSION_4_2:
	case DSI_PHY_VERSION_4_3:
<<<<<<< HEAD
	case DSI_PHY_VERSION_5_2:
=======
	case DSI_PHY_VERSION_4_3_2:
>>>>>>> 344e25da
		ops->get_default_phy_params =
			dsi_phy_hw_v4_0_get_default_phy_params;
		ops->calc_clk_zero =
			dsi_phy_hw_v4_0_calc_clk_zero;
		ops->calc_clk_trail_rec_min =
			dsi_phy_hw_v4_0_calc_clk_trail_rec_min;
		ops->calc_clk_trail_rec_max =
			dsi_phy_hw_v4_0_calc_clk_trail_rec_max;
		ops->calc_hs_zero =
			dsi_phy_hw_v4_0_calc_hs_zero;
		ops->calc_hs_trail =
			dsi_phy_hw_v4_0_calc_hs_trail;
		ops->update_timing_params =
			dsi_phy_hw_v4_0_update_timing_params;
		break;
	default:
		kfree(ops);
		return -ENOTSUPP;
	}

	return 0;
}
<|MERGE_RESOLUTION|>--- conflicted
+++ resolved
@@ -995,11 +995,8 @@
 	case DSI_PHY_VERSION_4_1:
 	case DSI_PHY_VERSION_4_2:
 	case DSI_PHY_VERSION_4_3:
-<<<<<<< HEAD
+	case DSI_PHY_VERSION_4_3_2:
 	case DSI_PHY_VERSION_5_2:
-=======
-	case DSI_PHY_VERSION_4_3_2:
->>>>>>> 344e25da
 		ops->get_default_phy_params =
 			dsi_phy_hw_v4_0_get_default_phy_params;
 		ops->calc_clk_zero =
