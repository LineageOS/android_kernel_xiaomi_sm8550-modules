--- conflicted
+++ resolved
@@ -72,13 +72,16 @@
 	.timing_cfg_count = 14,
 };
 
-<<<<<<< HEAD
+static const struct dsi_ver_spec_info dsi_phy_v4_3_2 = {
+	.version = DSI_PHY_VERSION_4_3_2,
+	.lane_cfg_count = 4,
+	.strength_cfg_count = 2,
+	.regulator_cfg_count = 0,
+	.timing_cfg_count = 14,
+};
+
 static const struct dsi_ver_spec_info dsi_phy_v5_2 = {
 	.version = DSI_PHY_VERSION_5_2,
-=======
-static const struct dsi_ver_spec_info dsi_phy_v4_3_2 = {
-	.version = DSI_PHY_VERSION_4_3_2,
->>>>>>> 344e25da
 	.lane_cfg_count = 4,
 	.strength_cfg_count = 2,
 	.regulator_cfg_count = 0,
@@ -96,13 +99,10 @@
 	  .data = &dsi_phy_v4_2,},
 	{ .compatible = "qcom,dsi-phy-v4.3",
 	  .data = &dsi_phy_v4_3,},
-<<<<<<< HEAD
+	{ .compatible = "qcom,dsi-phy-v4.3.2",
+	  .data = &dsi_phy_v4_3_2,},
 	{ .compatible = "qcom,dsi-phy-v5.2",
 	  .data = &dsi_phy_v5_2,},
-=======
-	{ .compatible = "qcom,dsi-phy-v4.3.2",
-	  .data = &dsi_phy_v4_3_2,},
->>>>>>> 344e25da
 	{}
 };
 
