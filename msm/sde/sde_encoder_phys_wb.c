// SPDX-License-Identifier: GPL-2.0-only
/*
 * Copyright (c) 2021-2022 Qualcomm Innovation Center, Inc. All rights reserved.
 * Copyright (c) 2015-2021, The Linux Foundation. All rights reserved.
 */

#define pr_fmt(fmt)	"[drm:%s:%d] " fmt, __func__, __LINE__
#include <linux/debugfs.h>
#include <drm/sde_drm.h>

#include "sde_encoder_phys.h"
#include "sde_formats.h"
#include "sde_hw_top.h"
#include "sde_hw_interrupts.h"
#include "sde_core_irq.h"
#include "sde_wb.h"
#include "sde_vbif.h"
#include "sde_crtc.h"
#include "sde_hw_dnsc_blur.h"
#include "sde_trace.h"

#define to_sde_encoder_phys_wb(x) \
	container_of(x, struct sde_encoder_phys_wb, base)

#define WBID(wb_enc) \
	((wb_enc && wb_enc->wb_dev) ? wb_enc->wb_dev->wb_idx - WB_0 : -1)

#define TO_S15D16(_x_)	((_x_) << 7)

#define SDE_WB_MAX_LINEWIDTH(fmt, wb_cfg) \
	((SDE_FORMAT_IS_UBWC(fmt) || SDE_FORMAT_IS_YUV(fmt)) ? wb_cfg->sblk->maxlinewidth : \
	wb_cfg->sblk->maxlinewidth_linear)

static const u32 cwb_irq_tbl[PINGPONG_MAX] = {SDE_NONE, INTR_IDX_PP1_OVFL,
	INTR_IDX_PP2_OVFL, INTR_IDX_PP3_OVFL, INTR_IDX_PP4_OVFL,
	INTR_IDX_PP5_OVFL, SDE_NONE, SDE_NONE};

static const u32 dcwb_irq_tbl[PINGPONG_MAX] = {SDE_NONE, SDE_NONE,
	SDE_NONE, SDE_NONE, SDE_NONE, SDE_NONE,
	INTR_IDX_PP_CWB_OVFL, SDE_NONE};

/**
 * sde_rgb2yuv_601l - rgb to yuv color space conversion matrix
 *
 */
static struct sde_csc_cfg sde_encoder_phys_wb_rgb2yuv_601l = {
	{
		TO_S15D16(0x0083), TO_S15D16(0x0102), TO_S15D16(0x0032),
		TO_S15D16(0x1fb5), TO_S15D16(0x1f6c), TO_S15D16(0x00e1),
		TO_S15D16(0x00e1), TO_S15D16(0x1f45), TO_S15D16(0x1fdc)
	},
	{ 0x00, 0x00, 0x00 },
	{ 0x0040, 0x0200, 0x0200 },
	{ 0x000, 0x3ff, 0x000, 0x3ff, 0x000, 0x3ff },
	{ 0x040, 0x3ac, 0x040, 0x3c0, 0x040, 0x3c0 },
};

/**
 * sde_encoder_phys_wb_is_master - report wb always as master encoder
 */
static bool sde_encoder_phys_wb_is_master(struct sde_encoder_phys *phys_enc)
{
	return true;
}

/**
 * sde_encoder_phys_wb_get_intr_type - get interrupt type based on block mode
 * @hw_wb:	Pointer to h/w writeback driver
 */
static enum sde_intr_type sde_encoder_phys_wb_get_intr_type(
		struct sde_hw_wb *hw_wb)
{
	return (hw_wb->caps->features & BIT(SDE_WB_BLOCK_MODE)) ?
			SDE_IRQ_TYPE_WB_ROT_COMP : SDE_IRQ_TYPE_WB_WFD_COMP;
}

/**
 * sde_encoder_phys_wb_set_ot_limit - set OT limit for writeback interface
 * @phys_enc:	Pointer to physical encoder
 */
static void sde_encoder_phys_wb_set_ot_limit(struct sde_encoder_phys *phys_enc)
{
	struct sde_encoder_phys_wb *wb_enc = to_sde_encoder_phys_wb(phys_enc);
	struct sde_hw_wb *hw_wb = wb_enc->hw_wb;
	struct drm_connector_state *conn_state;
	struct sde_vbif_set_ot_params ot_params;
	enum sde_wb_usage_type usage_type;

	conn_state = phys_enc->connector->state;
	usage_type = sde_connector_get_property(conn_state, CONNECTOR_PROP_WB_USAGE_TYPE);

	memset(&ot_params, 0, sizeof(ot_params));
	ot_params.xin_id = hw_wb->caps->xin_id;
	ot_params.num = hw_wb->idx - WB_0;
	ot_params.width = wb_enc->wb_roi.w;
	ot_params.height = wb_enc->wb_roi.h;
<<<<<<< HEAD
	ot_params.is_wfd = ((phys_enc->in_clone_mode) || (usage_type == WB_USAGE_OFFLINE_WB)) ?
					false : true;
=======
	ot_params.is_wfd = !(phys_enc->in_clone_mode);
>>>>>>> 344e25da
	ot_params.frame_rate = drm_mode_vrefresh(&phys_enc->cached_mode);
	ot_params.vbif_idx = hw_wb->caps->vbif_idx;
	ot_params.clk_ctrl = hw_wb->caps->clk_ctrl;
	ot_params.rd = false;

	sde_vbif_set_ot_limit(phys_enc->sde_kms, &ot_params);
}

/**
 * sde_encoder_phys_wb_set_qos_remap - set QoS remapper for writeback
 * @phys_enc:	Pointer to physical encoder
 */
static void sde_encoder_phys_wb_set_qos_remap(struct sde_encoder_phys *phys_enc)
{
	struct sde_encoder_phys_wb *wb_enc;
	struct sde_hw_wb *hw_wb;
	struct drm_crtc *crtc;
	struct drm_connector_state *conn_state;
	struct sde_vbif_set_qos_params qos_params;
	enum sde_wb_usage_type usage_type;

	if (!phys_enc || !phys_enc->parent || !phys_enc->parent->crtc) {
		SDE_ERROR("invalid arguments\n");
		return;
	}

	wb_enc = to_sde_encoder_phys_wb(phys_enc);
	if (!wb_enc->crtc) {
		SDE_ERROR("[enc:%d, wb:%d] invalid crtc\n", DRMID(phys_enc->parent), WBID(wb_enc));
		return;
	}

	crtc = wb_enc->crtc;
	conn_state = phys_enc->connector->state;
	usage_type = sde_connector_get_property(conn_state, CONNECTOR_PROP_WB_USAGE_TYPE);

	if (!wb_enc->hw_wb || !wb_enc->hw_wb->caps) {
		SDE_ERROR("[enc:%d wb:%d] invalid WB HW\n", DRMID(phys_enc->parent), WBID(wb_enc));
		return;
	}

	hw_wb = wb_enc->hw_wb;

	memset(&qos_params, 0, sizeof(qos_params));
	qos_params.vbif_idx = hw_wb->caps->vbif_idx;
	qos_params.xin_id = hw_wb->caps->xin_id;
	qos_params.clk_ctrl = hw_wb->caps->clk_ctrl;
	qos_params.num = hw_wb->idx - WB_0;
	if (phys_enc->in_clone_mode)
		qos_params.client_type = VBIF_CWB_CLIENT;
	else if (usage_type == WB_USAGE_OFFLINE_WB)
		qos_params.client_type = VBIF_OFFLINE_WB_CLIENT;
	else
		qos_params.client_type = VBIF_NRT_CLIENT;

	SDE_DEBUG("[enc:%d wb:%d] qos_remap - wb:%d vbif:%d xin:%d clone:%d\n",
		DRMID(phys_enc->parent), WBID(wb_enc), qos_params.num,
		qos_params.vbif_idx, qos_params.xin_id, qos_params.client_type);

	sde_vbif_set_qos_remap(phys_enc->sde_kms, &qos_params);
}

/**
 * sde_encoder_phys_wb_set_qos - set QoS/danger/safe LUTs for writeback
 * @phys_enc:	Pointer to physical encoder
 */
static void sde_encoder_phys_wb_set_qos(struct sde_encoder_phys *phys_enc)
{
	struct sde_encoder_phys_wb *wb_enc;
	struct sde_hw_wb *hw_wb;
	struct drm_connector_state *conn_state;
	struct sde_hw_wb_qos_cfg qos_cfg = {0};
	struct sde_perf_cfg *perf;
	u32 fps_index = 0, lut_index, creq_index, ds_index, frame_rate, qos_count;
	enum sde_wb_usage_type usage_type;

	if (!phys_enc || !phys_enc->sde_kms || !phys_enc->sde_kms->catalog) {
		SDE_ERROR("invalid parameter(s)\n");
		return;
	}

	wb_enc = to_sde_encoder_phys_wb(phys_enc);
	if (!wb_enc->hw_wb) {
		SDE_ERROR("[enc:%d wb:%d] invalid WB HW\n", DRMID(phys_enc->parent), WBID(wb_enc));
		return;
	}

	conn_state = phys_enc->connector->state;
	usage_type = sde_connector_get_property(conn_state, CONNECTOR_PROP_WB_USAGE_TYPE);

	perf = &phys_enc->sde_kms->catalog->perf;
	frame_rate = drm_mode_vrefresh(&phys_enc->cached_mode);

	hw_wb = wb_enc->hw_wb;
	qos_count = perf->qos_refresh_count;
	while ((fps_index < qos_count) && perf->qos_refresh_rate) {
		if ((frame_rate <= perf->qos_refresh_rate[fps_index]) ||
				(fps_index == qos_count - 1))
			break;
		fps_index++;
	}

	qos_cfg.danger_safe_en = true;

	if (phys_enc->in_clone_mode)
		lut_index = (SDE_FORMAT_IS_TILE(wb_enc->wb_fmt)
				|| SDE_FORMAT_IS_UBWC(wb_enc->wb_fmt)) ?
					SDE_QOS_LUT_USAGE_CWB_TILE : SDE_QOS_LUT_USAGE_CWB;
	else
		lut_index = (usage_type == WB_USAGE_OFFLINE_WB) ?
					SDE_QOS_LUT_USAGE_OFFLINE_WB : SDE_QOS_LUT_USAGE_NRT;

	creq_index = lut_index * SDE_CREQ_LUT_TYPE_MAX;
	creq_index += (fps_index * SDE_QOS_LUT_USAGE_MAX * SDE_CREQ_LUT_TYPE_MAX);
	qos_cfg.creq_lut = perf->creq_lut[creq_index];

	ds_index = lut_index * SDE_DANGER_SAFE_LUT_TYPE_MAX;
	ds_index += (fps_index * SDE_QOS_LUT_USAGE_MAX * SDE_DANGER_SAFE_LUT_TYPE_MAX);
	qos_cfg.danger_lut = perf->danger_lut[ds_index];
	qos_cfg.safe_lut = (u32) perf->safe_lut[ds_index];

	SDE_DEBUG("[enc:%d wb:%d] fps:%d mode:%d type:%d luts[0x%x,0x%x 0x%llx]\n",
		DRMID(phys_enc->parent), WBID(wb_enc), frame_rate, phys_enc->in_clone_mode,
		usage_type, qos_cfg.danger_lut, qos_cfg.safe_lut, qos_cfg.creq_lut);

	if (hw_wb->ops.setup_qos_lut)
		hw_wb->ops.setup_qos_lut(hw_wb, &qos_cfg);
}

/**
 * sde_encoder_phys_setup_cdm - setup chroma down block
 * @phys_enc:	Pointer to physical encoder
 * @fb:		Pointer to output framebuffer
 * @format:	Output format
 */
void sde_encoder_phys_setup_cdm(struct sde_encoder_phys *phys_enc, struct drm_framebuffer *fb,
		const struct sde_format *format, struct sde_rect *wb_roi)
{
	struct sde_hw_cdm *hw_cdm;
	struct sde_hw_cdm_cfg *cdm_cfg;
	struct sde_hw_pingpong *hw_pp;
	struct sde_encoder_phys_wb *wb_enc;
	int ret;

	if (!phys_enc || !format)
		return;

	wb_enc = to_sde_encoder_phys_wb(phys_enc);
	cdm_cfg = &phys_enc->cdm_cfg;
	hw_pp = phys_enc->hw_pp;
	hw_cdm = phys_enc->hw_cdm;
	if (!hw_cdm)
		return;

	if (!SDE_FORMAT_IS_YUV(format)) {
		SDE_DEBUG("[enc:%d wb:%d] cdm_disable fmt:%x\n", DRMID(phys_enc->parent),
				WBID(wb_enc), format->base.pixel_format);
		if (hw_cdm && hw_cdm->ops.disable)
			hw_cdm->ops.disable(hw_cdm);

		return;
	}

	memset(cdm_cfg, 0, sizeof(struct sde_hw_cdm_cfg));

	if (!wb_roi)
		return;

	cdm_cfg->output_width = wb_roi->w;
	cdm_cfg->output_height = wb_roi->h;
	cdm_cfg->output_fmt = format;
	cdm_cfg->output_type = CDM_CDWN_OUTPUT_WB;
	cdm_cfg->output_bit_depth = SDE_FORMAT_IS_DX(format) ?
		CDM_CDWN_OUTPUT_10BIT : CDM_CDWN_OUTPUT_8BIT;

	/* enable 10 bit logic */
	switch (cdm_cfg->output_fmt->chroma_sample) {
	case SDE_CHROMA_RGB:
		cdm_cfg->h_cdwn_type = CDM_CDWN_DISABLE;
		cdm_cfg->v_cdwn_type = CDM_CDWN_DISABLE;
		break;
	case SDE_CHROMA_H2V1:
		cdm_cfg->h_cdwn_type = CDM_CDWN_COSITE;
		cdm_cfg->v_cdwn_type = CDM_CDWN_DISABLE;
		break;
	case SDE_CHROMA_420:
		cdm_cfg->h_cdwn_type = CDM_CDWN_COSITE;
		cdm_cfg->v_cdwn_type = CDM_CDWN_OFFSITE;
		break;
	case SDE_CHROMA_H1V2:
	default:
		SDE_ERROR("[enc:%d wb:%d] unsupported chroma sampling type\n",
				DRMID(phys_enc->parent), WBID(wb_enc));
		cdm_cfg->h_cdwn_type = CDM_CDWN_DISABLE;
		cdm_cfg->v_cdwn_type = CDM_CDWN_DISABLE;
		break;
	}

	SDE_DEBUG("[enc:%d wb:%d] cdm_enable:%d,%d,%X,%d,%d,%d,%d]\n",
		DRMID(phys_enc->parent), WBID(wb_enc), cdm_cfg->output_width,
		cdm_cfg->output_height, cdm_cfg->output_fmt->base.pixel_format,
		cdm_cfg->output_type, cdm_cfg->output_bit_depth,
		cdm_cfg->h_cdwn_type, cdm_cfg->v_cdwn_type);

	if (hw_cdm && hw_cdm->ops.setup_csc_data) {
		ret = hw_cdm->ops.setup_csc_data(hw_cdm, &sde_encoder_phys_wb_rgb2yuv_601l);
		if (ret < 0) {
			SDE_ERROR("[enc:%d wb:%d] failed to setup CSC; ret:%d\n",
					DRMID(phys_enc->parent), WBID(wb_enc), ret);
			return;
		}
	}

	if (hw_cdm && hw_cdm->ops.setup_cdwn) {
		ret = hw_cdm->ops.setup_cdwn(hw_cdm, cdm_cfg);
		if (ret < 0) {
			SDE_ERROR("[enc:%d wb:%d] failed to setup CDWN; ret:%d\n",
					DRMID(phys_enc->parent), WBID(wb_enc), ret);
			return;
		}
	}

	if (hw_cdm && hw_pp && hw_cdm->ops.enable) {
		cdm_cfg->pp_id = hw_pp->idx;
		ret = hw_cdm->ops.enable(hw_cdm, cdm_cfg);
		if (ret < 0) {
			SDE_ERROR("[enc:%d wb:%d] failed to enable CDM; ret:%d\n",
					DRMID(phys_enc->parent), WBID(wb_enc), ret);
			return;
		}
	}
}

static void _sde_enc_phys_wb_get_out_resolution(struct drm_crtc_state *crtc_state,
			struct drm_connector_state *conn_state, u32 *out_width, u32 *out_height)
{
	struct sde_crtc_state *cstate = to_sde_crtc_state(crtc_state);
	const struct drm_display_mode *mode = &crtc_state->mode;
	struct sde_io_res ds_res = {0, }, dnsc_blur_res = {0, };
	u32 ds_tap_pt = sde_crtc_get_property(cstate, CRTC_PROP_CAPTURE_OUTPUT);

	sde_crtc_get_ds_io_res(crtc_state, &ds_res);
	sde_connector_get_dnsc_blur_io_res(conn_state, &dnsc_blur_res);

	if (ds_res.enabled) {
		if (ds_tap_pt == CAPTURE_DSPP_OUT) {
			*out_width = ds_res.dst_w;
			*out_height = ds_res.dst_h;
		} else if (ds_tap_pt == CAPTURE_MIXER_OUT) {
			*out_width = ds_res.src_w;
			*out_height = ds_res.src_h;
		}
	} else if (dnsc_blur_res.enabled) {
		*out_width = dnsc_blur_res.dst_w;
		*out_height = dnsc_blur_res.dst_h;
	} else {
		*out_width = mode->hdisplay;
		*out_height = mode->vdisplay;
	}
}

static void _sde_encoder_phys_wb_setup_cdp(struct sde_encoder_phys *phys_enc,
		struct sde_hw_wb_cfg *wb_cfg)
{
	struct sde_encoder_phys_wb *wb_enc = to_sde_encoder_phys_wb(phys_enc);
	struct sde_hw_wb *hw_wb = wb_enc->hw_wb;
	struct sde_hw_wb_cdp_cfg *cdp_cfg = &wb_enc->cdp_cfg;
	u32 cdp_index;

	if (!hw_wb->ops.setup_cdp)
		return;

	memset(cdp_cfg, 0, sizeof(struct sde_hw_wb_cdp_cfg));

	cdp_index = phys_enc->in_clone_mode ? SDE_PERF_CDP_USAGE_RT : SDE_PERF_CDP_USAGE_NRT;
	cdp_cfg->enable = phys_enc->sde_kms->catalog->perf.cdp_cfg[cdp_index].wr_enable;
	cdp_cfg->ubwc_meta_enable = SDE_FORMAT_IS_UBWC(wb_cfg->dest.format);
	cdp_cfg->tile_amortize_enable = SDE_FORMAT_IS_UBWC(wb_cfg->dest.format) ||
						SDE_FORMAT_IS_TILE(wb_cfg->dest.format);
	cdp_cfg->preload_ahead = SDE_WB_CDP_PRELOAD_AHEAD_64;

	hw_wb->ops.setup_cdp(hw_wb, cdp_cfg);
}

static void _sde_encoder_phys_wb_setup_roi(struct sde_encoder_phys *phys_enc,
		struct sde_hw_wb_cfg *wb_cfg, u32 out_width, u32 out_height)
{
	struct sde_encoder_phys_wb *wb_enc = to_sde_encoder_phys_wb(phys_enc);
	struct sde_hw_wb *hw_wb = wb_enc->hw_wb;
	struct drm_crtc_state *crtc_state = wb_enc->crtc->state;
	struct sde_crtc_state *cstate = to_sde_crtc_state(crtc_state);
	struct sde_rect pu_roi = {0,};

	if (hw_wb->ops.setup_roi)
		return;

	if (hw_wb->ops.setup_crop && phys_enc->in_clone_mode) {
		wb_cfg->crop.x = wb_cfg->roi.x;
		wb_cfg->crop.y = wb_cfg->roi.y;

		if (cstate->user_roi_list.num_rects) {
			sde_kms_rect_merge_rectangles(&cstate->user_roi_list, &pu_roi);

			if ((wb_cfg->roi.w != pu_roi.w) || (wb_cfg->roi.h != pu_roi.h)) {
				/* offset cropping region to PU region */
				wb_cfg->crop.x = wb_cfg->crop.x - pu_roi.x;
				wb_cfg->crop.y = wb_cfg->crop.y - pu_roi.y;
				hw_wb->ops.setup_crop(hw_wb, wb_cfg, true);
			}
		} else if ((wb_cfg->roi.w != out_width) || (wb_cfg->roi.h != out_height)) {
			hw_wb->ops.setup_crop(hw_wb, wb_cfg, true);
		} else {
			hw_wb->ops.setup_crop(hw_wb, wb_cfg, false);
		}

		/* If output buffer is less than source size, align roi at top left corner */
		if (wb_cfg->dest.width < out_width || wb_cfg->dest.height < out_height) {
			wb_cfg->roi.x = 0;
			wb_cfg->roi.y = 0;
		}

		SDE_EVT32(DRMID(phys_enc->parent), WBID(wb_enc), wb_cfg->crop.x, wb_cfg->crop.y,
				pu_roi.x, pu_roi.y, pu_roi.w, pu_roi.h);
	}

	hw_wb->ops.setup_roi(hw_wb, wb_cfg);
}

static void _sde_encoder_phys_wb_setup_out_cfg(struct sde_encoder_phys *phys_enc,
		struct sde_hw_wb_cfg *wb_cfg)
{
	struct sde_encoder_phys_wb *wb_enc = to_sde_encoder_phys_wb(phys_enc);
	struct sde_hw_wb *hw_wb = wb_enc->hw_wb;

	SDE_DEBUG("[enc:%d wb:%d] [fb_offset:%8.8x,%8.8x,%8.8x,%8.8x], fb_sec:%d\n",
		DRMID(phys_enc->parent), WBID(wb_enc), wb_cfg->dest.plane_addr[0],
		wb_cfg->dest.plane_addr[1], wb_cfg->dest.plane_addr[2],
		wb_cfg->dest.plane_addr[3], wb_cfg->is_secure);
	SDE_DEBUG("[fb_stride:%8.8x,%8.8x,%8.8x,%8.8x]\n", wb_cfg->dest.plane_pitch[0],
		wb_cfg->dest.plane_pitch[1], wb_cfg->dest.plane_pitch[2],
		wb_cfg->dest.plane_pitch[3]);

	if (hw_wb->ops.setup_outformat)
		hw_wb->ops.setup_outformat(hw_wb, wb_cfg);

	if (hw_wb->ops.setup_outaddress) {
		SDE_EVT32(DRMID(phys_enc->parent), WBID(wb_enc),
			wb_cfg->dest.width, wb_cfg->dest.height,
			wb_cfg->dest.plane_addr[0], wb_cfg->dest.plane_size[0],
			wb_cfg->dest.plane_addr[1], wb_cfg->dest.plane_size[1],
			wb_cfg->dest.plane_addr[2], wb_cfg->dest.plane_size[2],
			wb_cfg->dest.plane_addr[3], wb_cfg->dest.plane_size[3]);
		hw_wb->ops.setup_outaddress(hw_wb, wb_cfg);
	}
}

/**
 * sde_encoder_phys_wb_setup_fb - setup output framebuffer
 * @phys_enc:	Pointer to physical encoder
 * @fb:		Pointer to output framebuffer
 * @wb_roi:	Pointer to output region of interest
 */
static void sde_encoder_phys_wb_setup_fb(struct sde_encoder_phys *phys_enc,
		struct drm_framebuffer *fb, struct sde_rect *wb_roi, u32 out_width, u32 out_height)
{
	struct sde_encoder_phys_wb *wb_enc;
	struct sde_hw_wb *hw_wb;
	struct sde_hw_wb_cfg *wb_cfg;
	const struct msm_format *format;
	int ret;
	struct msm_gem_address_space *aspace;
	u32 fb_mode;

	if (!phys_enc || !phys_enc->sde_kms || !phys_enc->sde_kms->catalog ||
			!phys_enc->connector) {
		SDE_ERROR("invalid encoder\n");
		return;
	}

	wb_enc = to_sde_encoder_phys_wb(phys_enc);
	hw_wb = wb_enc->hw_wb;
	wb_cfg = &wb_enc->wb_cfg;
	memset(wb_cfg, 0, sizeof(struct sde_hw_wb_cfg));

	wb_cfg->intf_mode = phys_enc->intf_mode;

	fb_mode = sde_connector_get_property(phys_enc->connector->state,
			CONNECTOR_PROP_FB_TRANSLATION_MODE);
	if (phys_enc->enable_state == SDE_ENC_DISABLING)
		wb_cfg->is_secure = false;
	else
		wb_cfg->is_secure = (fb_mode == SDE_DRM_FB_SEC) ? true : false;

	aspace = (wb_cfg->is_secure) ? wb_enc->aspace[SDE_IOMMU_DOMAIN_SECURE] :
			wb_enc->aspace[SDE_IOMMU_DOMAIN_UNSECURE];

	ret = msm_framebuffer_prepare(fb, aspace);
	if (ret) {
		SDE_ERROR("[enc:%d wb:%d] prep fb failed; fb_sec:%d, ret:%d\n",
				DRMID(phys_enc->parent), WBID(wb_enc), wb_cfg->is_secure, ret);
		return;
	}

	/* cache framebuffer for cleanup in writeback done */
	wb_enc->wb_fb = fb;
	wb_enc->wb_aspace = aspace;
	drm_framebuffer_get(fb);

	format = msm_framebuffer_format(fb);
	if (!format) {
		SDE_DEBUG("[enc:%d wb:%d] invalid fb fmt\n", DRMID(phys_enc->parent), WBID(wb_enc));
		return;
	}

	wb_cfg->dest.format = sde_get_sde_format_ext(format->pixel_format, fb->modifier);
	if (!wb_cfg->dest.format) {
		/* this error should be detected during atomic_check */
		SDE_ERROR("[enc:%d wb:%d] failed to get format:%x\n",
				DRMID(phys_enc->parent), WBID(wb_enc), format->pixel_format);
		return;
	}
	wb_cfg->roi = *wb_roi;

	ret = sde_format_populate_layout(aspace, fb, &wb_cfg->dest);
	if (ret) {
		SDE_DEBUG("[enc:%d wb:%d] failed to populate layout; ret:%d\n",
				DRMID(phys_enc->parent), WBID(wb_enc), ret);
		return;
	}
	wb_cfg->dest.width = fb->width;
	wb_cfg->dest.height = fb->height;
	wb_cfg->dest.num_planes = wb_cfg->dest.format->num_planes;

	if ((wb_cfg->dest.format->fetch_planes == SDE_PLANE_PLANAR) &&
			(wb_cfg->dest.format->element[0] == C1_B_Cb))
		swap(wb_cfg->dest.plane_addr[1], wb_cfg->dest.plane_addr[2]);

	_sde_encoder_phys_wb_setup_roi(phys_enc, wb_cfg, out_width, out_height);

	_sde_encoder_phys_wb_setup_cdp(phys_enc, wb_cfg);

	_sde_encoder_phys_wb_setup_out_cfg(phys_enc, wb_cfg);

<<<<<<< HEAD
=======
	if (hw_wb->ops.setup_outaddress) {
		SDE_EVT32(hw_wb->idx,
				wb_cfg->dest.width,
				wb_cfg->dest.height,
				wb_cfg->dest.plane_addr[0],
				wb_cfg->dest.plane_size[0],
				wb_cfg->dest.plane_addr[1],
				wb_cfg->dest.plane_size[1],
				wb_cfg->dest.plane_addr[2],
				wb_cfg->dest.plane_size[2],
				wb_cfg->dest.plane_addr[3],
				wb_cfg->dest.plane_size[3],
				wb_cfg->roi.x, wb_cfg->roi.y,
				wb_cfg->roi.w, wb_cfg->roi.h);
		hw_wb->ops.setup_outaddress(hw_wb, wb_cfg);
	}
>>>>>>> 344e25da
}

static void _sde_encoder_phys_wb_setup_cwb(struct sde_encoder_phys *phys_enc, bool enable)
{
	struct sde_encoder_phys_wb *wb_enc = to_sde_encoder_phys_wb(phys_enc);
	struct sde_hw_wb *hw_wb = wb_enc->hw_wb;
	struct sde_hw_ctl *hw_ctl = phys_enc->hw_ctl;
	struct sde_crtc *crtc = to_sde_crtc(wb_enc->crtc);
	struct sde_hw_pingpong *hw_pp = phys_enc->hw_pp;
	struct sde_hw_dnsc_blur *hw_dnsc_blur = phys_enc->hw_dnsc_blur;
	bool need_merge = (crtc->num_mixers > 1);
	int i = 0;
	const int num_wb = 1;

	if (!phys_enc->in_clone_mode) {
		SDE_DEBUG("[enc:%d wb:%d] not in CWB mode. early return\n",
				DRMID(phys_enc->parent), WBID(wb_enc));
		return;
	}

	if (!hw_pp || !hw_ctl || !hw_wb || hw_pp->idx >= PINGPONG_MAX) {
		SDE_ERROR("[enc:%d wb:%d] invalid hw resources - return\n",
				DRMID(phys_enc->parent), WBID(wb_enc));
		return;
	}

	hw_ctl = crtc->mixers[0].hw_ctl;
	if (hw_ctl && hw_ctl->ops.setup_intf_cfg_v1 &&
			(test_bit(SDE_WB_CWB_CTRL, &hw_wb->caps->features) ||
			test_bit(SDE_WB_DCWB_CTRL, &hw_wb->caps->features))) {
		struct sde_hw_intf_cfg_v1 intf_cfg = { 0, };

		intf_cfg.wb_count = num_wb;
		intf_cfg.wb[0] = hw_wb->idx;

		for (i = 0; i < crtc->num_mixers; i++)
			intf_cfg.cwb[intf_cfg.cwb_count++] = (enum sde_cwb)
				(test_bit(SDE_WB_DCWB_CTRL, &hw_wb->caps->features) ?
					((hw_pp->idx % 2) + i) : (hw_pp->idx + i));

		if (hw_pp->merge_3d && (intf_cfg.merge_3d_count <
				MAX_MERGE_3D_PER_CTL_V1) && need_merge)
			intf_cfg.merge_3d[intf_cfg.merge_3d_count++] = hw_pp->merge_3d->idx;

		if (hw_dnsc_blur)
			intf_cfg.dnsc_blur[intf_cfg.dnsc_blur_count++] = hw_dnsc_blur->idx;

		if (hw_pp->ops.setup_3d_mode)
			hw_pp->ops.setup_3d_mode(hw_pp, (enable && need_merge) ?
					BLEND_3D_H_ROW_INT : 0);

		if ((hw_wb->ops.bind_pingpong_blk) &&
				test_bit(SDE_WB_CWB_CTRL, &hw_wb->caps->features))
			hw_wb->ops.bind_pingpong_blk(hw_wb, enable, hw_pp->idx);

		if ((hw_wb->ops.bind_dcwb_pp_blk) &&
				test_bit(SDE_WB_DCWB_CTRL, &hw_wb->caps->features))
			hw_wb->ops.bind_dcwb_pp_blk(hw_wb, enable, hw_pp->idx);

		if (hw_ctl->ops.update_intf_cfg) {
			hw_ctl->ops.update_intf_cfg(hw_ctl, &intf_cfg, enable);
			SDE_DEBUG("[enc:%d wb:%d] in CWB/DCWB mode on CTL_%d PP-%d merge3d:%d\n",
				DRMID(phys_enc->parent), WBID(wb_enc),
				hw_ctl->idx - CTL_0, hw_pp->idx - PINGPONG_0,
				hw_pp->merge_3d ? hw_pp->merge_3d->idx - MERGE_3D_0 : -1);
		}
	} else {
		struct sde_hw_intf_cfg *intf_cfg = &phys_enc->intf_cfg;

		memset(intf_cfg, 0, sizeof(struct sde_hw_intf_cfg));
		intf_cfg->intf = SDE_NONE;
		intf_cfg->wb = hw_wb->idx;

		if (hw_ctl && hw_ctl->ops.update_wb_cfg) {
			hw_ctl->ops.update_wb_cfg(hw_ctl, intf_cfg, enable);
			SDE_DEBUG("[enc:%d wb:%d] in CWB/DCWB mode adding WB for CTL_%d\n",
				DRMID(phys_enc->parent), WBID(wb_enc), hw_ctl->idx - CTL_0);
		}
	}
}

static void _sde_encoder_phys_wb_setup_ctl(struct sde_encoder_phys *phys_enc,
		const struct sde_format *format)
{
	struct sde_encoder_phys_wb *wb_enc;
	struct sde_hw_wb *hw_wb;
	struct sde_hw_cdm *hw_cdm;
	struct sde_hw_dnsc_blur *hw_dnsc_blur;
	struct sde_hw_ctl *ctl;
	const int num_wb = 1;

	if (!phys_enc) {
		SDE_ERROR("invalid encoder\n");
		return;
	}
	wb_enc = to_sde_encoder_phys_wb(phys_enc);

	if (phys_enc->in_clone_mode) {
		SDE_DEBUG("[enc:%d wb:%d] in CWB mode. early return\n",
				DRMID(phys_enc->parent), WBID(wb_enc));
		return;
	}

	hw_wb = wb_enc->hw_wb;
	hw_cdm = phys_enc->hw_cdm;
	hw_dnsc_blur = phys_enc->hw_dnsc_blur;
	ctl = phys_enc->hw_ctl;

	if (test_bit(SDE_CTL_ACTIVE_CFG, &ctl->caps->features) &&
			(phys_enc->hw_ctl && phys_enc->hw_ctl->ops.setup_intf_cfg_v1)) {
		struct sde_hw_intf_cfg_v1 *intf_cfg_v1 = &phys_enc->intf_cfg_v1;
		struct sde_hw_pingpong *hw_pp = phys_enc->hw_pp;
		enum sde_3d_blend_mode mode_3d;

		memset(intf_cfg_v1, 0, sizeof(struct sde_hw_intf_cfg_v1));

		mode_3d = sde_encoder_helper_get_3d_blend_mode(phys_enc);
		intf_cfg_v1->intf_count = SDE_NONE;
		intf_cfg_v1->wb_count = num_wb;
		intf_cfg_v1->wb[0] = hw_wb->idx;
		if (SDE_FORMAT_IS_YUV(format)) {
			intf_cfg_v1->cdm_count = num_wb;
			intf_cfg_v1->cdm[0] = hw_cdm->idx;
		}

		if (hw_dnsc_blur) {
			intf_cfg_v1->dnsc_blur_count = num_wb;
			intf_cfg_v1->dnsc_blur[0] = hw_dnsc_blur->idx;
		}

		if (mode_3d && hw_pp && hw_pp->merge_3d &&
			intf_cfg_v1->merge_3d_count < MAX_MERGE_3D_PER_CTL_V1)
			intf_cfg_v1->merge_3d[intf_cfg_v1->merge_3d_count++] = hw_pp->merge_3d->idx;

		if (hw_pp && hw_pp->ops.setup_3d_mode)
			hw_pp->ops.setup_3d_mode(hw_pp, mode_3d);

		/* setup which pp blk will connect to this wb */
		if (hw_pp && hw_wb->ops.bind_pingpong_blk)
			hw_wb->ops.bind_pingpong_blk(hw_wb, true, hw_pp->idx);

		phys_enc->hw_ctl->ops.setup_intf_cfg_v1(phys_enc->hw_ctl, intf_cfg_v1);
	} else if (phys_enc->hw_ctl && phys_enc->hw_ctl->ops.setup_intf_cfg) {
		struct sde_hw_intf_cfg *intf_cfg = &phys_enc->intf_cfg;

		memset(intf_cfg, 0, sizeof(struct sde_hw_intf_cfg));

		intf_cfg->intf = SDE_NONE;
		intf_cfg->wb = hw_wb->idx;
		intf_cfg->mode_3d = sde_encoder_helper_get_3d_blend_mode(phys_enc);
		phys_enc->hw_ctl->ops.setup_intf_cfg(phys_enc->hw_ctl, intf_cfg);
	}

}

static void _sde_enc_phys_wb_detect_cwb(struct sde_encoder_phys *phys_enc,
		struct drm_crtc_state *crtc_state)
{
	struct sde_encoder_phys_wb *wb_enc = to_sde_encoder_phys_wb(phys_enc);
	struct sde_crtc_state *cstate = to_sde_crtc_state(crtc_state);
	const struct sde_wb_cfg *wb_cfg = wb_enc->hw_wb->caps;
	u32 encoder_mask = 0;

	/* Check if WB has CWB support */
	if ((wb_cfg->features & BIT(SDE_WB_HAS_CWB)) || (wb_cfg->features & BIT(SDE_WB_HAS_DCWB))) {
		encoder_mask = crtc_state->encoder_mask;
		encoder_mask &= ~drm_encoder_mask(phys_enc->parent);
	}

	cstate->cwb_enc_mask = encoder_mask ? drm_encoder_mask(phys_enc->parent) : 0;

	SDE_DEBUG("[enc:%d wb:%d] detect CWB - status:%d, phys state:%d in_clone_mode:%d\n",
		 DRMID(phys_enc->parent), WBID(wb_enc), cstate->cwb_enc_mask,
		 phys_enc->enable_state, phys_enc->in_clone_mode);
}

static int _sde_enc_phys_wb_validate_dnsc_blur_filter(
		struct sde_dnsc_blur_filter_info *filter_info, u32 src, u32 dst)
{
	u32 dnsc_ratio;

	if (!src || !dst || (src < dst)) {
		SDE_ERROR("invalid dnsc_blur src:%u, dst:%u\n", src, dst);
		return -EINVAL;
	}

	dnsc_ratio = DIV_ROUND_UP(src, dst);

	if ((src < filter_info->src_min) || (src > filter_info->src_max)
			|| (dst < filter_info->dst_min) || (dst > filter_info->dst_max)) {
		SDE_ERROR(
		  "invalid dnsc_blur size, fil:%d, src/dst:%u/%u, [min/max-src:%u/%u, dst:%u/%u]\n",
				filter_info->filter, src, dst, filter_info->src_min,
				filter_info->src_max, filter_info->dst_min, filter_info->dst_max);
		return -EINVAL;
	}  else if ((dnsc_ratio < filter_info->min_ratio)
			|| (dnsc_ratio > filter_info->max_ratio)) {
		SDE_ERROR(
		  "invalid dnsc_blur ratio, fil:%d, src/dst:%u/%u, ratio:%u, ratio-min/max:%u/%u\n",
				filter_info->filter, src, dst, dnsc_ratio,
				filter_info->min_ratio, filter_info->max_ratio);
		return -EINVAL;
	}

	return 0;
}

static int _sde_enc_phys_wb_validate_dnsc_blur_ds(struct drm_crtc_state *crtc_state,
			struct drm_connector_state *conn_state, const struct sde_format *fmt)
{
	struct sde_crtc_state *cstate = to_sde_crtc_state(crtc_state);
	struct sde_connector_state *sde_conn_state = to_sde_connector_state(conn_state);
	struct sde_kms *sde_kms;
	struct sde_drm_dnsc_blur_cfg *cfg;
	struct sde_dnsc_blur_filter_info *filter_info;
	struct sde_io_res ds_res = {0, }, dnsc_blur_res = {0, };
	u32 ds_tap_pt = sde_crtc_get_property(cstate, CRTC_PROP_CAPTURE_OUTPUT);
	int ret = 0, i, j;

	sde_kms = sde_connector_get_kms(conn_state->connector);
	if (!sde_kms) {
		SDE_ERROR("invalid kms\n");
		return -EINVAL;
	}

	sde_crtc_get_ds_io_res(crtc_state, &ds_res);
	sde_connector_get_dnsc_blur_io_res(conn_state, &dnsc_blur_res);

	if ((ds_res.enabled && (!ds_res.src_w || !ds_res.src_h
					|| !ds_res.dst_w || !ds_res.dst_h))) {
		SDE_ERROR("invalid ds cfg src:%ux%u dst:%ux%u\n",
				ds_res.src_w, ds_res.src_h, ds_res.dst_w, ds_res.dst_h);
		return -EINVAL;
	}

	if (!dnsc_blur_res.enabled)
		return 0;

	if (!dnsc_blur_res.src_w || !dnsc_blur_res.src_h
			|| !dnsc_blur_res.dst_w || !dnsc_blur_res.dst_h) {
		SDE_ERROR("invalid dnsc_blur cfg src:%ux%u dst:%ux%u\n",
				dnsc_blur_res.src_w, dnsc_blur_res.src_h,
				dnsc_blur_res.dst_w, dnsc_blur_res.dst_h);
		return -EINVAL;
	} else if (ds_res.enabled && (ds_tap_pt == CAPTURE_DSPP_OUT)
			&& ((ds_res.dst_w  != dnsc_blur_res.src_w)
				|| (ds_res.dst_h != dnsc_blur_res.src_h))) {
		SDE_ERROR("invalid DSPP OUT cfg: ds dst:%ux%u dnsc_blur src:%ux%u\n",
				ds_res.dst_w, ds_res.dst_h,
				dnsc_blur_res.src_w, dnsc_blur_res.src_h);
		return -EINVAL;
	} else if (ds_res.enabled && (ds_tap_pt == CAPTURE_MIXER_OUT)
			&& ((ds_res.src_w  != dnsc_blur_res.src_w)
				|| (ds_res.src_h != dnsc_blur_res.src_h))) {
		SDE_ERROR("invalid MIXER OUT cfg: ds src:%ux%u dnsc_blur src:%ux%u\n",
				ds_res.dst_w, ds_res.dst_h,
				dnsc_blur_res.src_w, dnsc_blur_res.src_h);
		return -EINVAL;
	} else if (cstate->user_roi_list.num_rects) {
		SDE_ERROR("PU with dnsc_blur not supported\n");
		return -EINVAL;
	} else if (SDE_FORMAT_IS_YUV(fmt)) {
		SDE_ERROR("YUV output not supported with dnsc_blur\n");
		return -EINVAL;
	}

	for (i = 0; i < sde_conn_state->dnsc_blur_count; i++) {
		cfg = &sde_conn_state->dnsc_blur_cfg[i];

		for (j = 0; j < sde_kms->catalog->dnsc_blur_filter_count; j++) {
			filter_info = &sde_kms->catalog->dnsc_blur_filters[i];
			if (cfg->flags_h == filter_info->filter) {
				ret = _sde_enc_phys_wb_validate_dnsc_blur_filter(filter_info,
						cfg->src_width, cfg->dst_width);
				if (ret)
					break;
			}
			if (cfg->flags_v == filter_info->filter) {
				ret = _sde_enc_phys_wb_validate_dnsc_blur_filter(filter_info,
						cfg->src_height, cfg->dst_height);
				if (ret)
					break;
			}
		}
	}

	return ret;
}

static int _sde_enc_phys_wb_validate_cwb(struct sde_encoder_phys *phys_enc,
			struct drm_crtc_state *crtc_state,
			struct drm_connector_state *conn_state)
{
	struct drm_framebuffer *fb;
	struct sde_crtc_state *cstate = to_sde_crtc_state(crtc_state);
	struct sde_rect wb_roi = {0,}, pu_roi = {0,};
	u32  out_width = 0, out_height = 0;
	const struct sde_format *fmt;
	int prog_line, ret = 0;

	fb = sde_wb_connector_state_get_output_fb(conn_state);
	if (!fb) {
		SDE_DEBUG("no output framebuffer\n");
		return 0;
	}

	fmt = sde_get_sde_format_ext(fb->format->format, fb->modifier);
	if (!fmt) {
		SDE_ERROR("unsupported output pixel format:%x\n", fb->format->format);
		return -EINVAL;
	}

	ret = sde_wb_connector_state_get_output_roi(conn_state, &wb_roi);
	if (ret) {
		SDE_ERROR("failed to get roi %d\n", ret);
		return ret;
	}

	if (!wb_roi.w || !wb_roi.h) {
		SDE_ERROR("cwb roi is not set wxh:%dx%d\n", wb_roi.w, wb_roi.h);
		return -EINVAL;
	}

	prog_line = sde_connector_get_property(conn_state, CONNECTOR_PROP_EARLY_FENCE_LINE);
	if (prog_line) {
		SDE_ERROR("early fence not supported with CWB, prog_line:%d\n", prog_line);
		return -EINVAL;
	}

	/*
	 * 1) No DS case: same restrictions for LM & DSSPP tap point
	 *	a) wb-roi should be inside FB
	 *	b) mode resolution & wb-roi should be same
	 * 2) With DS case: restrictions would change based on tap point
	 *	2.1) LM Tap Point:
	 *		a) wb-roi should be inside FB
	 *		b) wb-roi should be same as crtc-LM bounds
	 *	2.2) DSPP Tap point: same as No DS case
	 *		a) wb-roi should be inside FB
	 *		b) mode resolution & wb-roi should be same
	 * 3) With DNSC_BLUR case:
	 *      a) wb-roi should be inside FB
	 *      b) mode resolution and wb-roi should be same
	 * 4) Partial Update case: additional stride check
	 *      a) cwb roi should be inside PU region or FB
	 *      b) cropping is only allowed for fully sampled data
	 *      c) add check for stride and QOS setting by 256B
	 */
	_sde_enc_phys_wb_get_out_resolution(crtc_state, conn_state, &out_width, &out_height);

	if (SDE_FORMAT_IS_YUV(fmt) && ((wb_roi.w != out_width) || (wb_roi.h != out_height))) {
		SDE_ERROR("invalid wb roi[%dx%d] out[%dx%d] fmt:%x\n",
				wb_roi.w, wb_roi.h, out_width, out_height, fmt->base.pixel_format);
		return -EINVAL;
	}

	if ((wb_roi.w > out_width) || (wb_roi.h > out_height)) {
		SDE_ERROR("invalid wb roi[%dx%d] out[%dx%d]\n",
				wb_roi.w, wb_roi.h, out_width, out_height);
		return -EINVAL;
	}

	if (((wb_roi.w < out_width) || (wb_roi.h < out_height)) &&
			((wb_roi.w * wb_roi.h * fmt->bpp) % 256) && !SDE_FORMAT_IS_LINEAR(fmt)) {
		SDE_ERROR("invalid stride w=%d h=%d bpp=%d out_width=%d, out_height=%d lin=%d\n",
				wb_roi.w, wb_roi.h, fmt->bpp, out_width, out_height,
				SDE_FORMAT_IS_LINEAR(fmt));
		return -EINVAL;
	}

	/*
	 * If output size is equal to input size ensure wb_roi with x and y offset
	 * will be within buffer. If output size is smaller, only width and height are taken
	 * into consideration as output region will begin at top left corner
	 */
	if ((fb->width == out_width && fb->height == out_height) &&
			(((wb_roi.x + wb_roi.w) > fb->width)
				|| ((wb_roi.y + wb_roi.h) > fb->height))) {
		SDE_ERROR("invalid wb roi[%d,%d,%d,%d] fb[%dx%d] out[%dx%d]\n",
				wb_roi.x, wb_roi.y, wb_roi.w, wb_roi.h, fb->width, fb->height,
				out_width, out_height);
		return -EINVAL;
	} else if ((fb->width < out_width || fb->height < out_height) &&
			((wb_roi.w > fb->width || wb_roi.h > fb->height))) {
		SDE_ERROR("invalid wb roi[%d,%d,%d,%d] fb[%dx%d] out[%dx%d]\n",
				wb_roi.x, wb_roi.y, wb_roi.w, wb_roi.h, fb->width, fb->height,
				out_width, out_height);
		return -EINVAL;
	}

	/* validate wb roi against pu rect */
	if (cstate->user_roi_list.num_rects) {
		sde_kms_rect_merge_rectangles(&cstate->user_roi_list, &pu_roi);
		if (wb_roi.w > pu_roi.w || wb_roi.h > pu_roi.h) {
			SDE_ERROR("invalid wb roi with pu [%dx%d vs %dx%d]\n",
					wb_roi.w, wb_roi.h, pu_roi.w, pu_roi.h);
			return -EINVAL;
		}
	}

	return ret;
}

/**
 * sde_encoder_phys_wb_atomic_check - verify and fixup given atomic states
 * @phys_enc:	Pointer to physical encoder
 * @crtc_state:	Pointer to CRTC atomic state
 * @conn_state:	Pointer to connector atomic state
 */
static int sde_encoder_phys_wb_atomic_check(struct sde_encoder_phys *phys_enc,
		struct drm_crtc_state *crtc_state, struct drm_connector_state *conn_state)
{
	struct sde_encoder_phys_wb *wb_enc = to_sde_encoder_phys_wb(phys_enc);
	struct sde_crtc_state *cstate = to_sde_crtc_state(crtc_state);
	struct sde_connector_state *sde_conn_state;
	struct sde_hw_wb *hw_wb = wb_enc->hw_wb;
	const struct sde_wb_cfg *wb_cfg = hw_wb->caps;
	struct drm_framebuffer *fb;
	const struct sde_format *fmt;
	struct sde_rect wb_roi;
	u32 out_width = 0, out_height = 0;
	const struct drm_display_mode *mode = &crtc_state->mode;
	int rc;
	bool clone_mode_curr = false;

	SDE_DEBUG("[enc:%d wb:%d] atomic_check:\"%s\",%d,%d]\n", DRMID(phys_enc->parent),
			WBID(wb_enc), mode->name, mode->hdisplay, mode->vdisplay);

	if (!conn_state || !conn_state->connector) {
		SDE_ERROR("[enc:%d wb:%d] invalid connector state\n",
			DRMID(phys_enc->parent), WBID(wb_enc));
		return -EINVAL;
	} else if (conn_state->connector->status != connector_status_connected) {
		SDE_ERROR("[enc:%d wb:%d] connector not connected; ret:%d\n",
			DRMID(phys_enc->parent), WBID(wb_enc), conn_state->connector->status);
		return -EINVAL;
	}

	sde_conn_state = to_sde_connector_state(conn_state);
	clone_mode_curr = phys_enc->in_clone_mode;

	_sde_enc_phys_wb_detect_cwb(phys_enc, crtc_state);

	if (clone_mode_curr && !cstate->cwb_enc_mask) {
		SDE_ERROR("[enc:%d wb:%d] WB commit before CWB disable\n",
				DRMID(phys_enc->parent), WBID(wb_enc));
		return -EINVAL;
	}

	memset(&wb_roi, 0, sizeof(struct sde_rect));

	rc = sde_wb_connector_state_get_output_roi(conn_state, &wb_roi);
	if (rc) {
		SDE_ERROR("[enc:%d wb:%d] failed to get roi; ret:%d\n",
				DRMID(phys_enc->parent), WBID(wb_enc), rc);
		return rc;
	}

	/* bypass check if commit with no framebuffer */
	fb = sde_wb_connector_state_get_output_fb(conn_state);
	if (!fb) {
		SDE_DEBUG("[enc:%d wb:%d] no out fb\n", DRMID(phys_enc->parent), WBID(wb_enc));
		return 0;
	}

	fmt = sde_get_sde_format_ext(fb->format->format, fb->modifier);
	if (!fmt) {
		SDE_ERROR("[enc:%d wb:%d] unsupported output pixel format:%x\n",
				DRMID(phys_enc->parent), WBID(wb_enc), fb->format->format);
		return -EINVAL;
	}

	SDE_DEBUG("[enc:%d enc:%d] fb_id:%u, wxh:%ux%u, fb_fmt:%x,%llx, roi:{%d,%d,%d,%d}\n",
		DRMID(phys_enc->parent), WBID(wb_enc), fb->base.id, fb->width, fb->height,
		fb->format->format, fb->modifier, wb_roi.x, wb_roi.y, wb_roi.w, wb_roi.h);

	if (fmt->chroma_sample == SDE_CHROMA_H2V1 ||
		fmt->chroma_sample == SDE_CHROMA_H1V2) {
		SDE_ERROR("[enc:%d wb:%d] invalid chroma sample type in output format:%x\n",
			DRMID(phys_enc->parent), WBID(wb_enc), fmt->base.pixel_format);
		return -EINVAL;
	}

	if (SDE_FORMAT_IS_UBWC(fmt) && !(wb_cfg->features & BIT(SDE_WB_UBWC))) {
		SDE_ERROR("[enc:%d wb:%d] invalid output format:%x\n",
				DRMID(phys_enc->parent), WBID(wb_enc), fmt->base.pixel_format);
		return -EINVAL;
	}

	if (SDE_FORMAT_IS_YUV(fmt) != !!phys_enc->hw_cdm)
		crtc_state->mode_changed = true;

	rc = _sde_enc_phys_wb_validate_dnsc_blur_ds(crtc_state, conn_state, fmt);
	if (rc) {
		SDE_ERROR("[enc:%d wb:%d] failed dnsc_blur/ds validation; ret:%d\n",
				DRMID(phys_enc->parent), WBID(wb_enc), rc);
		return rc;
	}

	/* if in clone mode, return after cwb validation */
	if (cstate->cwb_enc_mask) {
		rc = _sde_enc_phys_wb_validate_cwb(phys_enc, crtc_state, conn_state);
		if (rc)
			SDE_ERROR("[enc:%d wb:%d] failed in cwb validation %d\n",
					DRMID(phys_enc->parent), WBID(wb_enc), rc);

		return rc;
	}

	_sde_enc_phys_wb_get_out_resolution(crtc_state, conn_state, &out_width, &out_height);
	if (!wb_roi.w || !wb_roi.h) {
		wb_roi.x = 0;
		wb_roi.y = 0;
		wb_roi.w = out_width;
		wb_roi.h = out_height;
	}

	if ((wb_roi.x + wb_roi.w > fb->width) || (wb_roi.x + wb_roi.w > out_width)) {
		SDE_ERROR("[enc:%d wb:%d] invalid roi x:%d, w:%d, fb_w:%d, mode_w:%d, out_w:%d\n",
				DRMID(phys_enc->parent), WBID(wb_enc), wb_roi.x, wb_roi.w,
				fb->width, mode->hdisplay, out_width);
		return -EINVAL;
	} else if ((wb_roi.y + wb_roi.h > fb->height) || (wb_roi.y + wb_roi.h > out_height)) {
		SDE_ERROR("[enc:%d wb:%d] invalid roi y:%d, h:%d, fb_h:%d, mode_h%d, out_h:%d\n",
				DRMID(phys_enc->parent), WBID(wb_enc), wb_roi.y, wb_roi.h,
				fb->height, mode->vdisplay, out_height);
		return -EINVAL;
	} else if ((out_width > mode->hdisplay) || (out_height > mode->vdisplay)) {
		SDE_ERROR("[enc:%d wb:%d] invalid o w/h o_w:%d, mode_w:%d, o_h:%d, mode_h:%d\n",
				DRMID(phys_enc->parent), WBID(wb_enc), out_width, mode->hdisplay,
				out_height, mode->vdisplay);
		return -EINVAL;
	} else if (wb_roi.w > SDE_WB_MAX_LINEWIDTH(fmt, wb_cfg)) {
		SDE_ERROR("[enc:%d wb:%d] invalid roi ubwc:%d, w:%d, maxlinewidth:%u\n",
				DRMID(phys_enc->parent), WBID(wb_enc), SDE_FORMAT_IS_UBWC(fmt),
				wb_roi.w, SDE_WB_MAX_LINEWIDTH(fmt, wb_cfg));
		return -EINVAL;
	}

	return rc;
}

static void _sde_encoder_phys_wb_setup_cache(struct sde_encoder_phys_wb *wb_enc,
		struct drm_framebuffer *fb)
{
	struct sde_wb_device *wb_dev = wb_enc->wb_dev;
	struct drm_connector_state *state = wb_dev->connector->state;
	struct sde_hw_wb *hw_wb = wb_enc->hw_wb;
	struct sde_crtc *sde_crtc = to_sde_crtc(wb_enc->crtc);
	struct sde_sc_cfg *sc_cfg = &hw_wb->catalog->sc_cfg[SDE_SYS_CACHE_DISP_WB];
	struct sde_hw_wb_sc_cfg *cfg  = &wb_enc->sc_cfg;
	u32 cache_enable;

	if (!sc_cfg->has_sys_cache) {
		SDE_DEBUG("sys cache feature not enabled\n");
		return;
	}

	if (!hw_wb || !hw_wb->ops.setup_sys_cache) {
		SDE_DEBUG("unsupported ops: setup_sys_cache WB %d\n", WBID(wb_enc));
		return;
	}

	cache_enable = sde_connector_get_property(state, CONNECTOR_PROP_CACHE_STATE);

	if (!cfg->wr_en && !cache_enable)
		return;

	cfg->wr_en = cache_enable;
	cfg->flags = SYS_CACHE_EN_FLAG | SYS_CACHE_SCID;

	if (cache_enable) {
		cfg->wr_scid = sc_cfg->llcc_scid;
		cfg->type = SDE_SYS_CACHE_DISP_WB;
		msm_framebuffer_set_cache_hint(fb, MSM_FB_CACHE_WRITE_EN, SDE_SYS_CACHE_DISP_WB);
	} else {
		cfg->wr_scid = 0x0;
		cfg->type = SDE_SYS_CACHE_NONE;
		msm_framebuffer_set_cache_hint(fb, MSM_FB_CACHE_NONE, SDE_SYS_CACHE_NONE);
	}

	sde_crtc->new_perf.llcc_active[SDE_SYS_CACHE_DISP_WB] = cache_enable;
	sde_core_perf_crtc_update_llcc(wb_enc->crtc);

	hw_wb->ops.setup_sys_cache(hw_wb, cfg);
	SDE_EVT32(WBID(wb_enc), cfg->wr_scid, cfg->flags, cfg->type, cache_enable);
}

static void _sde_encoder_phys_wb_update_cwb_flush(struct sde_encoder_phys *phys_enc, bool enable)
{
	struct sde_encoder_phys_wb *wb_enc = to_sde_encoder_phys_wb(phys_enc);
	struct sde_hw_wb *hw_wb;
	struct sde_hw_ctl *hw_ctl;
	struct sde_hw_cdm *hw_cdm;
	struct sde_hw_pingpong *hw_pp;
	struct sde_hw_dnsc_blur *hw_dnsc_blur;
	struct sde_crtc *crtc;
	struct sde_crtc_state *crtc_state;
	int i = 0, cwb_capture_mode = 0;
	enum sde_cwb cwb_idx = 0;
	enum sde_dcwb dcwb_idx = 0;
	enum sde_cwb src_pp_idx = 0;
	bool dspp_out = false, need_merge = false;
	struct sde_connector *c_conn = NULL;
	struct sde_connector_state *c_state = NULL;
	void *dither_cfg = NULL;
	size_t dither_sz = 0;

	if (!phys_enc->in_clone_mode) {
		SDE_DEBUG("enc:%d, wb:%d - not in CWB mode. early return\n",
				DRMID(phys_enc->parent), WBID(wb_enc));
		return;
	}

	crtc = to_sde_crtc(wb_enc->crtc);
	crtc_state = to_sde_crtc_state(wb_enc->crtc->state);
	cwb_capture_mode = sde_crtc_get_property(crtc_state,
			CRTC_PROP_CAPTURE_OUTPUT);

	hw_pp = phys_enc->hw_pp;
	hw_wb = wb_enc->hw_wb;
	hw_cdm = phys_enc->hw_cdm;
	hw_dnsc_blur = phys_enc->hw_dnsc_blur;

	/* In CWB mode, program actual source master sde_hw_ctl from crtc */
	hw_ctl = crtc->mixers[0].hw_ctl;
	if (!hw_ctl || !hw_wb || !hw_pp) {
		SDE_ERROR("[enc:%d wb:%d] HW resource not available for CWB\n",
				DRMID(phys_enc->parent), WBID(wb_enc));
		return;
	}

	/* treating LM idx of primary display ctl path as source ping-pong idx*/
	src_pp_idx = (enum sde_cwb)crtc->mixers[0].hw_lm->idx;
	cwb_idx = (enum sde_cwb)hw_pp->idx;
	dspp_out = (cwb_capture_mode == CAPTURE_DSPP_OUT);
	need_merge = (crtc->num_mixers > 1) ? true : false;

	if (test_bit(SDE_WB_DCWB_CTRL, &hw_wb->caps->features)) {
		dcwb_idx = (enum sde_dcwb) ((hw_pp->idx % 2) + i);
		if ((dcwb_idx + crtc->num_mixers) > DCWB_MAX) {
			SDE_ERROR("[enc:%d, wb:%d] invalid DCWB config; dcwb=%d, num_lm=%d\n",
				DRMID(phys_enc->parent), WBID(wb_enc), dcwb_idx, crtc->num_mixers);
			return;
		}
	} else {
		if (src_pp_idx > CWB_0 ||  ((cwb_idx + crtc->num_mixers) > CWB_MAX)) {
			SDE_ERROR("[enc:%d wb:%d] invalid CWB onfig; pp_idx:%d, cwb:%d, num_lm%d\n",
				DRMID(phys_enc->parent), WBID(wb_enc), src_pp_idx,
				dcwb_idx, crtc->num_mixers);
			return;
		}
	}

	if (hw_ctl->ops.update_bitmask)
		hw_ctl->ops.update_bitmask(hw_ctl, SDE_HW_FLUSH_WB, hw_wb->idx, 1);

	if (hw_ctl->ops.update_bitmask && hw_cdm)
		hw_ctl->ops.update_bitmask(hw_ctl, SDE_HW_FLUSH_CDM, hw_cdm->idx, 1);

	if (hw_ctl->ops.update_dnsc_blur_bitmask && hw_dnsc_blur)
		hw_ctl->ops.update_dnsc_blur_bitmask(hw_ctl, hw_dnsc_blur->idx, 1);

	if (test_bit(SDE_WB_CWB_CTRL, &hw_wb->caps->features) ||
			test_bit(SDE_WB_DCWB_CTRL, &hw_wb->caps->features)) {
		if (test_bit(SDE_WB_CWB_DITHER_CTRL, &hw_wb->caps->features)) {
			if (cwb_capture_mode) {
				c_conn = to_sde_connector(phys_enc->connector);
				c_state = to_sde_connector_state(phys_enc->connector->state);
				dither_cfg = msm_property_get_blob(&c_conn->property_info,
						&c_state->property_state, &dither_sz,
						CONNECTOR_PROP_PP_CWB_DITHER);
				SDE_DEBUG("Read cwb dither setting from blob %pK\n", dither_cfg);
			} else {
				/* disable case: tap is lm */
				dither_cfg = NULL;
			}
		}

		for (i = 0; i < crtc->num_mixers; i++) {
			src_pp_idx = (enum sde_cwb) (src_pp_idx + i);

			if (test_bit(SDE_WB_DCWB_CTRL, &hw_wb->caps->features)) {
				dcwb_idx = (enum sde_dcwb) ((hw_pp->idx % 2) + i);
				if (test_bit(SDE_WB_CWB_DITHER_CTRL, &hw_wb->caps->features)) {
					if (hw_wb->ops.program_cwb_dither_ctrl)
						hw_wb->ops.program_cwb_dither_ctrl(hw_wb,
							dcwb_idx, dither_cfg, dither_sz, enable);
				}
				if (hw_wb->ops.program_dcwb_ctrl)
					hw_wb->ops.program_dcwb_ctrl(hw_wb, dcwb_idx,
						src_pp_idx, cwb_capture_mode, enable);
				if (hw_ctl->ops.update_bitmask)
					hw_ctl->ops.update_bitmask(hw_ctl,
						SDE_HW_FLUSH_CWB, dcwb_idx, 1);

			} else if (test_bit(SDE_WB_CWB_CTRL, &hw_wb->caps->features)) {
				cwb_idx = (enum sde_cwb) (hw_pp->idx + i);
				if (hw_wb->ops.program_cwb_ctrl)
					hw_wb->ops.program_cwb_ctrl(hw_wb, cwb_idx,
						src_pp_idx, dspp_out, enable);
				if (hw_ctl->ops.update_bitmask)
					hw_ctl->ops.update_bitmask(hw_ctl,
						SDE_HW_FLUSH_CWB, cwb_idx, 1);
			}
		}

		if (need_merge && hw_ctl->ops.update_bitmask && hw_pp && hw_pp->merge_3d)
			hw_ctl->ops.update_bitmask(hw_ctl, SDE_HW_FLUSH_MERGE_3D,
					hw_pp->merge_3d->idx, 1);
	} else {
		phys_enc->hw_mdptop->ops.set_cwb_ppb_cntl(phys_enc->hw_mdptop,
				need_merge, dspp_out);
	}
}

/**
 * _sde_encoder_phys_wb_update_flush - flush hardware update
 * @phys_enc:	Pointer to physical encoder
 */
static void _sde_encoder_phys_wb_update_flush(struct sde_encoder_phys *phys_enc)
{
	struct sde_encoder_phys_wb *wb_enc;
	struct sde_hw_wb *hw_wb;
	struct sde_hw_ctl *hw_ctl;
	struct sde_hw_cdm *hw_cdm;
	struct sde_hw_pingpong *hw_pp;
	struct sde_hw_dnsc_blur *hw_dnsc_blur;
	struct sde_ctl_flush_cfg pending_flush = {0,};

	if (!phys_enc)
		return;

	wb_enc = to_sde_encoder_phys_wb(phys_enc);
	hw_wb = wb_enc->hw_wb;
	hw_cdm = phys_enc->hw_cdm;
	hw_pp = phys_enc->hw_pp;
	hw_ctl = phys_enc->hw_ctl;
	hw_dnsc_blur = phys_enc->hw_dnsc_blur;

	SDE_DEBUG("[enc:%d wb:%d]\n", DRMID(phys_enc->parent), WBID(wb_enc));

	if (phys_enc->in_clone_mode) {
		SDE_DEBUG("[enc:%d wb:%d] in CWB mode. early return\n",
				DRMID(phys_enc->parent), WBID(wb_enc));
		return;
	}

	if (!hw_ctl) {
		SDE_DEBUG("[enc:%d wb:%d] invalid ctl\n", DRMID(phys_enc->parent), WBID(wb_enc));
		return;
	}

	if (hw_ctl->ops.update_bitmask)
		hw_ctl->ops.update_bitmask(hw_ctl, SDE_HW_FLUSH_WB, hw_wb->idx, 1);

	if (hw_ctl->ops.update_bitmask && hw_cdm)
		hw_ctl->ops.update_bitmask(hw_ctl, SDE_HW_FLUSH_CDM, hw_cdm->idx, 1);

	if (hw_ctl->ops.update_bitmask && hw_pp && hw_pp->merge_3d)
		hw_ctl->ops.update_bitmask(hw_ctl, SDE_HW_FLUSH_MERGE_3D, hw_pp->merge_3d->idx, 1);

	if (hw_ctl->ops.update_dnsc_blur_bitmask && hw_dnsc_blur)
		hw_ctl->ops.update_dnsc_blur_bitmask(hw_ctl, hw_dnsc_blur->idx, 1);

	if (hw_ctl->ops.get_pending_flush)
		hw_ctl->ops.get_pending_flush(hw_ctl, &pending_flush);

	SDE_DEBUG("[enc:%d wb:%d] Pending flush mask for CTL_%d is 0x%x\n",
			DRMID(phys_enc->parent), WBID(wb_enc),
			hw_ctl->idx - CTL_0, pending_flush.pending_flush_mask);
}

static void _sde_encoder_phys_wb_setup_dnsc_blur(struct sde_encoder_phys *phys_enc)
{
	struct sde_encoder_phys_wb *wb_enc = to_sde_encoder_phys_wb(phys_enc);
	struct sde_wb_device *wb_dev = wb_enc->wb_dev;
	struct sde_kms *sde_kms = phys_enc->sde_kms;
	struct sde_hw_dnsc_blur *hw_dnsc_blur = phys_enc->hw_dnsc_blur;
	struct sde_hw_pingpong *hw_pp = phys_enc->hw_pp;
	struct sde_connector *sde_conn;
	struct sde_connector_state *sde_conn_state;
	struct sde_drm_dnsc_blur_cfg *cfg;
	int i;
	bool enable;

	if (!sde_kms->catalog->dnsc_blur_count || !hw_dnsc_blur || !hw_pp
			|| !hw_dnsc_blur->ops.setup_dnsc_blur)
		return;

	sde_conn = to_sde_connector(wb_dev->connector);
	sde_conn_state = to_sde_connector_state(wb_dev->connector->state);

	/* swap between 0 & 1 lut idx on each config change for gaussian lut */
	sde_conn_state->dnsc_blur_lut = 1 - sde_conn_state->dnsc_blur_lut;

	for (i = 0; i < sde_conn_state->dnsc_blur_count; i++) {
		cfg = &sde_conn_state->dnsc_blur_cfg[i];

		enable = (cfg->flags & DNSC_BLUR_EN);
		hw_dnsc_blur->ops.setup_dnsc_blur(hw_dnsc_blur, cfg, sde_conn_state->dnsc_blur_lut);

		if (hw_dnsc_blur->ops.setup_dither)
			hw_dnsc_blur->ops.setup_dither(hw_dnsc_blur, cfg);

		if (hw_dnsc_blur->ops.bind_pingpong_blk)
			hw_dnsc_blur->ops.bind_pingpong_blk(hw_dnsc_blur, enable, hw_pp->idx,
					phys_enc->in_clone_mode);

		SDE_EVT32(DRMID(phys_enc->parent), WBID(wb_enc), sde_conn_state->dnsc_blur_count,
				cfg->flags, cfg->flags_h, cfg->flags_v, cfg->src_width,
				cfg->src_height, cfg->dst_width, cfg->dst_height,
				sde_conn_state->dnsc_blur_lut);
	}
}

static void _sde_encoder_phys_wb_setup_prog_line(struct sde_encoder_phys *phys_enc)
{
	struct sde_encoder_phys_wb *wb_enc = to_sde_encoder_phys_wb(phys_enc);
	struct sde_wb_device *wb_dev = wb_enc->wb_dev;
	struct drm_connector_state *state = wb_dev->connector->state;
	struct sde_hw_wb *hw_wb = wb_enc->hw_wb;
	u32 prog_line;

	if (phys_enc->in_clone_mode || !hw_wb->ops.set_prog_line_count)
		return;

	prog_line = sde_connector_get_property(state, CONNECTOR_PROP_EARLY_FENCE_LINE);
	if (wb_enc->prog_line != prog_line) {
		SDE_EVT32(DRMID(phys_enc->parent), WBID(wb_enc), wb_enc->prog_line, prog_line);
		wb_enc->prog_line = prog_line;
		hw_wb->ops.set_prog_line_count(hw_wb, prog_line);
	}
}

/**
 * sde_encoder_phys_wb_setup - setup writeback encoder
 * @phys_enc:	Pointer to physical encoder
 */
static void sde_encoder_phys_wb_setup(struct sde_encoder_phys *phys_enc)
{
	struct sde_encoder_phys_wb *wb_enc = to_sde_encoder_phys_wb(phys_enc);
	struct drm_display_mode mode = phys_enc->cached_mode;
	struct drm_connector_state *conn_state = phys_enc->connector->state;
	struct drm_crtc_state *crtc_state = wb_enc->crtc->state;
	struct drm_framebuffer *fb;
	struct sde_rect *wb_roi = &wb_enc->wb_roi;
	u32 out_width = 0, out_height = 0;

	SDE_DEBUG("[enc:%d wb:%d] mode_set:\"%s\",%d,%d]\n", DRMID(phys_enc->parent),
			WBID(wb_enc), mode.name, mode.hdisplay, mode.vdisplay);

	memset(wb_roi, 0, sizeof(struct sde_rect));

	/* clear writeback framebuffer - will be updated in setup_fb */
	wb_enc->wb_fb = NULL;
	wb_enc->wb_aspace = NULL;

	if (phys_enc->enable_state == SDE_ENC_DISABLING) {
		fb = wb_enc->fb_disable;
		wb_roi->w = 0;
		wb_roi->h = 0;
	} else {
		fb = sde_wb_get_output_fb(wb_enc->wb_dev);
		sde_wb_get_output_roi(wb_enc->wb_dev, wb_roi);
	}

	if (!fb) {
		SDE_DEBUG("[enc:%d wb:%d] no out fb\n", DRMID(phys_enc->parent), WBID(wb_enc));
		return;
	}

	SDE_DEBUG("[fb_id:%u][fb:%u,%u]\n", fb->base.id, fb->width, fb->height);

	_sde_enc_phys_wb_get_out_resolution(crtc_state, conn_state, &out_width, &out_height);
	if (wb_roi->w == 0 || wb_roi->h == 0) {
		wb_roi->x = 0;
		wb_roi->y = 0;
		wb_roi->w = out_width;
		wb_roi->h = out_height;
	}

	wb_enc->wb_fmt = sde_get_sde_format_ext(fb->format->format,
							fb->modifier);
	if (!wb_enc->wb_fmt) {
		SDE_ERROR("[enc:%d wb:%d] unsupported output pixel format:%d\n",
				DRMID(phys_enc->parent), WBID(wb_enc), fb->format->format);
		return;
	}

	SDE_DEBUG("[enc:%d enc:%d] fb_id:%u, wxh:%ux%u, fb_fmt:%x,%llx, roi:{%d,%d,%d,%d}\n",
		DRMID(phys_enc->parent), WBID(wb_enc), fb->base.id, fb->width, fb->height,
		fb->format->format, fb->modifier, wb_roi->x, wb_roi->y, wb_roi->w, wb_roi->h);

	SDE_EVT32(DRMID(phys_enc->parent), WBID(wb_enc), wb_roi->x, wb_roi->y, wb_roi->w, wb_roi->h,
			out_width, out_height, fb->width, fb->height, mode.hdisplay, mode.vdisplay);

	sde_encoder_phys_wb_set_ot_limit(phys_enc);

	sde_encoder_phys_wb_set_qos_remap(phys_enc);

	sde_encoder_phys_wb_set_qos(phys_enc);

	sde_encoder_phys_setup_cdm(phys_enc, fb, wb_enc->wb_fmt, wb_roi);

	sde_encoder_phys_wb_setup_fb(phys_enc, fb, wb_roi, out_width, out_height);

	_sde_encoder_phys_wb_setup_ctl(phys_enc, wb_enc->wb_fmt);

	_sde_encoder_phys_wb_setup_cache(wb_enc, fb);

	_sde_encoder_phys_wb_setup_cwb(phys_enc, true);

	_sde_encoder_phys_wb_setup_prog_line(phys_enc);

	_sde_encoder_phys_wb_setup_dnsc_blur(phys_enc);
}

static void sde_encoder_phys_wb_ctl_start_irq(void *arg, int irq_idx)
{
	struct sde_encoder_phys_wb *wb_enc = arg;
	struct sde_encoder_phys *phys_enc;
	struct sde_hw_wb *hw_wb;
	u32 line_cnt = 0;

	if (!wb_enc)
		return;

	SDE_ATRACE_BEGIN("ctl_start_irq");
	phys_enc = &wb_enc->base;
	if (atomic_add_unless(&phys_enc->pending_ctl_start_cnt, -1, 0))
		wake_up_all(&phys_enc->pending_kickoff_wq);

	hw_wb = wb_enc->hw_wb;
	if (hw_wb->ops.get_line_count)
		line_cnt = hw_wb->ops.get_line_count(hw_wb);

	SDE_ATRACE_END("ctl_start_irq");
	SDE_EVT32_IRQ(DRMID(phys_enc->parent), WBID(wb_enc), line_cnt);
}

static void _sde_encoder_phys_wb_frame_done_helper(void *arg, bool frame_error)
{
	struct sde_encoder_phys_wb *wb_enc = arg;
	struct sde_encoder_phys *phys_enc = &wb_enc->base;
	u32 event = frame_error ? SDE_ENCODER_FRAME_EVENT_ERROR : 0;
	u32 ubwc_error = 0;

	/* don't notify upper layer for internal commit */
	if (phys_enc->enable_state == SDE_ENC_DISABLING && !phys_enc->in_clone_mode)
		goto end;

	if (phys_enc->parent_ops.handle_frame_done &&
			atomic_add_unless(&phys_enc->pending_kickoff_cnt, -1, 0)) {
		event |= SDE_ENCODER_FRAME_EVENT_DONE;

		/*
		 * signal retire-fence during wb-done
		 * - when prog_line is not configured
		 * - when prog_line is configured and line-ptr-irq is missed
		 */
		if (!wb_enc->prog_line || (wb_enc->prog_line &&
				(atomic_read(&phys_enc->pending_kickoff_cnt) <
					atomic_read(&phys_enc->pending_retire_fence_cnt)))) {
			atomic_add_unless(&phys_enc->pending_retire_fence_cnt, -1, 0);
			event |= SDE_ENCODER_FRAME_EVENT_SIGNAL_RETIRE_FENCE;
		}

		if (phys_enc->in_clone_mode)
			event |= SDE_ENCODER_FRAME_EVENT_CWB_DONE
					| SDE_ENCODER_FRAME_EVENT_SIGNAL_RETIRE_FENCE;
		else
			event |= SDE_ENCODER_FRAME_EVENT_SIGNAL_RELEASE_FENCE;

		phys_enc->parent_ops.handle_frame_done(phys_enc->parent, phys_enc, event);
	}

	if (!phys_enc->in_clone_mode && phys_enc->parent_ops.handle_vblank_virt)
		phys_enc->parent_ops.handle_vblank_virt(phys_enc->parent, phys_enc);

end:
	if (frame_error && wb_enc->hw_wb->ops.get_ubwc_error
			&& wb_enc->hw_wb->ops.clear_ubwc_error) {
		wb_enc->hw_wb->ops.get_ubwc_error(wb_enc->hw_wb);
		wb_enc->hw_wb->ops.clear_ubwc_error(wb_enc->hw_wb);
	}
	SDE_EVT32_IRQ(DRMID(phys_enc->parent), WBID(wb_enc), phys_enc->in_clone_mode,
			phys_enc->enable_state, event, atomic_read(&phys_enc->pending_kickoff_cnt),
			atomic_read(&phys_enc->pending_retire_fence_cnt),
			ubwc_error, frame_error);

	wake_up_all(&phys_enc->pending_kickoff_wq);
}

/**
 * sde_encoder_phys_wb_done_irq - Pingpong overflow interrupt handler for CWB
 * @arg:	Pointer to writeback encoder
 * @irq_idx:	interrupt index
 */
static void sde_encoder_phys_cwb_ovflow(void *arg, int irq_idx)
{
	_sde_encoder_phys_wb_frame_done_helper(arg, true);
}

/**
 * sde_encoder_phys_wb_done_irq - writeback interrupt handler
 * @arg:	Pointer to writeback encoder
 * @irq_idx:	interrupt index
 */
static void sde_encoder_phys_wb_done_irq(void *arg, int irq_idx)
{
	SDE_ATRACE_BEGIN("wb_done_irq");
	_sde_encoder_phys_wb_frame_done_helper(arg, false);
	SDE_ATRACE_END("wb_done_irq");
}

static void sde_encoder_phys_wb_lineptr_irq(void *arg, int irq_idx)
{
	struct sde_encoder_phys_wb *wb_enc = arg;
	struct sde_encoder_phys *phys_enc;
	struct sde_hw_wb *hw_wb;
	u32 event = 0, line_cnt = 0;

	if (!wb_enc || !wb_enc->prog_line)
		return;

	SDE_ATRACE_BEGIN("wb_lineptr_irq");
	phys_enc = &wb_enc->base;
	if (phys_enc->parent_ops.handle_frame_done &&
			atomic_add_unless(&phys_enc->pending_retire_fence_cnt, -1, 0)) {
		event = SDE_ENCODER_FRAME_EVENT_SIGNAL_RETIRE_FENCE;
		phys_enc->parent_ops.handle_frame_done(phys_enc->parent, phys_enc, event);
	}

	hw_wb = wb_enc->hw_wb;
	if (hw_wb->ops.get_line_count)
		line_cnt = hw_wb->ops.get_line_count(hw_wb);

	SDE_ATRACE_END("wb_lineptr_irq");
	SDE_EVT32_IRQ(DRMID(phys_enc->parent), WBID(wb_enc), event, wb_enc->prog_line, line_cnt);
}

/**
 * sde_encoder_phys_wb_irq_ctrl - irq control of WB
 * @phys:	Pointer to physical encoder
 * @enable:	indicates enable or disable interrupts
 */
static void sde_encoder_phys_wb_irq_ctrl(struct sde_encoder_phys *phys, bool enable)
{

	struct sde_encoder_phys_wb *wb_enc = to_sde_encoder_phys_wb(phys);
	const struct sde_wb_cfg *wb_cfg;
	int index = 0, pp = 0;
	u32 max_num_of_irqs = 0;
	const u32 *irq_table = NULL;

	if (!wb_enc)
		return;

	pp = phys->hw_pp->idx - PINGPONG_0;
	if ((pp + CRTC_DUAL_MIXERS_ONLY) >= PINGPONG_MAX) {
		SDE_ERROR("[enc:%d wb:%d] invalid pp:%d\n", DRMID(phys->parent), WBID(wb_enc), pp);
		return;
	}

	/*
	 * For Dedicated CWB, only one overflow IRQ is used for
	 * both the PP_CWB blks. Make sure only one IRQ is registered
	 * when D-CWB is enabled.
	 */
	wb_cfg = wb_enc->hw_wb->caps;
	if (wb_cfg->features & BIT(SDE_WB_HAS_DCWB)) {
		max_num_of_irqs = 1;
		irq_table = dcwb_irq_tbl;
	} else {
		max_num_of_irqs = CRTC_DUAL_MIXERS_ONLY;
		irq_table = cwb_irq_tbl;
	}

	if (enable && atomic_inc_return(&phys->wbirq_refcount) == 1) {
		sde_encoder_helper_register_irq(phys, INTR_IDX_WB_DONE);
		sde_encoder_helper_register_irq(phys, INTR_IDX_CTL_START);

		if (test_bit(SDE_WB_PROG_LINE, &wb_cfg->features))
			sde_encoder_helper_register_irq(phys, INTR_IDX_WB_LINEPTR);

		for (index = 0; index < max_num_of_irqs; index++)
			if (irq_table[index + pp] != SDE_NONE)
				sde_encoder_helper_register_irq(phys, irq_table[index + pp]);
	} else if (!enable && atomic_dec_return(&phys->wbirq_refcount) == 0) {
		sde_encoder_helper_unregister_irq(phys, INTR_IDX_WB_DONE);
		sde_encoder_helper_unregister_irq(phys, INTR_IDX_CTL_START);

		if (test_bit(SDE_WB_PROG_LINE, &wb_cfg->features))
			sde_encoder_helper_unregister_irq(phys, INTR_IDX_WB_LINEPTR);

		for (index = 0; index < max_num_of_irqs; index++)
			if (irq_table[index + pp] != SDE_NONE)
				sde_encoder_helper_unregister_irq(phys, irq_table[index + pp]);
	}
}

/**
 * sde_encoder_phys_wb_mode_set - set display mode
 * @phys_enc:	Pointer to physical encoder
 * @mode:	Pointer to requested display mode
 * @adj_mode:	Pointer to adjusted display mode
 */
<<<<<<< HEAD
static void sde_encoder_phys_wb_mode_set(struct sde_encoder_phys *phys_enc,
		struct drm_display_mode *mode, struct drm_display_mode *adj_mode)
=======
static void sde_encoder_phys_wb_mode_set(
		struct sde_encoder_phys *phys_enc,
		struct drm_display_mode *mode,
		struct drm_display_mode *adj_mode, bool *reinit_mixers)
>>>>>>> 344e25da
{
	struct sde_encoder_phys_wb *wb_enc = to_sde_encoder_phys_wb(phys_enc);
	struct sde_rm *rm = &phys_enc->sde_kms->rm;
	struct sde_rm_hw_iter iter;
	int i, instance;
	struct sde_encoder_irq *irq;

	phys_enc->cached_mode = *adj_mode;
	instance = phys_enc->split_role == ENC_ROLE_SLAVE ? 1 : 0;

	SDE_DEBUG("[enc:%d wb:%d] mode_set_cache:\"%s\",%d,%d\n", DRMID(phys_enc->parent),
			WBID(wb_enc), mode->name, mode->hdisplay, mode->vdisplay);

	phys_enc->hw_ctl = NULL;
	phys_enc->hw_cdm = NULL;
	phys_enc->hw_dnsc_blur = NULL;

	/* Retrieve previously allocated HW Resources. CTL shouldn't fail */
	sde_rm_init_hw_iter(&iter, phys_enc->parent->base.id, SDE_HW_BLK_CTL);
	for (i = 0; i <= instance; i++) {
		sde_rm_get_hw(rm, &iter);
<<<<<<< HEAD
		if (i == instance)
			phys_enc->hw_ctl = to_sde_hw_ctl(iter.hw);
=======
		if (i == instance) {
			if (phys_enc->hw_ctl && phys_enc->hw_ctl != iter.hw) {
				*reinit_mixers =  true;
				SDE_EVT32(phys_enc->hw_ctl->idx,
					((struct sde_hw_ctl *)iter.hw)->idx);
			}
			phys_enc->hw_ctl = (struct sde_hw_ctl *) iter.hw;
		}
>>>>>>> 344e25da
	}

	if (IS_ERR_OR_NULL(phys_enc->hw_ctl)) {
		SDE_ERROR("[enc:%d, wb:%d] failed init ctl: %ld\n", DRMID(phys_enc->parent),
			WBID(wb_enc), (!phys_enc->hw_ctl) ? -EINVAL : PTR_ERR(phys_enc->hw_ctl));
		phys_enc->hw_ctl = NULL;
		return;
	}

	/* CDM is optional */
	sde_rm_init_hw_iter(&iter, phys_enc->parent->base.id, SDE_HW_BLK_CDM);
	for (i = 0; i <= instance; i++) {
		sde_rm_get_hw(rm, &iter);
		if (i == instance)
			phys_enc->hw_cdm = to_sde_hw_cdm(iter.hw);
	}

	if (IS_ERR(phys_enc->hw_cdm)) {
		SDE_ERROR("[enc:%d wb:%d] CDM required but not allocated:%ld\n",
			DRMID(phys_enc->parent), WBID(wb_enc), PTR_ERR(phys_enc->hw_cdm));
		phys_enc->hw_cdm = NULL;
	}

	/* Downscale Blur is optional */
	sde_rm_init_hw_iter(&iter, phys_enc->parent->base.id, SDE_HW_BLK_DNSC_BLUR);
	for (i = 0; i <= instance; i++) {
		sde_rm_get_hw(rm, &iter);
		if (i == instance)
			phys_enc->hw_dnsc_blur =  to_sde_hw_dnsc_blur(iter.hw);
	}

	if (IS_ERR(phys_enc->hw_dnsc_blur)) {
		SDE_ERROR("[enc:%d wb:%d] Downscale Blur required but not allocated:%ld\n",
			DRMID(phys_enc->parent), WBID(wb_enc), PTR_ERR(phys_enc->hw_dnsc_blur));
		phys_enc->hw_dnsc_blur = NULL;
	}

	phys_enc->kickoff_timeout_ms =
		sde_encoder_helper_get_kickoff_timeout_ms(phys_enc->parent);

	/* set ctl idx for ctl-start-irq */
	irq = &phys_enc->irq[INTR_IDX_CTL_START];
	irq->hw_idx = phys_enc->hw_ctl->idx;
}

static bool _sde_encoder_phys_wb_is_idle(struct sde_encoder_phys *phys_enc)
{
	struct sde_encoder_phys_wb *wb_enc = to_sde_encoder_phys_wb(phys_enc);
	struct sde_hw_wb *hw_wb = wb_enc->hw_wb;
	struct sde_vbif_get_xin_status_params xin_status = {0};

	xin_status.vbif_idx = hw_wb->caps->vbif_idx;
	xin_status.xin_id = hw_wb->caps->xin_id;
	xin_status.clk_ctrl = hw_wb->caps->clk_ctrl;

	return sde_vbif_get_xin_status(phys_enc->sde_kms, &xin_status);
}

static void _sde_encoder_phys_wb_reset_state(struct sde_encoder_phys *phys_enc)
{
	struct sde_encoder_phys_wb *wb_enc = to_sde_encoder_phys_wb(phys_enc);

	phys_enc->enable_state = SDE_ENC_DISABLED;

	/* cleanup any pending buffer */
	if (wb_enc->wb_fb && wb_enc->wb_aspace) {
		msm_framebuffer_cleanup(wb_enc->wb_fb, wb_enc->wb_aspace);
		drm_framebuffer_put(wb_enc->wb_fb);
		wb_enc->wb_fb = NULL;
		wb_enc->wb_aspace = NULL;
	}

	wb_enc->crtc = NULL;
	phys_enc->hw_cdm = NULL;
	phys_enc->hw_ctl = NULL;
	phys_enc->in_clone_mode = false;
	atomic_set(&phys_enc->pending_kickoff_cnt, 0);
	atomic_set(&phys_enc->pending_retire_fence_cnt, 0);
	atomic_set(&phys_enc->pending_ctl_start_cnt, 0);
}

static int _sde_encoder_phys_wb_wait_for_idle(struct sde_encoder_phys *phys_enc, bool force_wait)
{
	struct sde_encoder_phys_wb *wb_enc = to_sde_encoder_phys_wb(phys_enc);
	struct sde_encoder_wait_info wait_info = {0};
	int rc = 0;
	bool is_idle;

	/* Return EWOULDBLOCK since we know the wait isn't necessary */
	if (phys_enc->enable_state == SDE_ENC_DISABLED) {
		SDE_ERROR("enc:%d, wb:%d - encoder already disabled\n",
				DRMID(phys_enc->parent), WBID(wb_enc));
		return -EWOULDBLOCK;
	}

	SDE_EVT32(DRMID(phys_enc->parent), WBID(wb_enc), phys_enc->in_clone_mode,
			atomic_read(&phys_enc->pending_kickoff_cnt), force_wait);

	if (!force_wait && phys_enc->in_clone_mode
			&& (atomic_read(&phys_enc->pending_kickoff_cnt) <= 1))
		return 0;

	/*
	 * signal completion if commit with no framebuffer
	 * handle frame-done when WB HW is idle
	 */
	is_idle = _sde_encoder_phys_wb_is_idle(phys_enc);
	if (!wb_enc->wb_fb || is_idle) {
		SDE_EVT32((phys_enc->parent), WBID(wb_enc), !wb_enc->wb_fb, is_idle);
		goto frame_done;
	}

	if (atomic_read(&phys_enc->pending_kickoff_cnt) > 1)
		wait_info.count_check = 1;

	wait_info.wq = &phys_enc->pending_kickoff_wq;
	wait_info.atomic_cnt = &phys_enc->pending_kickoff_cnt;
	wait_info.timeout_ms = max_t(u32, wb_enc->wbdone_timeout, phys_enc->kickoff_timeout_ms);

	rc = sde_encoder_helper_wait_for_irq(phys_enc, INTR_IDX_WB_DONE, &wait_info);
	if (rc == -ETIMEDOUT) {
		/* handle frame-done when WB HW is idle */
		if (_sde_encoder_phys_wb_is_idle(phys_enc))
			rc = 0;

		SDE_ERROR("caller:%pS [enc:%d, wb:%d] clone_mode:%d kickoff timed out\n",
			__builtin_return_address(0), DRMID(phys_enc->parent), WBID(wb_enc),
			phys_enc->in_clone_mode);
		SDE_EVT32(DRMID(phys_enc->parent), WBID(wb_enc),
			atomic_read(&phys_enc->pending_kickoff_cnt), SDE_EVTLOG_ERROR);
		goto frame_done;
	}

	return 0;

frame_done:
	_sde_encoder_phys_wb_frame_done_helper(wb_enc, rc ? true : false);
	return rc;
}

static int _sde_encoder_phys_wb_wait_for_ctl_start(struct sde_encoder_phys *phys_enc)
{
	struct sde_encoder_phys_wb *wb_enc = to_sde_encoder_phys_wb(phys_enc);
	struct sde_encoder_wait_info wait_info = {0};
	int rc = 0;

	if (!atomic_read(&phys_enc->pending_ctl_start_cnt))
		return 0;

	SDE_EVT32(DRMID(phys_enc->parent), WBID(wb_enc), phys_enc->in_clone_mode,
			atomic_read(&phys_enc->pending_kickoff_cnt),
			atomic_read(&phys_enc->pending_retire_fence_cnt),
			atomic_read(&phys_enc->pending_ctl_start_cnt));

	wait_info.wq = &phys_enc->pending_kickoff_wq;
	wait_info.atomic_cnt = &phys_enc->pending_ctl_start_cnt;
	wait_info.timeout_ms = max_t(u32, wb_enc->wbdone_timeout, phys_enc->kickoff_timeout_ms);

	rc = sde_encoder_helper_wait_for_irq(phys_enc, INTR_IDX_CTL_START, &wait_info);
	if (rc == -ETIMEDOUT) {
		atomic_add_unless(&phys_enc->pending_ctl_start_cnt, -1, 0);
		SDE_ERROR("[enc:%d wb:%d] ctl_start timed out\n",
				DRMID(phys_enc->parent), WBID(wb_enc));
		SDE_EVT32(DRMID(phys_enc->parent), WBID(wb_enc), SDE_EVTLOG_ERROR);
	}

	return rc;
}

/**
 * sde_encoder_phys_wb_wait_for_commit_done - wait until request is committed
 * @phys_enc:	Pointer to physical encoder
 */
static int sde_encoder_phys_wb_wait_for_commit_done(struct sde_encoder_phys *phys_enc)
{
	struct sde_encoder_phys_wb *wb_enc = to_sde_encoder_phys_wb(phys_enc);
	int rc, pending_cnt, i;
	bool is_idle;

	/* CWB - wait for previous frame completion */
	if (phys_enc->in_clone_mode) {
		rc = _sde_encoder_phys_wb_wait_for_idle(phys_enc, false);
		goto end;
	}

	/*
	 * WB - wait for ctl-start-irq by default and additionally for
	 * wb-done-irq during timeout or serialize frame-trigger
	 */
	rc = _sde_encoder_phys_wb_wait_for_ctl_start(phys_enc);

	pending_cnt = atomic_read(&phys_enc->pending_kickoff_cnt);
	is_idle = _sde_encoder_phys_wb_is_idle(phys_enc);

	if (rc || (pending_cnt > 1) || (pending_cnt && is_idle)
			|| (!rc && (phys_enc->frame_trigger_mode == FRAME_DONE_WAIT_SERIALIZE))) {
		for (i = 0; i < pending_cnt; i++)
			rc |= _sde_encoder_phys_wb_wait_for_idle(phys_enc, true);

		if (rc) {
			SDE_EVT32(DRMID(phys_enc->parent), WBID(wb_enc),
					phys_enc->frame_trigger_mode,
					atomic_read(&phys_enc->pending_kickoff_cnt), is_idle, rc);
			SDE_ERROR("[enc:%d, wb:%d] failed wait_for_idle; ret:%d\n",
					DRMID(phys_enc->parent), WBID(wb_enc), rc);
		}
	}

end:
	/* cleanup any pending previous buffer */
	if (wb_enc->old_fb && wb_enc->old_aspace) {
		msm_framebuffer_cleanup(wb_enc->old_fb, wb_enc->old_aspace);
		drm_framebuffer_put(wb_enc->old_fb);
		wb_enc->old_fb = NULL;
		wb_enc->old_aspace = NULL;
	}

	return rc;
}

static int sde_encoder_phys_wb_wait_for_tx_complete(struct sde_encoder_phys *phys_enc)
{
	int rc = 0;

	if (atomic_read(&phys_enc->pending_kickoff_cnt))
		rc = _sde_encoder_phys_wb_wait_for_idle(phys_enc, true);

	if ((phys_enc->enable_state == SDE_ENC_DISABLING) && phys_enc->in_clone_mode) {
		_sde_encoder_phys_wb_reset_state(phys_enc);
		sde_encoder_phys_wb_irq_ctrl(phys_enc, false);
	}

	return rc;
}

/**
 * sde_encoder_phys_wb_prepare_for_kickoff - pre-kickoff processing
 * @phys_enc:	Pointer to physical encoder
 * @params:	kickoff parameters
 * Returns:	Zero on success
 */
static int sde_encoder_phys_wb_prepare_for_kickoff(struct sde_encoder_phys *phys_enc,
		struct sde_encoder_kickoff_params *params)
{
	struct sde_encoder_phys_wb *wb_enc = to_sde_encoder_phys_wb(phys_enc);
	int ret = 0;

	phys_enc->frame_trigger_mode = params->frame_trigger_mode;
	if (!phys_enc->in_clone_mode && (phys_enc->frame_trigger_mode == FRAME_DONE_WAIT_DEFAULT)
			&& (atomic_read(&phys_enc->pending_kickoff_cnt))) {
		ret = _sde_encoder_phys_wb_wait_for_idle(phys_enc, true);
		if (ret)
			atomic_set(&phys_enc->pending_kickoff_cnt, 0);
	}

	/* cache the framebuffer/aspace for cleanup later */
	wb_enc->old_fb = wb_enc->wb_fb;
	wb_enc->old_aspace = wb_enc->wb_aspace;

	/* set OT limit & enable traffic shaper */
	sde_encoder_phys_wb_setup(phys_enc);

	_sde_encoder_phys_wb_update_flush(phys_enc);

	_sde_encoder_phys_wb_update_cwb_flush(phys_enc, true);

	SDE_EVT32(DRMID(phys_enc->parent), WBID(wb_enc), phys_enc->in_clone_mode,
			phys_enc->frame_trigger_mode, ret);
	return ret;
}

/**
 * sde_encoder_phys_wb_trigger_flush - trigger flush processing
 * @phys_enc:	Pointer to physical encoder
 */
static void sde_encoder_phys_wb_trigger_flush(struct sde_encoder_phys *phys_enc)
{
	struct sde_encoder_phys_wb *wb_enc = to_sde_encoder_phys_wb(phys_enc);

	if (!phys_enc || !wb_enc->hw_wb) {
		SDE_ERROR("invalid encoder\n");
		return;
	}

	/*
	 * Bail out iff in CWB mode. In case of CWB, primary control-path
	 * which is actually driving would trigger the flush
	 */
	if (phys_enc->in_clone_mode) {
		SDE_DEBUG("[enc:%d wb:%d] in CWB mode. early return\n",
				DRMID(phys_enc->parent), WBID(wb_enc));
		return;
	}

	SDE_DEBUG("[enc:%d wb:%d]\n", DRMID(phys_enc->parent), WBID(wb_enc));

	/* clear pending flush if commit with no framebuffer */
	if (!wb_enc->wb_fb) {
		SDE_DEBUG("[enc:%d wb:%d] no out FB\n", DRMID(phys_enc->parent), WBID(wb_enc));
		return;
	}

	sde_encoder_helper_trigger_flush(phys_enc);
}

/**
 * _sde_encoder_phys_wb_init_internal_fb - create fb for internal commit
 * @wb_enc:		Pointer to writeback encoder
 * @pixel_format:	DRM pixel format
 * @width:		Desired fb width
 * @height:		Desired fb height
 * @pitch:		Desired fb pitch
 */
static int _sde_encoder_phys_wb_init_internal_fb(struct sde_encoder_phys_wb *wb_enc,
		uint32_t pixel_format, uint32_t width, uint32_t height, uint32_t pitch)
{
	struct drm_device *dev;
	struct drm_framebuffer *fb;
	struct drm_mode_fb_cmd2 mode_cmd;
	uint32_t size;
	int nplanes, i, ret;
	struct msm_gem_address_space *aspace;
	const struct drm_format_info *info;
	struct sde_encoder_phys *phys_enc;

	if (!wb_enc || !wb_enc->base.parent || !wb_enc->base.sde_kms) {
		SDE_ERROR("invalid params\n");
		return -EINVAL;
	}
	phys_enc = &wb_enc->base;

	aspace = wb_enc->base.sde_kms->aspace[SDE_IOMMU_DOMAIN_UNSECURE];
	if (!aspace) {
		SDE_ERROR("[enc:%d wb:%d] invalid aspace\n", DRMID(phys_enc->parent), WBID(wb_enc));
		return -EINVAL;
	}

	dev = wb_enc->base.sde_kms->dev;
	if (!dev) {
		SDE_ERROR("[enc:%d wb:%d] invalid dev\n", DRMID(phys_enc->parent), WBID(wb_enc));
		return -EINVAL;
	}

	memset(&mode_cmd, 0, sizeof(mode_cmd));
	mode_cmd.pixel_format = pixel_format;
	mode_cmd.width = width;
	mode_cmd.height = height;
	mode_cmd.pitches[0] = pitch;

	size = sde_format_get_framebuffer_size(pixel_format, mode_cmd.width, mode_cmd.height,
			mode_cmd.pitches, 0);
	if (!size) {
		SDE_DEBUG("[enc:%d wb:%d] invalid fbsize\n", DRMID(phys_enc->parent), WBID(wb_enc));
		return -EINVAL;
	}

	/* allocate gem tracking object */
	info = drm_get_format_info(dev, &mode_cmd);
	nplanes = info->num_planes;
	if (nplanes >= SDE_MAX_PLANES) {
		SDE_ERROR("[enc:%d wb:%d] requested format has too many planes:%d\n",
				DRMID(phys_enc->parent), WBID(wb_enc), nplanes);
		return -EINVAL;
	}

	wb_enc->bo_disable[0] = msm_gem_new(dev, size, MSM_BO_SCANOUT | MSM_BO_WC);
	if (IS_ERR_OR_NULL(wb_enc->bo_disable[0])) {
		ret = PTR_ERR(wb_enc->bo_disable[0]);
		wb_enc->bo_disable[0] = NULL;

		SDE_ERROR("[enc:%d wb:%d] failed to create bo; ret:%d\n",
				DRMID(phys_enc->parent), WBID(wb_enc), ret);
		return ret;
	}

	for (i = 0; i < nplanes; ++i) {
		wb_enc->bo_disable[i] = wb_enc->bo_disable[0];
		mode_cmd.pitches[i] = width * info->cpp[i];
	}

	fb = msm_framebuffer_init(dev, &mode_cmd, wb_enc->bo_disable);
	if (IS_ERR_OR_NULL(fb)) {
		ret = PTR_ERR(fb);
		drm_gem_object_put(wb_enc->bo_disable[0]);
		wb_enc->bo_disable[0] = NULL;

		SDE_ERROR("[enc:%d wb:%d] failed to init fb; ret:%d\n",
				DRMID(phys_enc->parent), WBID(wb_enc), ret);
		return ret;
	}

	/* prepare the backing buffer now so that it's available later */
	ret = msm_framebuffer_prepare(fb, aspace);
	if (!ret)
		wb_enc->fb_disable = fb;
	return ret;
}

/**
 * _sde_encoder_phys_wb_destroy_internal_fb - deconstruct internal fb
 * @wb_enc:		Pointer to writeback encoder
 */
static void _sde_encoder_phys_wb_destroy_internal_fb(
		struct sde_encoder_phys_wb *wb_enc)
{
	if (!wb_enc)
		return;

	if (wb_enc->fb_disable) {
		drm_framebuffer_unregister_private(wb_enc->fb_disable);
		drm_framebuffer_remove(wb_enc->fb_disable);
		wb_enc->fb_disable = NULL;
	}

	if (wb_enc->bo_disable[0]) {
		drm_gem_object_put(wb_enc->bo_disable[0]);
		wb_enc->bo_disable[0] = NULL;
	}
}

/**
 * sde_encoder_phys_wb_enable - enable writeback encoder
 * @phys_enc:	Pointer to physical encoder
 */
static void sde_encoder_phys_wb_enable(struct sde_encoder_phys *phys_enc)
{
	struct sde_encoder_phys_wb *wb_enc = to_sde_encoder_phys_wb(phys_enc);
	struct drm_device *dev;
	struct drm_connector *connector;

	SDE_DEBUG("[enc:%d wb:%d]\n", DRMID(phys_enc->parent), WBID(wb_enc));

	if (!wb_enc->base.parent || !wb_enc->base.parent->dev) {
		SDE_ERROR("[enc:%d, wb:%d] invalid dev\n", DRMID(phys_enc->parent), WBID(wb_enc));
		return;
	}
	dev = wb_enc->base.parent->dev;

	/* find associated writeback connector */
	connector = phys_enc->connector;

	if (!connector || connector->encoder != phys_enc->parent) {
		SDE_ERROR("[enc:%d, wb:%d] failed to find writeback connector\n",
				DRMID(phys_enc->parent), WBID(wb_enc));
		return;
	}
	wb_enc->wb_dev = sde_wb_connector_get_wb(connector);

	phys_enc->enable_state = SDE_ENC_ENABLED;

	/*
	 * cache the crtc in wb_enc on enable for duration of use case
	 * for correctly servicing asynchronous irq events and timers
	 */
	wb_enc->crtc = phys_enc->parent->crtc;
}

/**
 * sde_encoder_phys_wb_disable - disable writeback encoder
 * @phys_enc:	Pointer to physical encoder
 */
static void sde_encoder_phys_wb_disable(struct sde_encoder_phys *phys_enc)
{
	struct sde_encoder_phys_wb *wb_enc = to_sde_encoder_phys_wb(phys_enc);
	struct sde_hw_wb *hw_wb = wb_enc->hw_wb;
	struct sde_crtc *sde_crtc = to_sde_crtc(wb_enc->crtc);
	int i;

	if (phys_enc->enable_state == SDE_ENC_DISABLED) {
		SDE_ERROR("[enc:%d wb:%d] encoder is already disabled\n",
				DRMID(phys_enc->parent), WBID(wb_enc));
		return;
	}

	SDE_DEBUG("[enc:%d, wb:%d] clone_mode:%d, kickoff_cnt:%u\n",
			DRMID(phys_enc->parent), WBID(wb_enc), phys_enc->in_clone_mode,
			atomic_read(&phys_enc->pending_kickoff_cnt));

	if (!phys_enc->hw_ctl || !phys_enc->parent ||
			!phys_enc->sde_kms || !wb_enc->fb_disable) {
		SDE_DEBUG("[enc:%d wb:%d] invalid hw; skipping extra commit\n",
				DRMID(phys_enc->parent), WBID(wb_enc));
		goto exit;
	}

	/* reset system cache properties */
	if (wb_enc->sc_cfg.wr_en) {
		memset(&wb_enc->sc_cfg, 0, sizeof(struct sde_hw_wb_sc_cfg));
		if (hw_wb->ops.setup_sys_cache)
			hw_wb->ops.setup_sys_cache(hw_wb, &wb_enc->sc_cfg);

		for (i = 0; i < SDE_SYS_CACHE_MAX; i++)
			sde_crtc->new_perf.llcc_active[i] = 0;
		sde_core_perf_crtc_update_llcc(wb_enc->crtc);
	}

	if (phys_enc->in_clone_mode) {
		_sde_encoder_phys_wb_setup_cwb(phys_enc, false);
		_sde_encoder_phys_wb_update_cwb_flush(phys_enc, false);
		phys_enc->enable_state = SDE_ENC_DISABLING;

		if (wb_enc->crtc->state->active) {
			sde_encoder_phys_wb_irq_ctrl(phys_enc, true);
			return;
		}

		if (phys_enc->connector)
			sde_connector_commit_reset(phys_enc->connector, ktime_get());
		goto exit;
	}

	/* reset h/w before final flush */
	if (phys_enc->hw_ctl->ops.clear_pending_flush)
		phys_enc->hw_ctl->ops.clear_pending_flush(phys_enc->hw_ctl);

	/*
	 * New CTL reset sequence from 5.0 MDP onwards.
	 * If has_3d_merge_reset is not set, legacy reset
	 * sequence is executed.
	 */
	if (test_bit(SDE_FEATURE_3D_MERGE_RESET, hw_wb->catalog->features)) {
		sde_encoder_helper_phys_disable(phys_enc, wb_enc);
		goto exit;
	}

	if (sde_encoder_helper_reset_mixers(phys_enc, NULL))
		goto exit;

	phys_enc->enable_state = SDE_ENC_DISABLING;

	sde_encoder_phys_wb_prepare_for_kickoff(phys_enc, NULL);
	sde_encoder_phys_wb_irq_ctrl(phys_enc, true);
	if (phys_enc->hw_ctl->ops.trigger_flush)
		phys_enc->hw_ctl->ops.trigger_flush(phys_enc->hw_ctl);

	sde_encoder_helper_trigger_start(phys_enc);
	_sde_encoder_phys_wb_wait_for_idle(phys_enc, true);
	sde_encoder_phys_wb_irq_ctrl(phys_enc, false);

exit:
	SDE_EVT32(DRMID(phys_enc->parent), WBID(wb_enc), phys_enc->in_clone_mode);
	_sde_encoder_phys_wb_reset_state(phys_enc);
}

/**
 * sde_encoder_phys_wb_get_hw_resources - get hardware resources
 * @phys_enc:	Pointer to physical encoder
 * @hw_res:	Pointer to encoder resources
 */
static void sde_encoder_phys_wb_get_hw_resources(struct sde_encoder_phys *phys_enc,
		struct sde_encoder_hw_resources *hw_res, struct drm_connector_state *conn_state)
{
	struct sde_encoder_phys_wb *wb_enc;
	struct sde_hw_wb *hw_wb;
	struct drm_framebuffer *fb;
	const struct sde_format *fmt = NULL;

	if (!phys_enc) {
		SDE_ERROR("invalid encoder\n");
		return;
	}
	wb_enc = to_sde_encoder_phys_wb(phys_enc);

	fb = sde_wb_connector_state_get_output_fb(conn_state);
	if (fb) {
		fmt = sde_get_sde_format_ext(fb->format->format, fb->modifier);
		if (!fmt) {
			SDE_ERROR("[enc:%d wb:%d] unsupported output pixel format:%d\n",
				DRMID(phys_enc->parent), WBID(wb_enc), fb->format->format);
			return;
		}
	}

	hw_wb = wb_enc->hw_wb;
	hw_res->wbs[hw_wb->idx - WB_0] = phys_enc->intf_mode;
	hw_res->needs_cdm = fmt ? SDE_FORMAT_IS_YUV(fmt) : false;
	SDE_DEBUG("[enc:%d wb:%d] intf_mode:%d needs_cdm:%d\n", DRMID(phys_enc->parent),
		WBID(wb_enc), hw_res->wbs[hw_wb->idx - WB_0], hw_res->needs_cdm);
}

#if IS_ENABLED(CONFIG_DEBUG_FS)
/**
 * sde_encoder_phys_wb_init_debugfs - initialize writeback encoder debugfs
 * @phys_enc:		Pointer to physical encoder
 * @debugfs_root:	Pointer to virtual encoder's debugfs_root dir
 */
static int sde_encoder_phys_wb_init_debugfs(
		struct sde_encoder_phys *phys_enc, struct dentry *debugfs_root)
{
	struct sde_encoder_phys_wb *wb_enc = to_sde_encoder_phys_wb(phys_enc);

	if (!phys_enc || !wb_enc->hw_wb || !debugfs_root)
		return -EINVAL;

	debugfs_create_u32("wbdone_timeout", 0600, debugfs_root, &wb_enc->wbdone_timeout);

	return 0;
}
#else
static int sde_encoder_phys_wb_init_debugfs(
		struct sde_encoder_phys *phys_enc, struct dentry *debugfs_root)
{
	return 0;
}
#endif /* CONFIG_DEBUG_FS */

static int sde_encoder_phys_wb_late_register(struct sde_encoder_phys *phys_enc,
		struct dentry *debugfs_root)
{
	return sde_encoder_phys_wb_init_debugfs(phys_enc, debugfs_root);
}

/**
 * sde_encoder_phys_wb_destroy - destroy writeback encoder
 * @phys_enc:	Pointer to physical encoder
 */
static void sde_encoder_phys_wb_destroy(struct sde_encoder_phys *phys_enc)
{
	struct sde_encoder_phys_wb *wb_enc;

	if (!phys_enc)
		return;
	wb_enc = to_sde_encoder_phys_wb(phys_enc);

	SDE_DEBUG("[enc:%d wb:%d]\n", DRMID(phys_enc->parent), WBID(wb_enc));

	_sde_encoder_phys_wb_destroy_internal_fb(wb_enc);

	kfree(wb_enc);
}

void sde_encoder_phys_wb_add_enc_to_minidump(struct sde_encoder_phys *phys_enc)
{
	struct sde_encoder_phys_wb *wb_enc = to_sde_encoder_phys_wb(phys_enc);

	sde_mini_dump_add_va_region("sde_enc_phys_wb", sizeof(*wb_enc), wb_enc);
}

/**
 * sde_encoder_phys_wb_init_ops - initialize writeback operations
 * @ops:	Pointer to encoder operation table
 */
static void sde_encoder_phys_wb_init_ops(struct sde_encoder_phys_ops *ops)
{
	ops->late_register = sde_encoder_phys_wb_late_register;
	ops->is_master = sde_encoder_phys_wb_is_master;
	ops->mode_set = sde_encoder_phys_wb_mode_set;
	ops->enable = sde_encoder_phys_wb_enable;
	ops->disable = sde_encoder_phys_wb_disable;
	ops->destroy = sde_encoder_phys_wb_destroy;
	ops->atomic_check = sde_encoder_phys_wb_atomic_check;
	ops->get_hw_resources = sde_encoder_phys_wb_get_hw_resources;
	ops->wait_for_commit_done = sde_encoder_phys_wb_wait_for_commit_done;
	ops->wait_for_tx_complete = sde_encoder_phys_wb_wait_for_tx_complete;
	ops->prepare_for_kickoff = sde_encoder_phys_wb_prepare_for_kickoff;
	ops->trigger_flush = sde_encoder_phys_wb_trigger_flush;
	ops->trigger_start = sde_encoder_helper_trigger_start;
	ops->hw_reset = sde_encoder_helper_hw_reset;
	ops->irq_control = sde_encoder_phys_wb_irq_ctrl;
	ops->add_to_minidump = sde_encoder_phys_wb_add_enc_to_minidump;
}

/**
 * sde_encoder_phys_wb_init - initialize writeback encoder
 * @init:	Pointer to init info structure with initialization params
 */
struct sde_encoder_phys *sde_encoder_phys_wb_init(struct sde_enc_phys_init_params *p)
{
	struct sde_encoder_phys *phys_enc;
	struct sde_encoder_phys_wb *wb_enc;
	const struct sde_wb_cfg *wb_cfg;
	struct sde_hw_mdp *hw_mdp;
	struct sde_encoder_irq *irq;
	int ret = 0, i;

	SDE_DEBUG("\n");

	if (!p || !p->parent) {
		SDE_ERROR("invalid params\n");
		ret = -EINVAL;
		goto fail_alloc;
	}

	wb_enc = kzalloc(sizeof(*wb_enc), GFP_KERNEL);
	if (!wb_enc) {
		SDE_ERROR("failed to allocate wb enc\n");
		ret = -ENOMEM;
		goto fail_alloc;
	}

	phys_enc = &wb_enc->base;
	phys_enc->kickoff_timeout_ms = DEFAULT_KICKOFF_TIMEOUT_MS;

	if (p->sde_kms->vbif[VBIF_NRT]) {
		wb_enc->aspace[SDE_IOMMU_DOMAIN_UNSECURE] =
			p->sde_kms->aspace[MSM_SMMU_DOMAIN_NRT_UNSECURE];
		wb_enc->aspace[SDE_IOMMU_DOMAIN_SECURE] =
			p->sde_kms->aspace[MSM_SMMU_DOMAIN_NRT_SECURE];
	} else {
		wb_enc->aspace[SDE_IOMMU_DOMAIN_UNSECURE] =
			p->sde_kms->aspace[MSM_SMMU_DOMAIN_UNSECURE];
		wb_enc->aspace[SDE_IOMMU_DOMAIN_SECURE] =
			p->sde_kms->aspace[MSM_SMMU_DOMAIN_SECURE];
	}

	hw_mdp = sde_rm_get_mdp(&p->sde_kms->rm);
	if (IS_ERR_OR_NULL(hw_mdp)) {
		ret = PTR_ERR(hw_mdp);
		SDE_ERROR("failed to init hw_top: %d\n", ret);
		goto fail_mdp_init;
	}
	phys_enc->hw_mdptop = hw_mdp;

	/**
	 * hw_wb resource permanently assigned to this encoder
	 * Other resources allocated at atomic commit time by use case
	 */
	if (p->wb_idx != SDE_NONE) {
		struct sde_rm_hw_iter iter;

		sde_rm_init_hw_iter(&iter, 0, SDE_HW_BLK_WB);
		while (sde_rm_get_hw(&p->sde_kms->rm, &iter)) {
			struct sde_hw_wb *hw_wb = to_sde_hw_wb(iter.hw);

			if (hw_wb->idx == p->wb_idx) {
				wb_enc->hw_wb = hw_wb;
				break;
			}
		}

		if (!wb_enc->hw_wb) {
			ret = -EINVAL;
			SDE_ERROR("failed to init hw_wb%d\n", p->wb_idx - WB_0);
			goto fail_wb_init;
		}
	} else {
		ret = -EINVAL;
		SDE_ERROR("invalid wb_idx\n");
		goto fail_wb_check;
	}

	sde_encoder_phys_wb_init_ops(&phys_enc->ops);
	phys_enc->parent = p->parent;
	phys_enc->parent_ops = p->parent_ops;
	phys_enc->sde_kms = p->sde_kms;
	phys_enc->split_role = p->split_role;
	phys_enc->intf_mode = INTF_MODE_WB_LINE;
	phys_enc->intf_idx = p->intf_idx;
	phys_enc->enc_spinlock = p->enc_spinlock;
	atomic_set(&phys_enc->pending_retire_fence_cnt, 0);
	atomic_set(&phys_enc->pending_kickoff_cnt, 0);
	atomic_set(&phys_enc->pending_ctl_start_cnt, 0);
	init_waitqueue_head(&phys_enc->pending_kickoff_wq);
	wb_cfg = wb_enc->hw_wb->caps;

	for (i = 0; i < INTR_IDX_MAX; i++) {
		irq = &phys_enc->irq[i];
		INIT_LIST_HEAD(&irq->cb.list);
		irq->irq_idx = -EINVAL;
		irq->hw_idx = -EINVAL;
		irq->cb.arg = wb_enc;
	}

	irq = &phys_enc->irq[INTR_IDX_WB_DONE];
	irq->name = "wb_done";
	irq->hw_idx =  wb_enc->hw_wb->idx;
	irq->intr_type = sde_encoder_phys_wb_get_intr_type(wb_enc->hw_wb);
	irq->intr_idx = INTR_IDX_WB_DONE;
	irq->cb.func = sde_encoder_phys_wb_done_irq;

	irq = &phys_enc->irq[INTR_IDX_CTL_START];
	irq->name = "ctl_start";
	irq->intr_type = SDE_IRQ_TYPE_CTL_START;
	irq->intr_idx = INTR_IDX_CTL_START;
	irq->cb.func = sde_encoder_phys_wb_ctl_start_irq;

	irq = &phys_enc->irq[INTR_IDX_WB_LINEPTR];
	irq->name = "lineptr_irq";
	irq->hw_idx =  wb_enc->hw_wb->idx;
	irq->intr_type = SDE_IRQ_TYPE_WB_PROG_LINE;
	irq->intr_idx = INTR_IDX_WB_LINEPTR;
	irq->cb.func = sde_encoder_phys_wb_lineptr_irq;

	if (wb_cfg && (wb_cfg->features & BIT(SDE_WB_HAS_DCWB))) {
		irq = &phys_enc->irq[INTR_IDX_PP_CWB_OVFL];
		irq->name = "pp_cwb0_overflow";
		irq->hw_idx = PINGPONG_CWB_0;
		irq->intr_type = SDE_IRQ_TYPE_CWB_OVERFLOW;
		irq->intr_idx = INTR_IDX_PP_CWB_OVFL;
		irq->cb.func = sde_encoder_phys_cwb_ovflow;

	} else {
		irq = &phys_enc->irq[INTR_IDX_PP1_OVFL];
		irq->name = "pp1_overflow";
		irq->hw_idx = CWB_1;
		irq->intr_type = SDE_IRQ_TYPE_CWB_OVERFLOW;
		irq->intr_idx = INTR_IDX_PP1_OVFL;
		irq->cb.func = sde_encoder_phys_cwb_ovflow;

		irq = &phys_enc->irq[INTR_IDX_PP2_OVFL];
		irq->name = "pp2_overflow";
		irq->hw_idx = CWB_2;
		irq->intr_type = SDE_IRQ_TYPE_CWB_OVERFLOW;
		irq->intr_idx = INTR_IDX_PP2_OVFL;
		irq->cb.func = sde_encoder_phys_cwb_ovflow;

		irq = &phys_enc->irq[INTR_IDX_PP3_OVFL];
		irq->name = "pp3_overflow";
		irq->hw_idx = CWB_3;
		irq->intr_type = SDE_IRQ_TYPE_CWB_OVERFLOW;
		irq->intr_idx = INTR_IDX_PP3_OVFL;
		irq->cb.func = sde_encoder_phys_cwb_ovflow;

		irq = &phys_enc->irq[INTR_IDX_PP4_OVFL];
		irq->name = "pp4_overflow";
		irq->hw_idx = CWB_4;
		irq->intr_type = SDE_IRQ_TYPE_CWB_OVERFLOW;
		irq->intr_idx = INTR_IDX_PP4_OVFL;
		irq->cb.func = sde_encoder_phys_cwb_ovflow;

		irq = &phys_enc->irq[INTR_IDX_PP5_OVFL];
		irq->name = "pp5_overflow";
		irq->hw_idx = CWB_5;
		irq->intr_type = SDE_IRQ_TYPE_CWB_OVERFLOW;
		irq->intr_idx = INTR_IDX_PP5_OVFL;
		irq->cb.func = sde_encoder_phys_cwb_ovflow;
	}

	/* create internal buffer for disable logic */
	if (_sde_encoder_phys_wb_init_internal_fb(wb_enc, DRM_FORMAT_RGB888, 2, 1, 6)) {
		SDE_ERROR("[enc:%d, wb:%d] failed to init internal fb\n",
				DRMID(phys_enc->parent), WBID(wb_enc));
		goto fail_wb_init;
	}

	SDE_DEBUG("[enc:%d wb:%d] Created wb_phys\n", DRMID(phys_enc->parent), WBID(wb_enc));

	return phys_enc;

fail_wb_init:
fail_wb_check:
fail_mdp_init:
	kfree(wb_enc);
fail_alloc:
	return ERR_PTR(ret);
}<|MERGE_RESOLUTION|>--- conflicted
+++ resolved
@@ -94,12 +94,8 @@
 	ot_params.num = hw_wb->idx - WB_0;
 	ot_params.width = wb_enc->wb_roi.w;
 	ot_params.height = wb_enc->wb_roi.h;
-<<<<<<< HEAD
 	ot_params.is_wfd = ((phys_enc->in_clone_mode) || (usage_type == WB_USAGE_OFFLINE_WB)) ?
 					false : true;
-=======
-	ot_params.is_wfd = !(phys_enc->in_clone_mode);
->>>>>>> 344e25da
 	ot_params.frame_rate = drm_mode_vrefresh(&phys_enc->cached_mode);
 	ot_params.vbif_idx = hw_wb->caps->vbif_idx;
 	ot_params.clk_ctrl = hw_wb->caps->clk_ctrl;
@@ -451,7 +447,8 @@
 			wb_cfg->dest.plane_addr[0], wb_cfg->dest.plane_size[0],
 			wb_cfg->dest.plane_addr[1], wb_cfg->dest.plane_size[1],
 			wb_cfg->dest.plane_addr[2], wb_cfg->dest.plane_size[2],
-			wb_cfg->dest.plane_addr[3], wb_cfg->dest.plane_size[3]);
+			wb_cfg->dest.plane_addr[3], wb_cfg->dest.plane_size[3],
+			wb_cfg->roi.x, wb_cfg->roi.y, wb_cfg->roi.w, wb_cfg->roi.h);
 		hw_wb->ops.setup_outaddress(hw_wb, wb_cfg);
 	}
 }
@@ -543,25 +540,6 @@
 
 	_sde_encoder_phys_wb_setup_out_cfg(phys_enc, wb_cfg);
 
-<<<<<<< HEAD
-=======
-	if (hw_wb->ops.setup_outaddress) {
-		SDE_EVT32(hw_wb->idx,
-				wb_cfg->dest.width,
-				wb_cfg->dest.height,
-				wb_cfg->dest.plane_addr[0],
-				wb_cfg->dest.plane_size[0],
-				wb_cfg->dest.plane_addr[1],
-				wb_cfg->dest.plane_size[1],
-				wb_cfg->dest.plane_addr[2],
-				wb_cfg->dest.plane_size[2],
-				wb_cfg->dest.plane_addr[3],
-				wb_cfg->dest.plane_size[3],
-				wb_cfg->roi.x, wb_cfg->roi.y,
-				wb_cfg->roi.w, wb_cfg->roi.h);
-		hw_wb->ops.setup_outaddress(hw_wb, wb_cfg);
-	}
->>>>>>> 344e25da
 }
 
 static void _sde_encoder_phys_wb_setup_cwb(struct sde_encoder_phys *phys_enc, bool enable)
@@ -1670,15 +1648,10 @@
  * @mode:	Pointer to requested display mode
  * @adj_mode:	Pointer to adjusted display mode
  */
-<<<<<<< HEAD
-static void sde_encoder_phys_wb_mode_set(struct sde_encoder_phys *phys_enc,
-		struct drm_display_mode *mode, struct drm_display_mode *adj_mode)
-=======
 static void sde_encoder_phys_wb_mode_set(
 		struct sde_encoder_phys *phys_enc,
 		struct drm_display_mode *mode,
 		struct drm_display_mode *adj_mode, bool *reinit_mixers)
->>>>>>> 344e25da
 {
 	struct sde_encoder_phys_wb *wb_enc = to_sde_encoder_phys_wb(phys_enc);
 	struct sde_rm *rm = &phys_enc->sde_kms->rm;
@@ -1700,19 +1673,13 @@
 	sde_rm_init_hw_iter(&iter, phys_enc->parent->base.id, SDE_HW_BLK_CTL);
 	for (i = 0; i <= instance; i++) {
 		sde_rm_get_hw(rm, &iter);
-<<<<<<< HEAD
-		if (i == instance)
+		if (i == instance) {
+			if (phys_enc->hw_ctl && phys_enc->hw_ctl != to_sde_hw_ctl(iter.hw)) {
+				*reinit_mixers =  true;
+				SDE_EVT32(phys_enc->hw_ctl->idx, to_sde_hw_ctl(iter.hw)->idx);
+			}
 			phys_enc->hw_ctl = to_sde_hw_ctl(iter.hw);
-=======
-		if (i == instance) {
-			if (phys_enc->hw_ctl && phys_enc->hw_ctl != iter.hw) {
-				*reinit_mixers =  true;
-				SDE_EVT32(phys_enc->hw_ctl->idx,
-					((struct sde_hw_ctl *)iter.hw)->idx);
-			}
-			phys_enc->hw_ctl = (struct sde_hw_ctl *) iter.hw;
 		}
->>>>>>> 344e25da
 	}
 
 	if (IS_ERR_OR_NULL(phys_enc->hw_ctl)) {
