--- conflicted
+++ resolved
@@ -1,4 +1,5 @@
 /*
+ * Copyright (c) 2021 Qualcomm Innovation Center, Inc. All rights reserved.
  * Copyright (c) 2015-2021 The Linux Foundation. All rights reserved.
  * Copyright (C) 2013 Red Hat
  * Author: Rob Clark <robdclark@gmail.com>
@@ -76,25 +77,6 @@
 };
 
 /**
-<<<<<<< HEAD
-=======
- * enum sde_crtc_cache_state: states of disp system cache
- * CACHE_STATE_DISABLED: sys cache has been disabled
- * CACHE_STATE_ENABLED: sys cache has been enabled
- * CACHE_STATE_NORMAL: sys cache is normal state
- * CACHE_STATE_FRAME_WRITE: sys cache is being written to
- * CACHE_STATE_FRAME_READ: sys cache is being read
- */
-enum sde_crtc_cache_state {
-	CACHE_STATE_DISABLED,
-	CACHE_STATE_ENABLED,
-	CACHE_STATE_NORMAL,
-	CACHE_STATE_FRAME_WRITE,
-	CACHE_STATE_FRAME_READ
-};
-
-/**
->>>>>>> 2a867bb3
  * enum sde_crtc_vm_req: request for VM operations
  * @VM_REQ_NONE: no request. Normal VM operations.
  * @VM_REQ_RELEASE: request to release the HW resources from the current VM
