/* SPDX-License-Identifier: GPL-2.0-only */
/*
<<<<<<< HEAD
 * Copyright (c) 2021-2022 Qualcomm Innovation Center, Inc. All rights reserved.
 * Copyright (c) 2015-2021, The Linux Foundation. All rights reserved.
=======
 * Copyright (c) 2022 Qualcomm Innovation Center, Inc. All rights reserved.
 * Copyright (c) 2015-2022, The Linux Foundation. All rights reserved.
>>>>>>> 344e25da
 */

#ifndef _SDE_HW_CATALOG_H
#define _SDE_HW_CATALOG_H

#include <linux/kernel.h>
#include <linux/bug.h>
#include <linux/bitmap.h>
#include <linux/err.h>
#include <linux/of_fdt.h>
#include "sde_hw_mdss.h"

/**
 * Max hardware block count: For ex: max 12 SSPP pipes or
 * 5 ctl paths. In all cases, it can have max 12 hardware blocks
 * based on current design
 */
#define MAX_BLOCKS    12
#define MAX_REG_SIZE_ENTRIES 14

#define SDE_HW_VER(MAJOR, MINOR, STEP) ((u32)((MAJOR & 0xF) << 28)    |\
		((MINOR & 0xFFF) << 16)  |\
		(STEP & 0xFFFF))

#define SDE_HW_MAJOR(rev)		((rev) >> 28)
#define SDE_HW_MINOR(rev)		(((rev) >> 16) & 0xFFF)
#define SDE_HW_STEP(rev)		((rev) & 0xFFFF)
#define SDE_HW_MAJOR_MINOR(rev)		((rev) >> 16)

#define SDE_HW_VER_170	SDE_HW_VER(1, 7, 0) /* 8996 */
#define SDE_HW_VER_300	SDE_HW_VER(3, 0, 0) /* 8998 */
#define SDE_HW_VER_400	SDE_HW_VER(4, 0, 0) /* sdm845 */
#define SDE_HW_VER_410	SDE_HW_VER(4, 1, 0) /* sdm670 */
#define SDE_HW_VER_500	SDE_HW_VER(5, 0, 0) /* sm8150 */
#define SDE_HW_VER_510	SDE_HW_VER(5, 1, 0) /* sdmshrike */
#define SDE_HW_VER_520	SDE_HW_VER(5, 2, 0) /* sdmmagpie */
#define SDE_HW_VER_530	SDE_HW_VER(5, 3, 0) /* sm6150 */
#define SDE_HW_VER_540	SDE_HW_VER(5, 4, 0) /* sdmtrinket */
#define SDE_HW_VER_600	SDE_HW_VER(6, 0, 0) /* kona */
#define SDE_HW_VER_610	SDE_HW_VER(6, 1, 0) /* sm7250 */
#define SDE_HW_VER_630	SDE_HW_VER(6, 3, 0) /* bengal */
#define SDE_HW_VER_640	SDE_HW_VER(6, 4, 0) /* lagoon */
#define SDE_HW_VER_650	SDE_HW_VER(6, 5, 0) /* scuba */
#define SDE_HW_VER_660	SDE_HW_VER(6, 6, 0) /* holi */
#define SDE_HW_VER_670	SDE_HW_VER(6, 7, 0) /* shima */
#define SDE_HW_VER_700	SDE_HW_VER(7, 0, 0) /* lahaina */
#define SDE_HW_VER_720	SDE_HW_VER(7, 2, 0) /* yupik */
#define SDE_HW_VER_810	SDE_HW_VER(8, 1, 0) /* waipio */
#define SDE_HW_VER_820	SDE_HW_VER(8, 2, 0) /* diwali */
#define SDE_HW_VER_850	SDE_HW_VER(8, 5, 0) /* cape */
#define SDE_HW_VER_900	SDE_HW_VER(9, 0, 0) /* kalama */

/* Avoid using below IS_XXX macros outside catalog, use feature bit instead */
#define IS_SDE_MAJOR_SAME(rev1, rev2)   \
		(SDE_HW_MAJOR((rev1)) == SDE_HW_MAJOR((rev2)))
#define IS_SDE_MAJOR_MINOR_SAME(rev1, rev2)   \
		(SDE_HW_MAJOR_MINOR((rev1)) == SDE_HW_MAJOR_MINOR((rev2)))

#define IS_MSM8996_TARGET(rev) IS_SDE_MAJOR_MINOR_SAME((rev), SDE_HW_VER_170)
#define IS_MSM8998_TARGET(rev) IS_SDE_MAJOR_MINOR_SAME((rev), SDE_HW_VER_300)
#define IS_SDM845_TARGET(rev) IS_SDE_MAJOR_MINOR_SAME((rev), SDE_HW_VER_400)
#define IS_SDM670_TARGET(rev) IS_SDE_MAJOR_MINOR_SAME((rev), SDE_HW_VER_410)
#define IS_SM8150_TARGET(rev) IS_SDE_MAJOR_MINOR_SAME((rev), SDE_HW_VER_500)
#define IS_SDMSHRIKE_TARGET(rev) IS_SDE_MAJOR_MINOR_SAME((rev), SDE_HW_VER_510)
#define IS_SDMMAGPIE_TARGET(rev) IS_SDE_MAJOR_MINOR_SAME((rev), SDE_HW_VER_520)
#define IS_SM6150_TARGET(rev) IS_SDE_MAJOR_MINOR_SAME((rev), SDE_HW_VER_530)
#define IS_SDMTRINKET_TARGET(rev) IS_SDE_MAJOR_MINOR_SAME((rev), SDE_HW_VER_540)
#define IS_KONA_TARGET(rev) IS_SDE_MAJOR_MINOR_SAME((rev), SDE_HW_VER_600)
#define IS_SAIPAN_TARGET(rev) IS_SDE_MAJOR_MINOR_SAME((rev), SDE_HW_VER_610)
#define IS_BENGAL_TARGET(rev) IS_SDE_MAJOR_MINOR_SAME((rev), SDE_HW_VER_630)
#define IS_LAGOON_TARGET(rev) IS_SDE_MAJOR_MINOR_SAME((rev), SDE_HW_VER_640)
#define IS_SCUBA_TARGET(rev) IS_SDE_MAJOR_MINOR_SAME((rev), SDE_HW_VER_650)
#define IS_HOLI_TARGET(rev) IS_SDE_MAJOR_MINOR_SAME((rev), SDE_HW_VER_660)
#define IS_SHIMA_TARGET(rev) IS_SDE_MAJOR_MINOR_SAME((rev), SDE_HW_VER_670)
#define IS_LAHAINA_TARGET(rev) IS_SDE_MAJOR_MINOR_SAME((rev), SDE_HW_VER_700)
#define IS_YUPIK_TARGET(rev) IS_SDE_MAJOR_MINOR_SAME((rev), SDE_HW_VER_720)
#define IS_WAIPIO_TARGET(rev) IS_SDE_MAJOR_MINOR_SAME((rev), SDE_HW_VER_810)
#define IS_DIWALI_TARGET(rev) IS_SDE_MAJOR_MINOR_SAME((rev), SDE_HW_VER_820)
#define IS_CAPE_TARGET(rev) IS_SDE_MAJOR_MINOR_SAME((rev), SDE_HW_VER_850)
#define IS_KALAMA_TARGET(rev) IS_SDE_MAJOR_MINOR_SAME((rev), SDE_HW_VER_900)

#define SDE_HW_BLK_NAME_LEN	16

/* default size of valid register space for MDSS_HW block (offset 0) */
#define DEFAULT_MDSS_HW_BLOCK_SIZE 0x5C

#define MAX_IMG_WIDTH 0x3fff
#define MAX_IMG_HEIGHT 0x3fff

#define CRTC_DUAL_MIXERS_ONLY	2
#define MAX_MIXERS_PER_CRTC	4
#define MAX_MIXERS_PER_LAYOUT	2
#define MAX_LAYOUTS_PER_CRTC (MAX_MIXERS_PER_CRTC / MAX_MIXERS_PER_LAYOUT)

#define SDE_COLOR_PROCESS_VER(MAJOR, MINOR) \
		((((MAJOR) & 0xFFFF) << 16) | (((MINOR) & 0xFFFF)))
#define SDE_COLOR_PROCESS_MAJOR(version) (((version) & 0xFFFF0000) >> 16)
#define SDE_COLOR_PROCESS_MINOR(version) ((version) & 0xFFFF)

#define IS_SDE_CP_VER_1_0(version) \
	(version == SDE_COLOR_PROCESS_VER(0x1, 0x0))

#define MAX_XIN_COUNT 16
#define SSPP_SUBBLK_COUNT_MAX 2

#define SDE_CTL_CFG_VERSION_1_0_0       0x100
#define MAX_INTF_PER_CTL_V1                 2
#define MAX_DSC_PER_CTL_V1                  4
#define MAX_CWB_PER_CTL_V1                  2
#define MAX_MERGE_3D_PER_CTL_V1             2
#define MAX_WB_PER_CTL_V1                   1
#define MAX_CDM_PER_CTL_V1                  1
#define MAX_VDC_PER_CTL_V1                  1
#define IS_SDE_CTL_REV_100(rev) \
	((rev) == SDE_CTL_CFG_VERSION_1_0_0)

/**
 * True inline rotation supported versions
 */
#define SDE_INLINE_ROT_VERSION_1_0_0	0x100
#define SDE_INLINE_ROT_VERSION_2_0_0	0x200
#define SDE_INLINE_ROT_VERSION_2_0_1	0x201

#define IS_SDE_INLINE_ROT_REV_100(rev) \
	((rev) == SDE_INLINE_ROT_VERSION_1_0_0)
#define IS_SDE_INLINE_ROT_REV_200(rev) \
	((rev) == SDE_INLINE_ROT_VERSION_2_0_0)
#define IS_SDE_INLINE_ROT_REV_201(rev) \
	((rev) == SDE_INLINE_ROT_VERSION_2_0_1)

/**
 * Downscale Blur supported versions
 */
#define SDE_DNSC_BLUR_VERSION_1_0_0	0x100

#define IS_SDE_DNSC_BLUR_REV_100(rev) \
	((rev) == SDE_DNSC_BLUR_VERSION_1_0_0)

#define DNSC_BLUR_MAX_RATIO_COUNT	7

/*
 * UIDLE supported versions
 */
#define SDE_UIDLE_VERSION_1_0_0		0x100
#define SDE_UIDLE_VERSION_1_0_1		0x101
#define SDE_UIDLE_VERSION_1_0_2		0x102
#define SDE_UIDLE_VERSION_1_0_3		0x103

#define IS_SDE_UIDLE_REV_100(rev) \
	((rev) == SDE_UIDLE_VERSION_1_0_0)
#define IS_SDE_UIDLE_REV_101(rev) \
	((rev) == SDE_UIDLE_VERSION_1_0_1)
#define IS_SDE_UIDLE_REV_102(rev) \
	((rev) == SDE_UIDLE_VERSION_1_0_2)
#define IS_SDE_UIDLE_REV_103(rev) \
	((rev) == SDE_UIDLE_VERSION_1_0_3)

#define SDE_UIDLE_MAJOR(rev)		((rev) >> 8)

#define SDE_HW_UBWC_VER(rev) \
	SDE_HW_VER((((rev) >> 8) & 0xF), (((rev) >> 4) & 0xF), ((rev) & 0xF))

/**
 * Supported UBWC feature versions
 */
enum {
	SDE_HW_UBWC_VER_10 = SDE_HW_UBWC_VER(0x100),
	SDE_HW_UBWC_VER_20 = SDE_HW_UBWC_VER(0x200),
	SDE_HW_UBWC_VER_30 = SDE_HW_UBWC_VER(0x300),
	SDE_HW_UBWC_VER_40 = SDE_HW_UBWC_VER(0x400),
	SDE_HW_UBWC_VER_43 = SDE_HW_UBWC_VER(0x431),
};
#define IS_UBWC_10_SUPPORTED(rev) \
		IS_SDE_MAJOR_MINOR_SAME((rev), SDE_HW_UBWC_VER_10)
#define IS_UBWC_20_SUPPORTED(rev) \
		IS_SDE_MAJOR_MINOR_SAME((rev), SDE_HW_UBWC_VER_20)
#define IS_UBWC_30_SUPPORTED(rev) \
		IS_SDE_MAJOR_MINOR_SAME((rev), SDE_HW_UBWC_VER_30)
#define IS_UBWC_40_SUPPORTED(rev) \
		IS_SDE_MAJOR_SAME((rev), SDE_HW_UBWC_VER_40)
#define IS_UBWC_43_SUPPORTED(rev) \
		IS_SDE_MAJOR_MINOR_SAME((rev), SDE_HW_UBWC_VER_43)

/**
 * Supported system cache settings
 */
#define SYS_CACHE_EN_FLAG	BIT(0)
#define SYS_CACHE_SCID		BIT(1)
#define SYS_CACHE_OP_MODE	BIT(2)
#define SYS_CACHE_OP_TYPE	BIT(3)
#define SYS_CACHE_NO_ALLOC	BIT(4)

/**
 * sde_sys_cache_type: Types of system cache supported
 * SDE_SYS_CACHE_DISP: Static img system cache
 * SDE_SYS_CACHE_MAX:  Maximum number of sys cache users
 * SDE_SYS_CACHE_NONE: Sys cache not used
 */
enum sde_sys_cache_type {
	SDE_SYS_CACHE_DISP,
	SDE_SYS_CACHE_DISP_WB,
	SDE_SYS_CACHE_MAX,
	SDE_SYS_CACHE_NONE = SDE_SYS_CACHE_MAX
};

/**
 * All INTRs relevant for a specific target should be enabled via
 * _add_to_irq_offset_list()
 */
enum sde_intr_hwblk_type {
	SDE_INTR_HWBLK_TOP,
	SDE_INTR_HWBLK_INTF,
	SDE_INTR_HWBLK_AD4,
	SDE_INTR_HWBLK_INTF_TEAR,
	SDE_INTR_HWBLK_LTM,
	SDE_INTR_HWBLK_WB,
	SDE_INTR_HWBLK_MAX
};

enum sde_intr_top_intr {
	SDE_INTR_TOP_INTR = 1,
	SDE_INTR_TOP_INTR2,
	SDE_INTR_TOP_HIST_INTR,
	SDE_INTR_TOP_MAX
};

struct sde_intr_irq_offsets {
	struct list_head list;
	enum sde_intr_hwblk_type type;
	u32 instance_idx;
	u32 base_offset;
};

/**
 * MDP TOP BLOCK features
 * @SDE_MDP_PANIC_PER_PIPE Panic configuration needs to be be done per pipe
 * @SDE_MDP_10BIT_SUPPORT, Chipset supports 10 bit pixel formats
 * @SDE_MDP_BWC,           MDSS HW supports Bandwidth compression.
 * @SDE_MDP_UBWC_1_0,      This chipsets supports Universal Bandwidth
 *                         compression initial revision
 * @SDE_MDP_UBWC_1_5,      Universal Bandwidth compression version 1.5
 * @SDE_MDP_VSYNC_SEL      Vsync selection for command mode panels
 * @SDE_MDP_WD_TIMER      WD timer support
 * @SDE_MDP_DHDR_MEMPOOL   Dynamic HDR Metadata mempool present
 * @SDE_MDP_DHDR_MEMPOOL_4K Dynamic HDR mempool is 4k aligned
 * @SDE_MDP_PERIPH_TOP_REMOVED Indicates if periph top0 block is removed
 * @SDE_MDP_MAX            Maximum value

 */
enum {
	SDE_MDP_PANIC_PER_PIPE = 0x1,
	SDE_MDP_10BIT_SUPPORT,
	SDE_MDP_BWC,
	SDE_MDP_UBWC_1_0,
	SDE_MDP_UBWC_1_5,
	SDE_MDP_VSYNC_SEL,
	SDE_MDP_WD_TIMER,
	SDE_MDP_DHDR_MEMPOOL,
	SDE_MDP_DHDR_MEMPOOL_4K,
	SDE_MDP_PERIPH_TOP_0_REMOVED,
	SDE_MDP_MAX
};

/**
 * SSPP sub-blocks/features
 * @SDE_SSPP_SRC             Src and fetch part of the pipes,
 * @SDE_SSPP_SCALER_QSEED2,  QSEED2 algorithm support
 * @SDE_SSPP_SCALER_QSEED3,  QSEED3 alogorithm support
 * @SDE_SSPP_CSC,            Support of Color space converion
 * @SDE_SSPP_CSC_10BIT,      Support of 10-bit Color space conversion
 * @SDE_SSPP_HSIC,           Global HSIC control
 * @SDE_SSPP_MEMCOLOR        Memory Color Support
 * @SDE_SSPP_PCC,            Color correction support
 * @SDE_SSPP_EXCL_RECT,      SSPP supports exclusion rect
 * @SDE_SSPP_SMART_DMA_V1,   SmartDMA 1.0 support
 * @SDE_SSPP_SMART_DMA_V2,   SmartDMA 2.0 support
 * @SDE_SSPP_SMART_DMA_V2p5, SmartDMA 2.5 support
 * @SDE_SSPP_VIG_IGC,        VIG 1D LUT IGC
 * @SDE_SSPP_VIG_GAMUT,      VIG 3D LUT Gamut
 * @SDE_SSPP_DMA_IGC,        DMA 1D LUT IGC
 * @SDE_SSPP_DMA_GC,         DMA 1D LUT GC
 * @SDE_SSPP_INVERSE_PMA     Alpha unmultiply (PMA) support
 * @SDE_SSPP_DGM_INVERSE_PMA Alpha unmultiply (PMA) support in DGM block
 * @SDE_SSPP_DGM_CSC         Support of color space conversion in DGM block
 * @SDE_SSPP_SEC_UI_ALLOWED   Allows secure-ui layers
 * @SDE_SSPP_BLOCK_SEC_UI    Blocks secure-ui layers
 * @SDE_SSPP_SCALER_QSEED3LITE Qseed3lite algorithm support
 * @SDE_SSPP_TRUE_INLINE_ROT Support of SSPP true inline rotation v1
 * @SDE_SSPP_MULTIRECT_ERROR SSPP has error based on RECT0 or RECT1
 * @SDE_SSPP_PREDOWNSCALE    Support pre-downscale X-direction by 2 for inline
 * @SDE_SSPP_PREDOWNSCALE_Y  Support pre-downscale Y-direction for inline
 * @SDE_SSPP_INLINE_CONST_CLR Inline rotation requires const clr disabled
 * @SDE_SSPP_FP16_IGC        FP16 IGC color processing block support
 * @SDE_SSPP_FP16_GC         FP16 GC color processing block support
 * @SDE_SSPP_FP16_CSC        FP16 CSC color processing block support
 * @SDE_SSPP_FP16_UNMULT     FP16 alpha unmult color processing block support
 * @SDE_SSPP_UBWC_STATS:     Support for ubwc stats
 * @SDE_SSPP_SCALER_DE_LPF_BLEND:     Support for detail enhancer
 * @SDE_SSPP_MAX             maximum value
 */
enum {
	SDE_SSPP_SRC = 0x1,
	SDE_SSPP_SCALER_QSEED2,
	SDE_SSPP_SCALER_QSEED3,
	SDE_SSPP_CSC,
	SDE_SSPP_CSC_10BIT,
	SDE_SSPP_HSIC,
	SDE_SSPP_MEMCOLOR,
	SDE_SSPP_PCC,
	SDE_SSPP_EXCL_RECT,
	SDE_SSPP_SMART_DMA_V1,
	SDE_SSPP_SMART_DMA_V2,
	SDE_SSPP_SMART_DMA_V2p5,
	SDE_SSPP_VIG_IGC,
	SDE_SSPP_VIG_GAMUT,
	SDE_SSPP_DMA_IGC,
	SDE_SSPP_DMA_GC,
	SDE_SSPP_INVERSE_PMA,
	SDE_SSPP_DGM_INVERSE_PMA,
	SDE_SSPP_DGM_CSC,
	SDE_SSPP_SEC_UI_ALLOWED,
	SDE_SSPP_BLOCK_SEC_UI,
	SDE_SSPP_SCALER_QSEED3LITE,
	SDE_SSPP_TRUE_INLINE_ROT,
	SDE_SSPP_MULTIRECT_ERROR,
	SDE_SSPP_PREDOWNSCALE,
	SDE_SSPP_PREDOWNSCALE_Y,
	SDE_SSPP_INLINE_CONST_CLR,
	SDE_SSPP_FP16_IGC,
	SDE_SSPP_FP16_GC,
	SDE_SSPP_FP16_CSC,
	SDE_SSPP_FP16_UNMULT,
	SDE_SSPP_UBWC_STATS,
	SDE_SSPP_SCALER_DE_LPF_BLEND,
	SDE_SSPP_MAX
};

/**
 * SDE performance features
 * @SDE_PERF_SSPP_QOS,            SSPP support QoS control, danger/safe/creq
 * @SDE_PERF_SSPP_QOS_8LVL,       SSPP support 8-level QoS control
 * @SDE_PERF_SSPP_TS_PREFILL      Supports prefill with traffic shaper
 * @SDE_PERF_SSPP_TS_PREFILL_REC1 Supports prefill with traffic shaper multirec
 * @SDE_PERF_SSPP_CDP             Supports client driven prefetch
 * @SDE_PERF_SSPP_SYS_CACHE,      SSPP supports system cache
 * @SDE_PERF_SSPP_UIDLE,          sspp supports uidle
 * @SDE_PERF_SSPP_UIDLE_FILL_LVL_SCALE,          sspp supports uidle fill level scaling
 * @SDE_PERF_SSPP_MAX             Maximum value
 */
enum {
	SDE_PERF_SSPP_QOS = 0x1,
	SDE_PERF_SSPP_QOS_8LVL,
	SDE_PERF_SSPP_TS_PREFILL,
	SDE_PERF_SSPP_TS_PREFILL_REC1,
	SDE_PERF_SSPP_CDP,
	SDE_PERF_SSPP_SYS_CACHE,
	SDE_PERF_SSPP_UIDLE,
	SDE_PERF_SSPP_UIDLE_FILL_LVL_SCALE,
	SDE_PERF_SSPP_MAX
};

/*
 * MIXER sub-blocks/features
 * @SDE_MIXER_LAYER           Layer mixer layer blend configuration,
 * @SDE_MIXER_SOURCESPLIT     Layer mixer supports source-split configuration
 * @SDE_MIXER_GC              Gamma correction block
 * @SDE_DIM_LAYER             Layer mixer supports dim layer
 * @SDE_DISP_CWB_PREF         Layer mixer preferred for CWB
 * @SDE_DISP_DCWB_PREF        Layer mixer preferred for Dedicated CWB
 * @SDE_DISP_PRIMARY_PREF     Layer mixer preferred for primary display
 * @SDE_DISP_SECONDARY_PREF   Layer mixer preferred for secondary display
 * @SDE_MIXER_COMBINED_ALPHA  Layer mixer bg and fg alpha in single register
 * @SDE_MIXER_NOISE_LAYER     Layer mixer supports noise layer
 * @SDE_MIXER_MAX             maximum value
 */
enum {
	SDE_MIXER_LAYER = 0x1,
	SDE_MIXER_SOURCESPLIT,
	SDE_MIXER_GC,
	SDE_DIM_LAYER,
	SDE_DISP_PRIMARY_PREF,
	SDE_DISP_SECONDARY_PREF,
	SDE_DISP_CWB_PREF,
	SDE_DISP_DCWB_PREF,
	SDE_MIXER_COMBINED_ALPHA,
	SDE_MIXER_NOISE_LAYER,
	SDE_MIXER_MAX
};

/**
 * Destination scalar features
 * @SDE_DS_DE_LPF_BLEND       DE_LPF blend supports for destination scalar block
 * @SDE_DS_MERGE_CTRL  	      mode operation support for destination scalar block
 * @SDE_DS_DE_LPF_MAX         maximum value
 */
enum {
	SDE_DS_DE_LPF_BLEND = 0x1,
	SDE_DS_MERGE_CTRL,
	SDE_DS_DE_LPF_MAX
};

/**
 * DSPP sub-blocks
 * @SDE_DSPP_IGC             DSPP Inverse gamma correction block
 * @SDE_DSPP_PCC             Panel color correction block
 * @SDE_DSPP_GC              Gamma correction block
 * @SDE_DSPP_HSIC            Global HSIC block
 * @SDE_DSPP_MEMCOLOR        Memory Color block
 * @SDE_DSPP_SIXZONE         Six zone block
 * @SDE_DSPP_GAMUT           Gamut block
 * @SDE_DSPP_DITHER          Dither block
 * @SDE_DSPP_HIST            Histogram block
 * @SDE_DSPP_VLUT            PA VLUT block
 * @SDE_DSPP_AD              AD block
 * @SDE_DSPP_LTM             LTM block
 * @SDE_DSPP_SPR             SPR block
 * @SDE_DSPP_DEMURA          Demura block
 * @SDE_DSPP_RC              RC block
 * @SDE_DSPP_SB              SB LUT DMA
 * @SDE_DSPP_MAX             maximum value
 */
enum {
	SDE_DSPP_IGC = 0x1,
	SDE_DSPP_PCC,
	SDE_DSPP_GC,
	SDE_DSPP_HSIC,
	SDE_DSPP_MEMCOLOR,
	SDE_DSPP_SIXZONE,
	SDE_DSPP_GAMUT,
	SDE_DSPP_DITHER,
	SDE_DSPP_HIST,
	SDE_DSPP_VLUT,
	SDE_DSPP_AD,
	SDE_DSPP_LTM,
	SDE_DSPP_SPR,
	SDE_DSPP_DEMURA,
	SDE_DSPP_RC,
	SDE_DSPP_SB,
	SDE_DSPP_MAX
};

/**
 * LTM sub-features
 * @SDE_LTM_INIT             LTM INIT feature
 * @SDE_LTM_ROI              LTM ROI feature
 * @SDE_LTM_VLUT             LTM VLUT feature
 * @SDE_LTM_MAX              maximum value
 */
enum {
	SDE_LTM_INIT = 0x1,
	SDE_LTM_ROI,
	SDE_LTM_VLUT,
	SDE_LTM_MAX
};

/**
 * PINGPONG sub-blocks
 * @SDE_PINGPONG_TE              Tear check block
 * @SDE_PINGPONG_TE2             Additional tear check block for split pipes
 * @SDE_PINGPONG_SPLIT           PP block supports split fifo
 * @SDE_PINGPONG_SLAVE           PP block is a suitable slave for split fifo
 * @SDE_PINGPONG_DSC,            Display stream compression blocks
 * @SDE_PINGPONG_DITHER,         Dither blocks
 * @SDE_PINGPONG_DITHER_LUMA,    Dither sub-blocks and features
 * @SDE_PINGPONG_MERGE_3D,  Separate MERGE_3D block exists
 * @SDE_PINGPONG_CWB,           PP block supports CWB
 * @SDE_PINGPONG_CWB_DITHER,    PP block supports CWB dither
 * @SDE_PINGPONG_MAX
 */
enum {
	SDE_PINGPONG_TE = 0x1,
	SDE_PINGPONG_TE2,
	SDE_PINGPONG_SPLIT,
	SDE_PINGPONG_SLAVE,
	SDE_PINGPONG_DSC,
	SDE_PINGPONG_DITHER,
	SDE_PINGPONG_DITHER_LUMA,
	SDE_PINGPONG_MERGE_3D,
	SDE_PINGPONG_CWB,
	SDE_PINGPONG_CWB_DITHER,
	SDE_PINGPONG_MAX
};

/** DSC sub-blocks/features
 * @SDE_DSC_OUTPUT_CTRL         Supports the control of the pp id which gets
 *                              the pixel output from this DSC.
 * @SDE_DSC_HW_REV_1_1          dsc block supports dsc 1.1 only
 * @SDE_DSC_HW_REV_1_2          dsc block supports dsc 1.1 and 1.2
 * @SDE_DSC_NATIVE_422_EN,      Supports native422 and native420 encoding
 * @SDE_DSC_REDUCED_OB_MAX,	DSC size is limited to 10k
 * @SDE_DSC_ENC,                DSC encoder sub block
 * @SDE_DSC_CTL,                DSC ctl sub block
 * @SDE_DSC_4HS,                Dedicated DSC 4HS config registers
 * @SDE_DSC_MAX
 */
enum {
	SDE_DSC_OUTPUT_CTRL = 0x1,
	SDE_DSC_HW_REV_1_1,
	SDE_DSC_HW_REV_1_2,
	SDE_DSC_NATIVE_422_EN,
	SDE_DSC_REDUCED_OB_MAX,
	SDE_DSC_ENC,
	SDE_DSC_CTL,
	SDE_DSC_4HS,
	SDE_DSC_MAX
};

/** VDC sub-blocks/features
 * @SDE_VDC_HW_REV_1_2         vdc block supports vdc 1.2 only
 * @SDE_VDC_ENC                vdc encoder sub block
 * @SDE_VDC_CTL                 vdc ctl sub block
 * @SDE_VDC_MAX
 */
enum {
	SDE_VDC_HW_REV_1_2,
	SDE_VDC_ENC,
	SDE_VDC_CTL,
	SDE_VDC_MAX
};

/**
 * Downscale Blur sub-blocks/features
 * @SDE_DNSC_BLUR_GAUS_LUT      Downscale Blur Gaussian LUT sub block
 * @SDE_DNSC_BLUR_DITHER        Downscale Blur Dither sub block
 * @SDE_DNSC_BLUR_MAX
 */
enum {
	SDE_DNSC_BLUR_GAUS_LUT,
	SDE_DNSC_BLUR_DITHER,
	SDE_DNSC_BLUR_MAX
};

/**
 * CTL sub-blocks
 * @SDE_CTL_SPLIT_DISPLAY       CTL supports video mode split display
 * @SDE_CTL_PINGPONG_SPLIT      CTL supports pingpong split
 * @SDE_CTL_PRIMARY_PREF        CTL preferred for primary display
 * @SDE_CTL_ACTIVE_CFG          CTL configuration is specified using active
 *                              blocks
 * @SDE_CTL_UIDLE               CTL supports uidle
 * @SDE_CTL_UNIFIED_DSPP_FLUSH  CTL supports only one flush bit for DSPP
 * @SDE_CTL_MAX
 */
enum {
	SDE_CTL_SPLIT_DISPLAY = 0x1,
	SDE_CTL_PINGPONG_SPLIT,
	SDE_CTL_PRIMARY_PREF,
	SDE_CTL_ACTIVE_CFG,
	SDE_CTL_UIDLE,
	SDE_CTL_UNIFIED_DSPP_FLUSH,
	SDE_CTL_MAX
};

/**
 * INTF sub-blocks
 * @SDE_INTF_INPUT_CTRL         Supports the setting of pp block from which
 *                              pixel data arrives to this INTF
 * @SDE_INTF_TE                 INTF block has TE configuration support
 * @SDE_INTF_TE_ALIGN_VSYNC     INTF block has POMS Align vsync support
 * @SDE_INTF_WD_TIMER          INTF block has WD Timer support
 * @SDE_INTF_STATUS             INTF block has INTF_STATUS register
 * @SDE_INTF_RESET_COUNTER      INTF block has frame/line counter reset support
 * @SDE_INTF_PANEL_VSYNC_TS     INTF block has panel vsync timestamp logged
 * @SDE_INTF_MDP_VSYNC_TS       INTF block has mdp vsync timestamp logged
 * @SDE_INTF_AVR_STATUS         INTF block has AVR_STATUS field in AVR_CONTROL register
 * @SDE_INTF_MAX
 */
enum {
	SDE_INTF_INPUT_CTRL = 0x1,
	SDE_INTF_TE,
	SDE_INTF_TE_ALIGN_VSYNC,
	SDE_INTF_WD_TIMER,
	SDE_INTF_STATUS,
	SDE_INTF_RESET_COUNTER,
	SDE_INTF_PANEL_VSYNC_TS,
	SDE_INTF_MDP_VSYNC_TS,
	SDE_INTF_AVR_STATUS,
	SDE_INTF_MAX
};

/**
 * WB sub-blocks and features
 * @SDE_WB_LINE_MODE        Writeback module supports line/linear mode
 * @SDE_WB_BLOCK_MODE       Writeback module supports block mode read
 * @SDE_WB_ROTATE           rotation support,this is available if writeback
 *                          supports block mode read
 * @SDE_WB_CSC              Writeback color conversion block support
 * @SDE_WB_CHROMA_DOWN,     Writeback chroma down block,
 * @SDE_WB_DOWNSCALE,       Writeback integer downscaler,
 * @SDE_WB_DITHER,          Dither block
 * @SDE_WB_UBWC,            Writeback Universal bandwidth compression
 * @SDE_WB_PIPE_ALPHA       Writeback supports pipe alpha
 * @SDE_WB_QOS_8LVL,        Writeback supports 8-level QoS control
 * @SDE_WB_CDP              Writeback supports client driven prefetch
 * @SDE_WB_INPUT_CTRL       Writeback supports from which pp block input pixel
 *                          data arrives.
 * @SDE_WB_HAS_CWB          Writeback block supports concurrent writeback
 * @SDE_WB_HAS_DCWB         Writeback block supports dedicated CWB
 * @SDE_WB_CROP             CWB supports cropping
 * @SDE_WB_SYS_CACHE        Writeback block supports system cache usage
 * @SDE_WB_CWB_CTRL         Separate CWB control is available for configuring
 * @SDE_WB_DCWB_CTRL        Separate DCWB control is available for configuring
 * @SDE_WB_CWB_DITHER_CTRL  CWB dither is available for configuring
 * @SDE_WB_PROG_LINE        Writeback block supports programmable line ptr
 * @SDE_WB_MAX              maximum value
 */
enum {
	SDE_WB_LINE_MODE = 0x1,
	SDE_WB_BLOCK_MODE,
	SDE_WB_ROTATE = SDE_WB_BLOCK_MODE,
	SDE_WB_CSC,
	SDE_WB_CHROMA_DOWN,
	SDE_WB_DOWNSCALE,
	SDE_WB_DITHER,
	SDE_WB_UBWC,
	SDE_WB_PIPE_ALPHA,
	SDE_WB_QOS_8LVL,
	SDE_WB_CDP,
	SDE_WB_INPUT_CTRL,
	SDE_WB_HAS_CWB,
	SDE_WB_HAS_DCWB,
	SDE_WB_CROP,
	SDE_WB_SYS_CACHE,
	SDE_WB_CWB_CTRL,
	SDE_WB_DCWB_CTRL,
	SDE_WB_CWB_DITHER_CTRL,
	SDE_WB_PROG_LINE,
	SDE_WB_MAX
};

/* CDM features
 * @SDE_CDM_INPUT_CTRL     CDM supports from which pp block intput pixel data
 *                         arrives
 * @SDE_CDM_MAX            maximum value
 */
enum {
	SDE_CDM_INPUT_CTRL = 0x1,
	SDE_CDM_MAX
};

/**
 * VBIF sub-blocks and features
 * @SDE_VBIF_QOS_OTLIM        VBIF supports OT Limit
 * @SDE_VBIF_QOS_REMAP        VBIF supports QoS priority remap
 * @SDE_VBIF_DISABLE_SHAREABLE: VBIF requires inner/outer shareables disabled
 * @SDE_VBIF_MAX              maximum value
 */
enum {
	SDE_VBIF_QOS_OTLIM = 0x1,
	SDE_VBIF_QOS_REMAP,
	SDE_VBIF_DISABLE_SHAREABLE,
	SDE_VBIF_MAX
};

/**
 * uidle features
 * @SDE_UIDLE_QACTIVE_OVERRIDE    uidle sends qactive signal
 * @SDE_UIDLE_MAX                 maximum value
 */
enum {
	SDE_UIDLE_QACTIVE_OVERRIDE = 0x1,
	SDE_UIDLE_MAX
};

/**
 * MDSS features - For enabling target specific functionality in @sde_mdss_cfg "features" bitmap
 * @SDE_FEATURE_CDP            Client driven prefetch supported
 * @SDE_FEATURE_DIM_LAYER      Dim Layer supported
 * @SDE_FEATURE_WB_UBWC        UBWC supported on Writeback
 * @SDE_FEATURE_CWB            Concurrent Writeback supported
 * @SDE_FEATURE_CWB_CROP       CWB Cropping supported
 * @SDE_FEATURE_CWB_DITHER     CWB dither is supported
 * @SDE_FEATURE_DEDICATED_CWB  Dedicated-CWB supported
 * @SDE_FEATURE_IDLE_PC        Idle Power Collapse supported
 * @SDE_FEATURE_3D_MERGE_RESET 3D merge reset supported
 * @SDE_FEATURE_DECIMATION     Decimation supported
 * @SDE_FEATURE_COMBINED_ALPHA Combined Alpha supported
 * @SDE_FEATURE_BASE_LAYER     Base Layer supported
 * @SDE_FEATURE_TOUCH_WAKEUP   Early wakeup with touch supported
 * @SDE_FEATURE_SRC_SPLIT      Source split supported
 * @SDE_FEATURE_VIG_P010       P010 ViG pipe format supported
 * @SDE_FEATURE_FP16           FP16 pipe format supported
 * @SDE_FEATURE_HDR            High Dynamic Range supported
 * @SDE_FEATURE_HDR_PLUS       HDR10+ supported
 * @SDE_FEATURE_QSYNC          QSYNC supported
 * @SDE_FEATURE_AVR_STEP       AVR Step supported
 * @SDE_FEATURE_DEMURA         Demura supported
 * @SDE_FEATURE_HW_VSYNC_TS    HW timestamp supported
 * @SDE_FEATURE_MULTIRECT_ERROR            Multirect Error supported
 * @SDE_FEATURE_DELAY_PRG_FETCH            Delay programmable fetch supported
 * @SDE_FEATURE_VBIF_DISABLE_SHAREABLE     VBIF disable inner/outer shareable required
 * @SDE_FEATURE_INLINE_DISABLE_CONST_CLR   Inline rotation disable constant color required
 * @SDE_FEATURE_INLINE_SKIP_THRESHOLD      Skip inline rotation threshold
 * @SDE_FEATURE_DITHER_LUMA_MODE           Dither LUMA mode supported
 * @SDE_FEATURE_RC_LM_FLUSH_OVERRIDE       RC LM flush override supported
 * @SDE_FEATURE_SYSCACHE       System cache supported
 * @SDE_FEATURE_SUI_MISR       SecureUI MISR supported
 * @SDE_FEATURE_SUI_BLENDSTAGE SecureUI Blendstage supported
 * @SDE_FEATURE_SUI_NS_ALLOWED SecureUI allowed to access non-secure context banks
 * @SDE_FEATURE_TRUSTED_VM     Trusted VM supported
 * @SDE_FEATURE_UBWC_STATS     UBWC statistics supported
 * @SDE_FEATURE_VBIF_CLK_SPLIT VBIF clock split supported
 * @SDE_FEATURE_CTL_DONE       Support for CTL DONE irq
 * @SDE_FEATURE_MAX:             MAX features value
 */
enum sde_mdss_features {
	SDE_FEATURE_CDP,
	SDE_FEATURE_DIM_LAYER,
	SDE_FEATURE_WB_UBWC,
	SDE_FEATURE_CWB,
	SDE_FEATURE_CWB_CROP,
	SDE_FEATURE_CWB_DITHER,
	SDE_FEATURE_DEDICATED_CWB,
	SDE_FEATURE_IDLE_PC,
	SDE_FEATURE_3D_MERGE_RESET,
	SDE_FEATURE_DECIMATION,
	SDE_FEATURE_COMBINED_ALPHA,
	SDE_FEATURE_BASE_LAYER,
	SDE_FEATURE_TOUCH_WAKEUP,
	SDE_FEATURE_SRC_SPLIT,
	SDE_FEATURE_VIG_P010,
	SDE_FEATURE_FP16,
	SDE_FEATURE_HDR,
	SDE_FEATURE_HDR_PLUS,
	SDE_FEATURE_QSYNC,
	SDE_FEATURE_AVR_STEP,
	SDE_FEATURE_DEMURA,
	SDE_FEATURE_HW_VSYNC_TS,
	SDE_FEATURE_MULTIRECT_ERROR,
	SDE_FEATURE_DELAY_PRG_FETCH,
	SDE_FEATURE_VBIF_DISABLE_SHAREABLE,
	SDE_FEATURE_INLINE_DISABLE_CONST_CLR,
	SDE_FEATURE_INLINE_SKIP_THRESHOLD,
	SDE_FEATURE_DITHER_LUMA_MODE,
	SDE_FEATURE_RC_LM_FLUSH_OVERRIDE,
	SDE_FEATURE_SYSCACHE,
	SDE_FEATURE_SUI_MISR,
	SDE_FEATURE_SUI_BLENDSTAGE,
	SDE_FEATURE_SUI_NS_ALLOWED,
	SDE_FEATURE_TRUSTED_VM,
	SDE_FEATURE_UBWC_STATS,
	SDE_FEATURE_VBIF_CLK_SPLIT,
	SDE_FEATURE_CTL_DONE,
	SDE_FEATURE_MAX
};

/**
 * MACRO SDE_HW_BLK_INFO - information of HW blocks inside SDE
 * @name:              string name for debug purposes
 * @id:                enum identifying this block
 * @base:              register base offset to mdss
 * @len:               length of hardware block
 * @features           bit mask identifying sub-blocks/features
 * @perf_features   bit mask identifying performance sub-blocks/features
 */
#define SDE_HW_BLK_INFO \
	char name[SDE_HW_BLK_NAME_LEN]; \
	u32 id; \
	u32 base; \
	u32 len; \
	union { \
		unsigned long features; \
		u64 features_ext; \
	}; \
	unsigned long perf_features

/**
 * MACRO SDE_HW_SUBBLK_INFO - information of HW sub-block inside SDE
 * @name:              string name for debug purposes
 * @id:                enum identifying this sub-block
 * @base:              offset of this sub-block relative to the block
 *                     offset
 * @len                register block length of this sub-block
 */
#define SDE_HW_SUBBLK_INFO \
	char name[SDE_HW_BLK_NAME_LEN]; \
	u32 id; \
	u32 base; \
	u32 len

/**
 * struct sde_src_blk: SSPP part of the source pipes
 * @info:   HW register and features supported by this sub-blk
 */
struct sde_src_blk {
	SDE_HW_SUBBLK_INFO;
};

/**
 * struct sde_scaler_blk: Scaler information
 * @info:   HW register and features supported by this sub-blk
 * @regdma_base: offset of this sub-block relative regdma top
 * @version: qseed block revision
 * @h_preload: horizontal preload
 * @v_preload: vertical preload
 */
struct sde_scaler_blk {
	SDE_HW_SUBBLK_INFO;
	u32 regdma_base;
	u32 version;
	u32 h_preload;
	u32 v_preload;
};

struct sde_csc_blk {
	SDE_HW_SUBBLK_INFO;
};

/**
 * struct sde_pp_blk : Pixel processing sub-blk information
 * @regdma_base: offset of this sub-block relative regdma top
 * @info:   HW register and features supported by this sub-blk
 * @version: HW Algorithm version
 */
struct sde_pp_blk {
	SDE_HW_SUBBLK_INFO;
	u32 regdma_base;
	u32 version;
};

/**
 * struct sde_dsc_blk : DSC Encoder sub-blk information
 * @info:   HW register and features supported by this sub-blk
 */
struct sde_dsc_blk {
	SDE_HW_SUBBLK_INFO;
};

/**
 * struct sde_vdc_blk : VDC Encoder sub-blk information
 * @info:   HW register and features supported by this sub-blk
 */
struct sde_vdc_blk {
	SDE_HW_SUBBLK_INFO;
};

/**
 * struct sde_dnsc_blur_blk : Downscale Blur sub-blk information
 * @info:   HW register and features supported by this sub-blk
 */
struct sde_dnsc_blur_blk {
	SDE_HW_SUBBLK_INFO;
};

/**
 * struct sde_format_extended - define sde specific pixel format+modifier
 * @fourcc_format: Base FOURCC pixel format code
 * @modifier: 64-bit drm format modifier, same modifier must be applied to all
 *            framebuffer planes
 */
struct sde_format_extended {
	uint32_t fourcc_format;
	uint64_t modifier;
};

/**
 * enum sde_qos_lut_usage - define QoS LUT use cases
 */
enum sde_qos_lut_usage {
	SDE_QOS_LUT_USAGE_LINEAR,
	SDE_QOS_LUT_USAGE_MACROTILE,
	SDE_QOS_LUT_USAGE_NRT,
	SDE_QOS_LUT_USAGE_CWB,
	SDE_QOS_LUT_USAGE_CWB_TILE,
	SDE_QOS_LUT_USAGE_INLINE,
	SDE_QOS_LUT_USAGE_INLINE_RESTRICTED_FMTS,
	SDE_QOS_LUT_USAGE_OFFLINE_WB,
	SDE_QOS_LUT_USAGE_MAX,
};

/**
 * enum sde_creq_lut_types - define creq LUT types possible for all use cases
 * This is second dimension to sde_qos_lut_usage enum.
 */
enum sde_creq_lut_types {
	SDE_CREQ_LUT_TYPE_NOQSEED,
	SDE_CREQ_LUT_TYPE_QSEED,
	SDE_CREQ_LUT_TYPE_MAX,
};

/**
 * enum sde_danger_safe_lut_types - define danger/safe LUT types possible for all use cases
 * This is second dimension to sde_qos_lut_usage enum.
 */
enum sde_danger_safe_lut_types {
	SDE_DANGER_SAFE_LUT_TYPE_PORTRAIT,
	SDE_DANGER_SAFE_LUT_TYPE_LANDSCAPE,
	SDE_DANGER_SAFE_LUT_TYPE_MAX,
};

/**
 * struct sde_sspp_sub_blks : SSPP sub-blocks
 * @maxlinewidth: max source pipe line width support
 * @scaling_linewidth: max vig source pipe linewidth for scaling usecases
 * @maxdwnscale: max downscale ratio supported(without DECIMATION)
 * @maxupscale:  maxupscale ratio supported
 * @maxwidth:    max pixelwidth supported by this pipe
 * @creq_vblank: creq priority during vertical blanking
 * @danger_vblank: danger priority during vertical blanking
 * @pixel_ram_size: size of latency hiding and de-tiling buffer in bytes
 * @smart_dma_priority: hw priority of rect1 of multirect pipe
 * @max_per_pipe_bw: maximum allowable bandwidth of this pipe in kBps
 * @max_per_pipe_bw_high: maximum allowable bandwidth of this pipe in kBps
 *				in case of no VFE
 * @top_off: offset of the sub-block top register relative to sspp top
 * @src_blk:
 * @scaler_blk:
 * @csc_blk:
 * @hsic:
 * @memcolor:
 * @pcc_blk:
 * @gamut_blk: 3D LUT gamut block
 * @num_igc_blk: number of IGC block
 * @igc_blk: 1D LUT IGC block
 * @num_gc_blk: number of GC block
 * @gc_blk: 1D LUT GC block
 * @num_dgm_csc_blk: number of DGM CSC blocks
 * @dgm_csc_blk: DGM CSC blocks
 * @num_fp16_igc_blk: number of FP16 IGC blocks
 * @fp16_igc_blk: FP16 IGC block array
 * @num_fp16_gc_blk: number of FP16 GC blocks
 * @fp16_gc_blk: FP16 GC block array
 * @num_fp16_csc_blk: number of FP16 CSC blocks
 * @fp16_csc_blk: FP16 CSC block array
 * @num_fp16_unmult_blk: number of FP16 UNMULT blocks
 * @fp16_unmult_blk: FP16 UNMULT block array
 * @unmult_offset: Unmult register offset
 * @format_list: Pointer to list of supported formats
 * @virt_format_list: Pointer to list of supported formats for virtual planes
 * @in_rot_format_list: Pointer to list of supported formats for inline rotation
 * @in_rot_maxdwnscale_rt_num: max downscale ratio for inline rotation
 *                                 rt clients - numerator
 * @in_rot_maxdwnscale_rt_denom: max downscale ratio for inline rotation
 *                                 rt clients - denominator
 * @in_rot_maxdwnscale_nrt: max downscale ratio for inline rotation nrt clients
 * @in_rot_maxdwnscale_rt_nopd_num: downscale threshold for when pre-downscale
 *                                    must be enabled on HW with this support.
 * @in_rot_maxdwnscale_rt_nopd_denom: downscale threshold for when pre-downscale
 *                                    must be enabled on HW with this support.
 * @in_rot_maxheight: max pre rotated height for inline rotation
 * @llcc_scid: scid for the system cache
 * @llcc_slice size: slice size of the system cache
 */
struct sde_sspp_sub_blks {
	u32 maxlinewidth;
	u32 scaling_linewidth;
	u32 creq_vblank;
	u32 danger_vblank;
	u32 pixel_ram_size;
	u32 maxdwnscale;
	u32 maxupscale;
	u32 maxhdeciexp; /* max decimation is 2^value */
	u32 maxvdeciexp; /* max decimation is 2^value */
	u32 smart_dma_priority;
	u32 max_per_pipe_bw;
	u32 max_per_pipe_bw_high;
	u32 top_off;
	struct sde_src_blk src_blk;
	struct sde_scaler_blk scaler_blk;
	struct sde_pp_blk csc_blk;
	struct sde_pp_blk hsic_blk;
	struct sde_pp_blk memcolor_blk;
	struct sde_pp_blk pcc_blk;
	struct sde_pp_blk gamut_blk;
	u32 num_igc_blk;
	struct sde_pp_blk igc_blk[SSPP_SUBBLK_COUNT_MAX];
	u32 num_gc_blk;
	struct sde_pp_blk gc_blk[SSPP_SUBBLK_COUNT_MAX];
	u32 num_dgm_csc_blk;
	struct sde_pp_blk dgm_csc_blk[SSPP_SUBBLK_COUNT_MAX];
	u32 num_fp16_igc_blk;
	struct sde_pp_blk fp16_igc_blk[SSPP_SUBBLK_COUNT_MAX];
	u32 num_fp16_gc_blk;
	struct sde_pp_blk fp16_gc_blk[SSPP_SUBBLK_COUNT_MAX];
	u32 num_fp16_csc_blk;
	struct sde_pp_blk fp16_csc_blk[SSPP_SUBBLK_COUNT_MAX];
	u32 num_fp16_unmult_blk;
	struct sde_pp_blk fp16_unmult_blk[SSPP_SUBBLK_COUNT_MAX];
	u32 unmult_offset[SSPP_SUBBLK_COUNT_MAX];

	const struct sde_format_extended *format_list;
	const struct sde_format_extended *virt_format_list;
	const struct sde_format_extended *in_rot_format_list;
	u32 in_rot_maxdwnscale_rt_num;
	u32 in_rot_maxdwnscale_rt_denom;
	u32 in_rot_maxdwnscale_nrt;
	u32 in_rot_maxdwnscale_rt_nopd_num;
	u32 in_rot_maxdwnscale_rt_nopd_denom;
	u32 in_rot_maxheight;
	int llcc_scid;
	size_t llcc_slice_size;
};

/**
 * struct sde_lm_sub_blks:      information of mixer block
 * @maxwidth:               Max pixel width supported by this mixer
 * @maxblendstages:         Max number of blend-stages supported
 * @blendstage_base:        Blend-stage register base offset
 * @gc: gamma correction block
 * @nlayer: noise layer block
 */
struct sde_lm_sub_blks {
	u32 maxwidth;
	u32 maxblendstages;
	u32 blendstage_base[MAX_BLOCKS];
	struct sde_pp_blk gc;
	struct sde_pp_blk nlayer;
};

/**
 * struct sde_dspp_rc: Pixel processing rounded corner sub-blk information
 * @info: HW register and features supported by this sub-blk.
 * @version: HW Algorithm version.
 * @idx: HW block instance id.
 * @mem_total_size: data memory size.
 * @min_region_width: minimum region width in pixels.
 */
struct sde_dspp_rc {
	SDE_HW_SUBBLK_INFO;
	u32 version;
	u32 idx;
	u32 mem_total_size;
	u32 min_region_width;
};

struct sde_dspp_sub_blks {
	struct sde_pp_blk igc;
	struct sde_pp_blk pcc;
	struct sde_pp_blk gc;
	struct sde_pp_blk hsic;
	struct sde_pp_blk memcolor;
	struct sde_pp_blk sixzone;
	struct sde_pp_blk gamut;
	struct sde_pp_blk dither;
	struct sde_pp_blk hist;
	struct sde_pp_blk ad;
	struct sde_pp_blk ltm;
	struct sde_pp_blk spr;
	struct sde_pp_blk vlut;
	struct sde_dspp_rc rc;
	struct sde_pp_blk demura;
};

struct sde_pingpong_sub_blks {
	struct sde_pp_blk te;
	struct sde_pp_blk te2;
	struct sde_pp_blk dsc;
	struct sde_pp_blk dither;
};

/**
 * struct sde_dsc_sub_blks : DSC sub-blks
 *
 */
struct sde_dsc_sub_blks {
	struct sde_dsc_blk enc;
	struct sde_dsc_blk ctl;
};

/**
 * struct sde_vdc_sub_blks : VDC sub-blks
 *
 */
struct sde_vdc_sub_blks {
	struct sde_vdc_blk enc;
	struct sde_vdc_blk ctl;
};

/**
 * struct sde_dnsc_blur_sub_blks : Downscale Blur sub-blks
 * @gaus_lut: Gaussian coef LUT register offset(relative to Downscale Blur base)
 * @dither: Dither register offset(relative to Downscale Blur base)
 */
struct sde_dnsc_blur_sub_blks {
	struct sde_dnsc_blur_blk gaus_lut;
	struct sde_dnsc_blur_blk dither;
};

struct sde_wb_sub_blocks {
	u32 maxlinewidth;
	u32 maxlinewidth_linear;
};

struct sde_mdss_base_cfg {
	SDE_HW_BLK_INFO;
};

/**
 * sde_clk_ctrl_type - Defines top level clock control signals
 */
enum sde_clk_ctrl_type {
	SDE_CLK_CTRL_NONE,
	SDE_CLK_CTRL_VIG0,
	SDE_CLK_CTRL_VIG1,
	SDE_CLK_CTRL_VIG2,
	SDE_CLK_CTRL_VIG3,
	SDE_CLK_CTRL_VIG4,
	SDE_CLK_CTRL_DMA0,
	SDE_CLK_CTRL_DMA1,
	SDE_CLK_CTRL_DMA2,
	SDE_CLK_CTRL_DMA3,
	SDE_CLK_CTRL_DMA4,
	SDE_CLK_CTRL_DMA5,
	SDE_CLK_CTRL_WB0,
	SDE_CLK_CTRL_WB1,
	SDE_CLK_CTRL_WB2,
	SDE_CLK_CTRL_LUTDMA,
	SDE_CLK_CTRL_IPCC_MSI,
	SDE_CLK_CTRL_MAX,
};

#define SDE_CLK_CTRL_VALID(x) (x > SDE_CLK_CTRL_NONE && x < SDE_CLK_CTRL_MAX)
#define SDE_CLK_CTRL_SSPP_VALID(x) (x >= SDE_CLK_CTRL_VIG0 && x < SDE_CLK_CTRL_WB0)
#define SDE_CLK_CTRL_WB_VALID(x) (x >= SDE_CLK_CTRL_WB0 && x < SDE_CLK_CTRL_LUTDMA)
#define SDE_CLK_CTRL_LUTDMA_VALID(x) (x == SDE_CLK_CTRL_LUTDMA)
#define SDE_CLK_CTRL_IPCC_MSI_VALID(x) (x == SDE_CLK_CTRL_IPCC_MSI)

/**
 * sde_clk_ctrl_type - String of top level clock control signals
 */
static const char *sde_clk_ctrl_type_s[SDE_CLK_CTRL_MAX] = {
	[SDE_CLK_CTRL_NONE] = "NONE",
	[SDE_CLK_CTRL_VIG0] = "VIG0",
	[SDE_CLK_CTRL_VIG1] = "VIG1",
	[SDE_CLK_CTRL_VIG2] = "VIG2",
	[SDE_CLK_CTRL_VIG3] = "VIG3",
	[SDE_CLK_CTRL_VIG4] = "VIG4",
	[SDE_CLK_CTRL_DMA0] = "DMA0",
	[SDE_CLK_CTRL_DMA1] = "DMA1",
	[SDE_CLK_CTRL_DMA2] = "DMA2",
	[SDE_CLK_CTRL_DMA3] = "DMA3",
	[SDE_CLK_CTRL_DMA4] = "DMA4",
	[SDE_CLK_CTRL_DMA5] = "DMA5",
	[SDE_CLK_CTRL_WB0] = "WB0",
	[SDE_CLK_CTRL_WB1] = "WB1",
	[SDE_CLK_CTRL_WB2] = "WB2",
	[SDE_CLK_CTRL_LUTDMA] = "LUTDMA",
	[SDE_CLK_CTRL_IPCC_MSI] = "IPCC_MSI",
};

/* struct sde_clk_ctrl_reg : Clock control register
 * @reg_off:           register offset
 * @bit_off:           bit offset
 */
struct sde_clk_ctrl_reg {
	u32 reg_off;
	u32 bit_off;
};

/* struct sde_mdp_cfg : MDP TOP-BLK instance info
 * @id:                index identifying this block
 * @base:              register base offset to mdss
 * @features           bit mask identifying sub-blocks/features
 * @highest_bank_bit:  UBWC parameter
 * @ubwc_static:       ubwc static configuration
 * @ubwc_swizzle:      ubwc default swizzle setting
 * @has_dest_scaler:   indicates support of destination scaler
 * @smart_panel_align_mode: split display smart panel align modes
 * @clk_ctrls          clock control register definition
 * @clk_status         clock status register definition
 */
struct sde_mdp_cfg {
	SDE_HW_BLK_INFO;
	u32 highest_bank_bit;
	u32 ubwc_static;
	u32 ubwc_swizzle;
	bool has_dest_scaler;
	u32 smart_panel_align_mode;
	struct sde_clk_ctrl_reg clk_ctrls[SDE_CLK_CTRL_MAX];
	struct sde_clk_ctrl_reg clk_status[SDE_CLK_CTRL_MAX];
};

/* struct sde_uidle_cfg : MDP TOP-BLK instance info
 * @id:                     index identifying this block
 * @base:                   register base offset to mdss
 * @features:               bit mask identifying sub-blocks/features
 * @fal10_exit_cnt:         fal10 exit counter
 * @fal10_exit_danger:      fal10 exit danger level
 * @fal10_danger:           fal10 danger level
 * @fal10_target_idle_time: fal10 targeted time in uS
 * @fal1_target_idle_time:  fal1 targeted time in uS
 * @fal10_threshold:        fal10 threshold value
 * @fal1_max_threshold      fal1 maximum allowed threshold value
 * @max_downscale:          maximum downscaling ratio x1000.
 *	                    This ratio is multiplied x1000 to allow
 *	                    3 decimal precision digits.
 * @max_fps:                maximum fps to allow micro idle
 * @max_fal1_fps:           maximum fps to allow micro idle FAL1 only
 * @uidle_rev:              uidle revision supported by the target,
 *                          zero if no support
 * @debugfs_perf:           enable/disable performance counters and status
 *                          logging
 * @debugfs_ctrl:           uidle is enabled/disabled through debugfs
 * @perf_cntr_en:           performance counters are enabled/disabled
 * @dirty:                  dirty flag for uidle update
 */
struct sde_uidle_cfg {
	SDE_HW_BLK_INFO;
	/* global settings */
	u32 fal10_exit_cnt;
	u32 fal10_exit_danger;
	u32 fal10_danger;
	/* per-pipe settings */
	u32 fal10_target_idle_time;
	u32 fal1_target_idle_time;
	u32 fal10_threshold;
	u32 fal1_max_threshold;
	u32 max_dwnscale;
	u32 max_fps;
	u32 max_fal1_fps;
	u32 uidle_rev;
	u32 debugfs_perf;
	bool debugfs_ctrl;
	bool perf_cntr_en;
	bool dirty;
};

/* struct sde_mdp_cfg : MDP TOP-BLK instance info
 * @id:                index identifying this block
 * @base:              register base offset to mdss
 * @features           bit mask identifying sub-blocks/features
 */
struct sde_ctl_cfg {
	SDE_HW_BLK_INFO;
};

/**
 * struct sde_sspp_cfg - information of source pipes
 * @id:                index identifying this block
 * @base               register offset of this block
 * @features           bit mask identifying sub-blocks/features
 * @sblk:              SSPP sub-blocks information
 * @xin_id:            bus client identifier
 * @clk_ctrl           clock control identifier
 * @type               sspp type identifier
 */
struct sde_sspp_cfg {
	SDE_HW_BLK_INFO;
	struct sde_sspp_sub_blks *sblk;
	u32 xin_id;
	enum sde_clk_ctrl_type clk_ctrl;
	u32 type;
};

/**
 * struct sde_lm_cfg - information of layer mixer blocks
 * @id:                index identifying this block
 * @base               register offset of this block
 * @features           bit mask identifying sub-blocks/features
 * @sblk:              LM Sub-blocks information
 * @dspp:              ID of connected DSPP, DSPP_MAX if unsupported
 * @pingpong:          ID of connected PingPong, PINGPONG_MAX if unsupported
 * @ds:                ID of connected DS, DS_MAX if unsupported
 * @dummy_mixer:       identifies dcwb mixer is considered dummy
 * @lm_pair_mask:      Bitmask of LMs that can be controlled by same CTL
 */
struct sde_lm_cfg {
	SDE_HW_BLK_INFO;
	struct sde_lm_sub_blks *sblk;
	u32 dspp;
	u32 pingpong;
	u32 ds;
	bool dummy_mixer;
	unsigned long lm_pair_mask;
};

/**
 * struct sde_dspp_cfg - information of DSPP top block
 * @id                 enum identifying this block
 * @base               register offset of this block
 * @features           bit mask identifying sub-blocks/features
 *                     supported by this block
 */
struct sde_dspp_top_cfg  {
	SDE_HW_BLK_INFO;
};

/**
 * struct sde_dspp_cfg - information of DSPP blocks
 * @id                 enum identifying this block
 * @base               register offset of this block
 * @features           bit mask identifying sub-blocks/features
 *                     supported by this block
 * @sblk               sub-blocks information
 */
struct sde_dspp_cfg  {
	SDE_HW_BLK_INFO;
	struct sde_dspp_sub_blks *sblk;
};

/**
 * struct sde_ds_top_cfg - information of dest scaler top
 * @id               enum identifying this block
 * @base             register offset of this block
 * @features         bit mask identifying features
 * @version          hw version of dest scaler
 * @maxinputwidth    maximum input line width
 * @maxoutputwidth   maximum output line width
 * @maxupscale       maximum upscale ratio
 */
struct sde_ds_top_cfg {
	SDE_HW_BLK_INFO;
	u32 version;
	u32 maxinputwidth;
	u32 maxoutputwidth;
	u32 maxupscale;
};

/**
 * struct sde_ds_cfg - information of dest scaler blocks
 * @id          enum identifying this block
 * @base        register offset wrt DS top offset
 * @features    bit mask identifying features
 * @version     hw version of the qseed block
 * @top         DS top information
 */
struct sde_ds_cfg {
	SDE_HW_BLK_INFO;
	u32 version;
	const struct sde_ds_top_cfg *top;
};

/**
 * struct sde_pingpong_cfg - information of PING-PONG blocks
 * @id                 enum identifying this block
 * @base               register offset of this block
 * @features           bit mask identifying sub-blocks/features
 * @sblk               sub-blocks information
 * @merge_3d_id        merge_3d block id
 */
struct sde_pingpong_cfg  {
	SDE_HW_BLK_INFO;
	const struct sde_pingpong_sub_blks *sblk;
	int merge_3d_id;
};

/**
 * struct sde_dsc_cfg - information of DSC blocks
 * @id                 enum identifying this block
 * @base               register offset of this block
 * @len:               length of hardware block
 * @features           bit mask identifying sub-blocks/features
 * @dsc_pair_mask:     Bitmask of DSCs that can be controlled by same CTL
 */
struct sde_dsc_cfg {
	SDE_HW_BLK_INFO;
	DECLARE_BITMAP(dsc_pair_mask, DSC_MAX);
	struct sde_dsc_sub_blks *sblk;
};

/**
 * struct sde_vdc_cfg - information of VDC blocks
 * @id                 enum identifying this block
 * @base               register offset of this block
 * @len:               length of hardware block
 * @features           bit mask identifying sub-blocks/features
 * @enc                VDC encoder register offset(relative to VDC base)
 * @ctl                VDC Control register offset(relative to VDC base)
 */
struct sde_vdc_cfg {
	SDE_HW_BLK_INFO;
	struct sde_vdc_sub_blks *sblk;
};

/**
 * struct sde_cdm_cfg - information of chroma down blocks
 * @id                 enum identifying this block
 * @base               register offset of this block
 * @features           bit mask identifying sub-blocks/features
 * @intf_connect       Bitmask of INTF IDs this CDM can connect to
 * @wb_connect:        Bitmask of Writeback IDs this CDM can connect to
 */
struct sde_cdm_cfg   {
	SDE_HW_BLK_INFO;
	unsigned long intf_connect;
	unsigned long wb_connect;
};

/**
 * struct sde_dnsc_blur_cfg - information of Downscale Blur blocks
 * @id                 enum identifying this block
 * @base               register offset of this block
 * @features           bit mask identifying sub-blocks/features
 * @sblk               sub-blocks associated with Downscale Blur
 * @wb_connect:        Bitmask of Writeback IDs this CDM can connect to
 */
struct sde_dnsc_blur_cfg   {
	SDE_HW_BLK_INFO;
	struct sde_dnsc_blur_sub_blks *sblk;
	unsigned long wb_connect;
};

/**
 * struct sde_dnsc_blur_filter_info - information of support downscale filter/ratios
 * @filter:		type of filter used
 * @src_min:		min src width/height supported
 * @src_max:		max src width/height supported
 * @dst_min:		min dst width/height supported
 * @dst_max:		max dst width/height supported
 * @min_ratio:		min downscale ratio supported
 * @max_ratio:		max downscale ratio supported
 * @fraction_support:	supports fractional downscale ratio
 * @ratio_count:	valid count of ratios in @ratio array
 * @ratio:		array of supported downscale ratios
 */
struct sde_dnsc_blur_filter_info {
	u32 filter;
	u32 src_min;
	u32 src_max;
	u32 dst_min;
	u32 dst_max;
	u32 min_ratio;
	u32 max_ratio;
	bool fraction_support;
	u32 ratio_count;
	u32 ratio[DNSC_BLUR_MAX_RATIO_COUNT];
};

/**
 * struct sde_intf_cfg - information of timing engine blocks
 * @id                 enum identifying this block
 * @base               register offset of this block
 * @features           bit mask identifying sub-blocks/features
 * @type:              Interface type(DSI, DP, HDMI)
 * @controller_id:     Controller Instance ID in case of multiple of intf type
 * @prog_fetch_lines_worst_case	Worst case latency num lines needed to prefetch
 * @te_irq_offset:     Register offset for INTF TE IRQ block
 */
struct sde_intf_cfg  {
	SDE_HW_BLK_INFO;
	u32 type;   /* interface type*/
	u32 controller_id;
	u32 prog_fetch_lines_worst_case;
	u32 te_irq_offset;
};

/**
 * struct sde_wb_cfg - information of writeback blocks
 * @id                 enum identifying this block
 * @base               register offset of this block
 * @features           bit mask identifying sub-blocks/features
 * @sblk               sub-block information
 * @format_list: Pointer to list of supported formats
 * @vbif_idx           vbif identifier
 * @xin_id             client interface identifier
 * @clk_ctrl           clock control identifier
 */
struct sde_wb_cfg {
	SDE_HW_BLK_INFO;
	const struct sde_wb_sub_blocks *sblk;
	const struct sde_format_extended *format_list;
	u32 vbif_idx;
	u32 xin_id;
	enum sde_clk_ctrl_type clk_ctrl;
};

/**
 * struct sde_merge_3d_cfg - information of merge_3d blocks
 * @id                 enum identifying this block
 * @base               register offset of this block
 * @len:               length of hardware block
 * @features           bit mask identifying sub-blocks/features
 */
struct sde_merge_3d_cfg {
	SDE_HW_BLK_INFO;
};

/**
 * struct sde_qdss_cfg - information of qdss blocks
 * @id                 enum identifying this block
 * @base               register offset of this block
 * @len:               length of hardware block
 * @features           bit mask identifying sub-blocks/features
 */
struct sde_qdss_cfg {
	SDE_HW_BLK_INFO;
};

/*
 * struct sde_vbif_dynamic_ot_cfg - dynamic OT setting
 * @pps                pixel per seconds
 * @ot_limit           OT limit to use up to specified pixel per second
 */
struct sde_vbif_dynamic_ot_cfg {
	u64 pps;
	u32 ot_limit;
};

/**
 * struct sde_vbif_dynamic_ot_tbl - dynamic OT setting table
 * @count              length of cfg
 * @cfg                pointer to array of configuration settings with
 *                     ascending requirements
 */
struct sde_vbif_dynamic_ot_tbl {
	u32 count;
	struct sde_vbif_dynamic_ot_cfg *cfg;
};

/**
 * struct sde_vbif_qos_tbl - QoS priority table
 * @count              count of entries - rp_remap + lvl_remap entries
 * @priority_lvl       pointer to array of priority level in ascending order
 */
struct sde_vbif_qos_tbl {
	u32 count;
	u32 *priority_lvl;
};

/**
 * enum sde_vbif_client_type
 * @VBIF_RT_CLIENT: real time client
 * @VBIF_NRT_CLIENT: non-realtime clients like writeback
 * @VBIF_CWB_CLIENT: concurrent writeback client
 * @VBIF_LUTDMA_CLIENT: LUTDMA client
 * @VBIF_CNOC_CLIENT: HW fence client
 * @VBIF_OFFLINE_WB_CLIENT: Offline WB client used in 2-pass composition
 * @VBIF_MAX_CLIENT: max number of clients
 */
enum sde_vbif_client_type {
	VBIF_RT_CLIENT,
	VBIF_NRT_CLIENT,
	VBIF_CWB_CLIENT,
	VBIF_LUTDMA_CLIENT,
	VBIF_CNOC_CLIENT,
	VBIF_OFFLINE_WB_CLIENT,
	VBIF_MAX_CLIENT
};

/**
 * struct sde_vbif_cfg - information of VBIF blocks
 * @id                 enum identifying this block
 * @base               register offset of this block
 * @features           bit mask identifying sub-blocks/features
 * @ot_rd_limit        default OT read limit
 * @ot_wr_limit        default OT write limit
 * @xin_halt_timeout   maximum time (in usec) for xin to halt
 * @dynamic_ot_rd_tbl  dynamic OT read configuration table
 * @dynamic_ot_wr_tbl  dynamic OT write configuration table
 * @qos_tbl            Array of QoS priority table
 * @memtype_count      number of defined memtypes
 * @memtype            array of xin memtype definitions
 */
struct sde_vbif_cfg {
	SDE_HW_BLK_INFO;
	u32 default_ot_rd_limit;
	u32 default_ot_wr_limit;
	u32 xin_halt_timeout;
	struct sde_vbif_dynamic_ot_tbl dynamic_ot_rd_tbl;
	struct sde_vbif_dynamic_ot_tbl dynamic_ot_wr_tbl;
	struct sde_vbif_qos_tbl qos_tbl[VBIF_MAX_CLIENT];
	u32 memtype_count;
	u32 memtype[MAX_XIN_COUNT];
};

/**
 * enum sde_reg_dma_type - defines reg dma block type
 * @REG_DMA_TYPE_DB: DB LUT DMA block
 * @REG_DMA_TYPE_SB: SB LUT DMA block
 * @REG_DMA_TYPE_MAX: invalid selection
 */
enum sde_reg_dma_type {
	REG_DMA_TYPE_DB,
	REG_DMA_TYPE_SB,
	REG_DMA_TYPE_MAX,
};

/**
 * struct sde_reg_dma_blk_info - definition of lut dma block.
 * @valid              bool indicating if the definiton is valid.
 * @base               register offset of this block.
 * @features           bit mask identifying sub-blocks/features.
 */
struct sde_reg_dma_blk_info {
	bool valid;
	u32 base;
	u32 features;
};

/**
 * struct sde_reg_dma_cfg - overall config struct of lut dma blocks.
 * @reg_dma_blks       Reg DMA blk info for each possible block type
 * @version            version of lutdma hw blocks
 * @trigger_sel_off    offset to trigger select registers of lutdma
 * @broadcast_disabled flag indicating if broadcast usage should be avoided
 * @xin_id             VBIF xin client-id for LUTDMA
 * @vbif_idx           VBIF id (RT/NRT)
 * @base_off           Base offset of LUTDMA from the MDSS root
 * @clk_ctrl           VBIF xin client clk-ctrl
 */
struct sde_reg_dma_cfg {
	struct sde_reg_dma_blk_info reg_dma_blks[REG_DMA_TYPE_MAX];
	u32 version;
	u32 trigger_sel_off;
	u32 broadcast_disabled;
	u32 xin_id;
	u32 vbif_idx;
	u32 base_off;
	enum sde_clk_ctrl_type clk_ctrl;
};

/**
 * Define CDP use cases
 * @SDE_PERF_CDP_UDAGE_RT: real-time use cases
 * @SDE_PERF_CDP_USAGE_NRT: non real-time use cases such as WFD
 */
enum {
	SDE_PERF_CDP_USAGE_RT,
	SDE_PERF_CDP_USAGE_NRT,
	SDE_PERF_CDP_USAGE_MAX
};

/**
 * struct sde_perf_cdp_cfg - define CDP use case configuration
 * @rd_enable: true if read pipe CDP is enabled
 * @wr_enable: true if write pipe CDP is enabled
 */
struct sde_perf_cdp_cfg {
	bool rd_enable;
	bool wr_enable;
};

/**
 * struct sde_sc_cfg - define system cache configuration
 * @has_sys_cache: true if system cache is enabled
 * @llcc_scid: scid for the system cache
 * @llcc_slice_size: slice size of the system cache
 */
struct sde_sc_cfg {
	bool has_sys_cache;
	int llcc_scid;
	size_t llcc_slice_size;
};

/**
 * autorefresh_disable_sequence - defines autorefresh disable sequences
 * followed during bootup with continuous splash
 * @AUTOREFRESH_DISABLE_SEQ1 - disable TE / disable autorefresh / Wait for tx-complete / enable TE
 * @AUTOREFRESH_DISABLE_SEQ2 - disable TE / Disable autorefresh / enable TE
 */
enum autorefresh_disable_sequence {
	AUTOREFRESH_DISABLE_SEQ1,
	AUTOREFRESH_DISABLE_SEQ2,
};

/**
 * struct sde_perf_cfg - performance control settings
 * @max_bw_low         low threshold of maximum bandwidth (kbps)
 * @max_bw_high        high threshold of maximum bandwidth (kbps)
 * @min_core_ib        minimum bandwidth for core (kbps)
 * @min_core_ib        minimum mnoc ib vote in kbps
 * @min_llcc_ib        minimum llcc ib vote in kbps
 * @min_dram_ib        minimum dram ib vote in kbps
 * @core_ib_ff         core instantaneous bandwidth fudge factor
 * @core_clk_ff        core clock fudge factor
 * @comp_ratio_rt      string of 0 or more of <fourcc>/<ven>/<mod>/<comp ratio>
 * @comp_ratio_nrt     string of 0 or more of <fourcc>/<ven>/<mod>/<comp ratio>
 * @undersized_prefill_lines   undersized prefill in lines
 * @xtra_prefill_lines         extra prefill latency in lines
 * @dest_scale_prefill_lines   destination scaler latency in lines
 * @macrotile_perfill_lines    macrotile latency in lines
 * @yuv_nv12_prefill_lines     yuv_nv12 latency in lines
 * @linear_prefill_lines       linear latency in lines
 * @downscaling_prefill_lines  downscaling latency in lines
 * @amortizable_theshold minimum y position for traffic shaping prefill
 * @min_prefill_lines  minimum pipeline latency in lines
 * @danger_lut: liner, linear_qseed, macrotile, etc. danger luts
 * @sfe_lut: linear, macrotile, macrotile_qseed, etc. safe luts
 * @creq_lut: linear, macrotile, non_realtime, cwb, etc. creq luts
 * @qos_refresh_count: total refresh count for possible different luts
 * @qos_refresh_rate: different refresh rates for luts
 * @cdp_cfg            cdp use case configurations
 * @cpu_mask:          pm_qos cpu mask value
 * @cpu_mask_perf:     pm_qos cpu silver core mask value
 * @cpu_dma_latency:   pm_qos cpu dma latency value
 * @cpu_irq_latency:   pm_qos cpu irq latency value
 * @num_ddr_channels:  number of DDR channels
 * @dram_efficiency:     DRAM efficiency factor
 * @axi_bus_width:     axi bus width value in bytes
 * @num_mnoc_ports:    number of mnoc ports
 */
struct sde_perf_cfg {
	u32 max_bw_low;
	u32 max_bw_high;
	u32 min_core_ib;
	u32 min_llcc_ib;
	u32 min_dram_ib;
	const char *core_ib_ff;
	const char *core_clk_ff;
	const char *comp_ratio_rt;
	const char *comp_ratio_nrt;
	u32 undersized_prefill_lines;
	u32 xtra_prefill_lines;
	u32 dest_scale_prefill_lines;
	u32 macrotile_prefill_lines;
	u32 yuv_nv12_prefill_lines;
	u32 linear_prefill_lines;
	u32 downscaling_prefill_lines;
	u32 amortizable_threshold;
	u32 min_prefill_lines;
	u64 *danger_lut;
	u64 *safe_lut;
	u64 *creq_lut;
	u32 qos_refresh_count;
	u32 *qos_refresh_rate;
	struct sde_perf_cdp_cfg cdp_cfg[SDE_PERF_CDP_USAGE_MAX];
	unsigned long cpu_mask;
	unsigned long cpu_mask_perf;
	u32 cpu_dma_latency;
	u32 cpu_irq_latency;
	u32 num_ddr_channels;
	u32 dram_efficiency;
	u32 axi_bus_width;
	u32 num_mnoc_ports;
};

/**
 * struct sde_mdss_cfg - information of MDSS HW
 * This is the main catalog data structure representing
 * this HW version. Contains number of instances,
 * register offsets, capabilities of all the MDSS HW sub-blocks.
 *
<<<<<<< HEAD
 * @hw_rev              MDSS HW revision
 * @ubwc_rev            UBWC feature version (0x0 for not supported)
 * @ubwc_bw_calc_rev    indicates how UBWC BW has to be calculated
 * @qseed_sw_lib_rev    qseed SW library version
 * @qseed_hw_rev        qseed HW block version
 * @smart_dma_rev       smartDMA block version
 * @ctl_rev             control path block version
 * @ts_prefill_rev      prefill traffic shaper feature revision
 * @true_inline_rot_rev inline rotator feature revision
 * @dnsc_blur_rev       downscale blur HW block version
 * @mdss_count          number of valid MDSS HW blocks
 * @mdss                array of pointers to MDSS HW blocks
 * @mdss_hw_block_size  max offset of MDSS_HW block (0 offset), used for debug
 * @mdp_count           number of valid MDP HW blocks
 * @mdp                 array of pointers to MDP HW blocks
 * @ctl_count           number of valid CTL blocks available
 * @ctl                 array of pointers to CTL blocks
 * @sspp_count          number of valid SSPP blocks available
 * @sspp                array of pointers to SSPP blocks
 * @mixer_count         number of valid LM blocks available
 * @mixer               array of pointers to LM blocks
 * @dspp_top            pointer to common DSPP_TOP block
 * @dspp_count          number of valid DSPP blocks available
 * @dspp                array of pointers to DSPP blocks
 * @ds_count            number of valid dest scaler blocks available
 * @ds                  array of pointers to DS blocks
 * @pingpong_count      number of valid pingpong blocks available
 * @pingpong            array of pointers to pingpong blocks
 * @dsc_count           number of valid DSC blocks available
 * @dsc                 array of pointers to DSC blocks
 * @vdc_count           number of valid VDC blocks available
 * @vdc                 array of pointers to VDC blocks
 * @cdm_count           number of valid chroma-down modules available
 * @cdm                 array of pointers to CDM blocks
 * @dnsc_blur_count     number of valid Downscale Blur modules available
 * @dnsc_blur           array of pointers to Downscale Blur blocks
 * @intf_count          number of valid INTF blocks available
 * @intf                array of pointers to INTF blocks
 * @wb_count            number of valid writeback blocks available
 * @wb                  array of pointers to WB blocks
 * @vbif_count          number of valid VBIF blocks available
 * @vbif                array of pointers to VBIF blocks
 * @merge_3d_count      number of valid merge 3d blocks available
 * @merge_3d            array of pointers to merge 3d blocks
 * @qdss_count          number of valid QDSS blocks available
 * @qdss                array of pointers to QDSS blocks
 * @cwb_blk_off         CWB offset address
 * @cwb_blk_stride      offset between each CWB blk
 * @dcwb_count          number of dcwb hardware instances
 * @reg_dma_count       number of valid reg dma blocks available
 * @dma_cfg             pointer to config containing reg dma blocks
 * @ad_count            number of AD4 hardware instances
 * @ltm_count           number of LTM hardware instances
 * @rc_count            number of rounded corner hardware instances
 * @spr_count           number of SPR hardware instances
 * @demura_count        number of demura hardware instances
 * @demura_supported    indicates which SSPP/RECT combinations support demura
 * @trusted_vm_env      true if the driver is executing in the trusted VM
 * @tvm_reg_count	number of sub-driver register ranges that need to be included
 *					for trusted vm for accepting the resources
 * @tvm_reg		array of sub-driver register range entries that need to be included
 * @max_trusted_vm_displays     maximum number of concurrent trusted VM displays supported
 * @sui_block_xin_mask  mask of xin-clients to block during secure-ui when SUI MISR is supported
=======
 * @trusted_vm_env	set to true, if the driver is executing in
 *			the trusted VM. false, otherwise.
 * @max_trusted_vm_displays	maximum number of concurrent trusted
 *				vm displays supported.
 * @tvm_reg_count		number of sub-driver register ranges that need to be included
 *						for trusted vm for accepting the resources
 * @tvm_reg				array of sub-driver register ranges entries that need to be
 *						included
 * @max_sspp_linewidth max source pipe line width support.
 * @vig_sspp_linewidth max vig source pipe line width support.
 * @scaling_linewidth max vig source pipe linewidth for scaling usecases
 * @max_mixer_width    max layer mixer line width support.
 * @max_dsc_width      max dsc line width support.
 * @max_mixer_blendstages max layer mixer blend stages or
 *                       supported z order
 * @max_wb_linewidth   max writeback line width support.
 * @max_wb_linewidth_linear   max writeback line width for linear formats.
 * @max_display_width   maximum display width support.
 * @max_display_height  maximum display height support.

 * @min_display_width   minimum display width support.
 * @min_display_height  minimum display height support.
 * @csc_type           csc or csc_10bit support.
 * @smart_dma_rev      Supported version of SmartDMA feature.
 * @ctl_rev            supported version of control path.
 * @has_src_split      source split feature status
 * @has_cdp            Client driven prefetch feature status
 * @has_wb_ubwc        UBWC feature supported on WB
 * @has_cwb_crop       CWB cropping is supported
 * @has_cwb_support    indicates if device supports primary capture through CWB
 * @has_dedicated_cwb_support    indicates if device supports dedicated path for CWB capture
 * @has_cwb_dither     indicates if device supports cwb dither feature
 * @cwb_blk_off        CWB offset address
 * @cwb_blk_stride     offset between each CWB blk
 * @ubwc_version       UBWC feature version (0x0 for not supported)
 * @ubwc_bw_calc_version indicate how UBWC BW has to be calculated
 * @skip_inline_rot_thresh    Skip inline rotation threshold
 * @has_idle_pc        indicate if idle power collapse feature is supported
 * @allowed_dsc_reservation_switch  intf to which dsc reservation switch is supported
 * @has_reduced_ob_max	indicate if DSC size is limited to 10k
 * @wakeup_with_touch  indicate early wake up display with input touch event
 * @has_hdr            HDR feature support
 * @has_hdr_plus       HDR10+ feature support
 * @dma_formats        Supported formats for dma pipe
 * @cursor_formats     Supported formats for cursor pipe
 * @vig_formats        Supported formats for vig pipe
 * @wb_formats         Supported formats for wb
 * @virt_vig_formats   Supported formats for virtual vig pipe
 * @vbif_qos_nlvl      number of vbif QoS priority level
 * @ts_prefill_rev     prefill traffic shaper feature revision
 * @true_inline_rot_rev	inline rotator feature revision
 * @macrotile_mode     UBWC parameter for macro tile channel distribution
 * @pipe_order_type    indicate if it is required to specify pipe order
 * @sspp_multirect_error flag to indicate whether ubwc and meta error by rect is supported
 * @delay_prg_fetch_start indicates if throttling the fetch start is required
 * @has_qsync	       Supports qsync feature
 * @has_3d_merge_reset Supports 3D merge reset
 * @has_decimation     Supports decimation
 * @has_trusted_vm_support	     Supported HW sharing with trusted VM
 * @has_avr_step       Supports AVR with vsync alignment to a set step rate
 * @rc_lm_flush_override        Support Rounded Corner using layer mixer flush
 * @has_mixer_combined_alpha     Mixer has single register for FG & BG alpha
 * @vbif_disable_inner_outer_shareable     VBIF requires disabling shareables
 * @inline_disable_const_clr     Disable constant color during inline rotate
 * @dither_luma_mode_support   Enables dither luma mode
 * @has_base_layer     Supports staging layer as base layer
 * @demura_supported   Demura pipe support flag(~0x00 - Not supported)
 * @qseed_sw_lib_rev	qseed sw library type supporting the qseed hw
 * @qseed_hw_version   qseed hw version of the target
 * @sc_cfg: system cache configuration
 * @syscache_supported  Flag to indicate if sys cache support is enabled
 * @uidle_cfg		Settings for uidle feature
 * @sui_misr_supported  indicate if secure-ui-misr is supported
 * @sui_block_xin_mask  mask of all the xin-clients to be blocked during
 *                         secure-ui when secure-ui-misr feature is supported
>>>>>>> 344e25da
 * @sec_sid_mask_count  number of SID masks
 * @sec_sid_mask        SID masks used during the scm_call for secure/non-secure transitions
 * @sui_supported_blendstage    secure-ui supported blendstage
 * @max_display_width   minimum display width
 * @max_display_height  minimum display height
 * @min_display_width   maximum display width
 * @min_display_height  maximum display height
 * @max_sspp_linewidth  max source pipe line width
 * @vig_sspp_linewidth  max vig source pipe line width support
 * @scaling_linewidth   max vig source pipe linewidth for scaling usecases
 * @max_wb_linewidth    max writeback line width
 * @max_wb_linewidth_linear     max writeback line width for linear formats
 * @max_dsc_width       max dsc line width
 * @max_mixer_width     max layer mixer line width
 * @max_mixer_blendstages       max layer mixer blend stages (z orders)
 * @vbif_qos_nlvl       number of vbif QoS priority levels
 * @qos_target_time_ns  normalized qos target time for line-based qos
 * @macrotile_mode      UBWC parameter for macro tile channel distribution
 * @pipe_order_type     indicates if it is required to specify pipe order
 * @csc_type            csc or csc_10bit support
 * @allowed_dsc_reservation_switch      intf to which dsc reservation switch is supported
 * @autorefresh_disable_seq    indicates the autorefresh disable sequence; default is seq1
 * @sc_cfg              system cache configuration
 * @perf                performance control settings
 * @uidle_cfg           settings for uidle feature
 * @irq_offset_list     list of sde_intr_irq_offsets to initialize irq table
 * @features            bitmap of supported SDE_FEATUREs
 * @dma_formats         supported formats for dma pipe
 * @vig_formats         supported formats for vig pipe
 * @wb_formats          supported formats for wb
 * @virt_vig_formats    supported formats for virtual vig pipe
 * @inline_rot_formats  supported formats for inline rotation
 * @inline_rot_restricted_formats       restricted formats for inline rotation
 * @dnsc_blur_filters        supported filters for downscale blur
 * @dnsc_blur_filter_count   supported filter count for downscale blur
 */
struct sde_mdss_cfg {
	/* Block Revisions */
	u32 hw_rev;
	u32 ubwc_rev;
	u32 ubwc_bw_calc_rev;
	u32 qseed_sw_lib_rev;
	u32 qseed_hw_rev;
	u32 smart_dma_rev;
	u32 ctl_rev;
<<<<<<< HEAD
=======
	bool has_src_split;
	bool has_cdp;
	bool has_dim_layer;
	bool has_wb_ubwc;
	bool has_cwb_crop;
	bool has_cwb_support;
	bool has_dedicated_cwb_support;
	bool has_cwb_dither;
	u32 cwb_blk_off;
	u32 cwb_blk_stride;
	u32 ubwc_version;
	u32 ubwc_bw_calc_version;
	bool skip_inline_rot_threshold;
	bool has_idle_pc;
	u32 allowed_dsc_reservation_switch;
	bool has_reduced_ob_max;
	bool wakeup_with_touch;
	u32 vbif_qos_nlvl;
>>>>>>> 344e25da
	u32 ts_prefill_rev;
	u32 true_inline_rot_rev;
	u32 dnsc_blur_rev;

	/* HW Blocks */
	u32 mdss_count;
	struct sde_mdss_base_cfg mdss[MAX_BLOCKS];
	u32 mdss_hw_block_size;
	u32 mdp_count;
	struct sde_mdp_cfg mdp[MAX_BLOCKS];
	u32 ctl_count;
	struct sde_ctl_cfg ctl[MAX_BLOCKS];
	u32 sspp_count;
	struct sde_sspp_cfg sspp[MAX_BLOCKS];
	u32 mixer_count;
	struct sde_lm_cfg mixer[MAX_BLOCKS];
	struct sde_dspp_top_cfg dspp_top;
	u32 dspp_count;
	struct sde_dspp_cfg dspp[MAX_BLOCKS];
	u32 ds_count;
	struct sde_ds_cfg ds[MAX_BLOCKS];
	u32 pingpong_count;
	struct sde_pingpong_cfg pingpong[MAX_BLOCKS];
	u32 dsc_count;
	struct sde_dsc_cfg dsc[MAX_BLOCKS];
	u32 vdc_count;
	struct sde_vdc_cfg vdc[MAX_BLOCKS];
	u32 cdm_count;
	struct sde_cdm_cfg cdm[MAX_BLOCKS];
	u32 dnsc_blur_count;
	struct sde_dnsc_blur_cfg dnsc_blur[MAX_BLOCKS];
	u32 intf_count;
	struct sde_intf_cfg intf[MAX_BLOCKS];
	u32 wb_count;
	struct sde_wb_cfg wb[MAX_BLOCKS];
	u32 vbif_count;
	struct sde_vbif_cfg vbif[MAX_BLOCKS];
	u32 merge_3d_count;
	struct sde_merge_3d_cfg merge_3d[MAX_BLOCKS];
	u32 qdss_count;
	struct sde_qdss_cfg qdss[MAX_BLOCKS];
	u32 cwb_blk_off;
	u32 cwb_blk_stride;
	u32 dcwb_count;

	u32 reg_dma_count;
	struct sde_reg_dma_cfg dma_cfg;
	u32 ad_count;
	u32 ltm_count;
	u32 rc_count;
	u32 spr_count;
	u32 demura_count;
	u32 demura_supported[SSPP_MAX][2];

	/* Secure & Trusted UI */
	bool trusted_vm_env;
	u32 tvm_reg_count;
	struct resource tvm_reg[MAX_REG_SIZE_ENTRIES];
	u32 max_trusted_vm_displays;
	u32 sui_block_xin_mask;
	u32 sec_sid_mask_count;
	u32 sec_sid_mask[MAX_BLOCKS];
	u32 sui_supported_blendstage;

	/* Limits */
	u32 max_display_width;
	u32 max_display_height;
	u32 min_display_width;
	u32 min_display_height;
	u32 max_sspp_linewidth;
	u32 vig_sspp_linewidth;
	u32 scaling_linewidth;
	u32 max_wb_linewidth;
	u32 max_wb_linewidth_linear;
	u32 max_dsc_width;
	u32 max_mixer_width;
	u32 max_mixer_blendstages;

	/* Configs */
	u32 vbif_qos_nlvl;
	u32 qos_target_time_ns;
	u32 macrotile_mode;
	u32 pipe_order_type;
	u32 csc_type;
	u32 allowed_dsc_reservation_switch;
	enum autorefresh_disable_sequence autorefresh_disable_seq;
	struct sde_sc_cfg sc_cfg[SDE_SYS_CACHE_MAX];
	struct sde_perf_cfg perf;
	struct sde_uidle_cfg uidle_cfg;
	struct list_head irq_offset_list;
	DECLARE_BITMAP(features, SDE_FEATURE_MAX);

	/* Supported Pixel Format Lists */
	struct sde_format_extended *dma_formats;
	struct sde_format_extended *vig_formats;
	struct sde_format_extended *wb_formats;
	struct sde_format_extended *virt_vig_formats;
	struct sde_format_extended *inline_rot_formats;
	struct sde_format_extended *inline_rot_restricted_formats;
	struct sde_dnsc_blur_filter_info *dnsc_blur_filters;
	u32 dnsc_blur_filter_count;
};

struct sde_mdss_hw_cfg_handler {
	u32 major;
	u32 minor;
	struct sde_mdss_cfg* (*cfg_init)(u32 data);
};

/*
 * Access Macros
 */
#define BLK_MDP(s) ((s)->mdp)
#define BLK_CTL(s) ((s)->ctl)
#define BLK_VIG(s) ((s)->vig)
#define BLK_DMA(s) ((s)->dma)
#define BLK_MIXER(s) ((s)->mixer)
#define BLK_DSPP(s) ((s)->dspp)
#define BLK_DS(s) ((s)->ds)
#define BLK_PINGPONG(s) ((s)->pingpong)
#define BLK_CDM(s) ((s)->cdm)
#define BLK_INTF(s) ((s)->intf)
#define BLK_WB(s) ((s)->wb)
#define BLK_AD(s) ((s)->ad)
#define BLK_LTM(s) ((s)->ltm)
#define BLK_RC(s) ((s)->rc)

/**
 * sde_hw_set_preference: populate the individual hw lm preferences,
 *                        overwrite if exists
 * @sde_cfg:              pointer to sspp cfg
 * @num_lm:               num lms to set preference
 * @disp_type:            is the given display primary/secondary
 */
void sde_hw_mixer_set_preference(struct sde_mdss_cfg *sde_cfg, u32 num_lm,
		uint32_t disp_type);

/**
 * sde_hw_catalog_init - sde hardware catalog init API parses dtsi property
 * and stores all parsed offset, hardware capabilities in config structure.
 * @dev:          drm device node.
 *
 * Return: parsed sde config structure
 */
struct sde_mdss_cfg *sde_hw_catalog_init(struct drm_device *dev);

/**
 * sde_hw_catalog_deinit - sde hardware catalog cleanup
 * @sde_cfg:      pointer returned from init function
 */
void sde_hw_catalog_deinit(struct sde_mdss_cfg *sde_cfg);

/**
 * sde_hw_catalog_irq_offset_list_delete - delete the irq_offset_list
 *                                         maintained by the catalog
 * @head:      pointer to the catalog's irq_offset_list
 */
static inline void sde_hw_catalog_irq_offset_list_delete(
		struct list_head *head)
{
	struct sde_intr_irq_offsets *item, *tmp;

	list_for_each_entry_safe(item, tmp, head, list) {
		list_del(&item->list);
		kfree(item);
	}
}

/**
 * sde_hw_sspp_multirect_enabled - check multirect enabled for the sspp
 * @cfg:          pointer to sspp cfg
 */
static inline bool sde_hw_sspp_multirect_enabled(const struct sde_sspp_cfg *cfg)
{
	return test_bit(SDE_SSPP_SMART_DMA_V1, &cfg->features) ||
			 test_bit(SDE_SSPP_SMART_DMA_V2, &cfg->features) ||
			 test_bit(SDE_SSPP_SMART_DMA_V2p5, &cfg->features);
}
#endif /* _SDE_HW_CATALOG_H */<|MERGE_RESOLUTION|>--- conflicted
+++ resolved
@@ -1,12 +1,7 @@
 /* SPDX-License-Identifier: GPL-2.0-only */
 /*
-<<<<<<< HEAD
  * Copyright (c) 2021-2022 Qualcomm Innovation Center, Inc. All rights reserved.
  * Copyright (c) 2015-2021, The Linux Foundation. All rights reserved.
-=======
- * Copyright (c) 2022 Qualcomm Innovation Center, Inc. All rights reserved.
- * Copyright (c) 2015-2022, The Linux Foundation. All rights reserved.
->>>>>>> 344e25da
  */
 
 #ifndef _SDE_HW_CATALOG_H
@@ -1729,7 +1724,6 @@
  * this HW version. Contains number of instances,
  * register offsets, capabilities of all the MDSS HW sub-blocks.
  *
-<<<<<<< HEAD
  * @hw_rev              MDSS HW revision
  * @ubwc_rev            UBWC feature version (0x0 for not supported)
  * @ubwc_bw_calc_rev    indicates how UBWC BW has to be calculated
@@ -1737,6 +1731,8 @@
  * @qseed_hw_rev        qseed HW block version
  * @smart_dma_rev       smartDMA block version
  * @ctl_rev             control path block version
+ * @has_precise_vsync_ts  indicates if HW has vsyc timestamp logging capability
+ * @has_reduced_ob_max indicate if DSC size is limited to 10k
  * @ts_prefill_rev      prefill traffic shaper feature revision
  * @true_inline_rot_rev inline rotator feature revision
  * @dnsc_blur_rev       downscale blur HW block version
@@ -1793,83 +1789,6 @@
  * @tvm_reg		array of sub-driver register range entries that need to be included
  * @max_trusted_vm_displays     maximum number of concurrent trusted VM displays supported
  * @sui_block_xin_mask  mask of xin-clients to block during secure-ui when SUI MISR is supported
-=======
- * @trusted_vm_env	set to true, if the driver is executing in
- *			the trusted VM. false, otherwise.
- * @max_trusted_vm_displays	maximum number of concurrent trusted
- *				vm displays supported.
- * @tvm_reg_count		number of sub-driver register ranges that need to be included
- *						for trusted vm for accepting the resources
- * @tvm_reg				array of sub-driver register ranges entries that need to be
- *						included
- * @max_sspp_linewidth max source pipe line width support.
- * @vig_sspp_linewidth max vig source pipe line width support.
- * @scaling_linewidth max vig source pipe linewidth for scaling usecases
- * @max_mixer_width    max layer mixer line width support.
- * @max_dsc_width      max dsc line width support.
- * @max_mixer_blendstages max layer mixer blend stages or
- *                       supported z order
- * @max_wb_linewidth   max writeback line width support.
- * @max_wb_linewidth_linear   max writeback line width for linear formats.
- * @max_display_width   maximum display width support.
- * @max_display_height  maximum display height support.
-
- * @min_display_width   minimum display width support.
- * @min_display_height  minimum display height support.
- * @csc_type           csc or csc_10bit support.
- * @smart_dma_rev      Supported version of SmartDMA feature.
- * @ctl_rev            supported version of control path.
- * @has_src_split      source split feature status
- * @has_cdp            Client driven prefetch feature status
- * @has_wb_ubwc        UBWC feature supported on WB
- * @has_cwb_crop       CWB cropping is supported
- * @has_cwb_support    indicates if device supports primary capture through CWB
- * @has_dedicated_cwb_support    indicates if device supports dedicated path for CWB capture
- * @has_cwb_dither     indicates if device supports cwb dither feature
- * @cwb_blk_off        CWB offset address
- * @cwb_blk_stride     offset between each CWB blk
- * @ubwc_version       UBWC feature version (0x0 for not supported)
- * @ubwc_bw_calc_version indicate how UBWC BW has to be calculated
- * @skip_inline_rot_thresh    Skip inline rotation threshold
- * @has_idle_pc        indicate if idle power collapse feature is supported
- * @allowed_dsc_reservation_switch  intf to which dsc reservation switch is supported
- * @has_reduced_ob_max	indicate if DSC size is limited to 10k
- * @wakeup_with_touch  indicate early wake up display with input touch event
- * @has_hdr            HDR feature support
- * @has_hdr_plus       HDR10+ feature support
- * @dma_formats        Supported formats for dma pipe
- * @cursor_formats     Supported formats for cursor pipe
- * @vig_formats        Supported formats for vig pipe
- * @wb_formats         Supported formats for wb
- * @virt_vig_formats   Supported formats for virtual vig pipe
- * @vbif_qos_nlvl      number of vbif QoS priority level
- * @ts_prefill_rev     prefill traffic shaper feature revision
- * @true_inline_rot_rev	inline rotator feature revision
- * @macrotile_mode     UBWC parameter for macro tile channel distribution
- * @pipe_order_type    indicate if it is required to specify pipe order
- * @sspp_multirect_error flag to indicate whether ubwc and meta error by rect is supported
- * @delay_prg_fetch_start indicates if throttling the fetch start is required
- * @has_qsync	       Supports qsync feature
- * @has_3d_merge_reset Supports 3D merge reset
- * @has_decimation     Supports decimation
- * @has_trusted_vm_support	     Supported HW sharing with trusted VM
- * @has_avr_step       Supports AVR with vsync alignment to a set step rate
- * @rc_lm_flush_override        Support Rounded Corner using layer mixer flush
- * @has_mixer_combined_alpha     Mixer has single register for FG & BG alpha
- * @vbif_disable_inner_outer_shareable     VBIF requires disabling shareables
- * @inline_disable_const_clr     Disable constant color during inline rotate
- * @dither_luma_mode_support   Enables dither luma mode
- * @has_base_layer     Supports staging layer as base layer
- * @demura_supported   Demura pipe support flag(~0x00 - Not supported)
- * @qseed_sw_lib_rev	qseed sw library type supporting the qseed hw
- * @qseed_hw_version   qseed hw version of the target
- * @sc_cfg: system cache configuration
- * @syscache_supported  Flag to indicate if sys cache support is enabled
- * @uidle_cfg		Settings for uidle feature
- * @sui_misr_supported  indicate if secure-ui-misr is supported
- * @sui_block_xin_mask  mask of all the xin-clients to be blocked during
- *                         secure-ui when secure-ui-misr feature is supported
->>>>>>> 344e25da
  * @sec_sid_mask_count  number of SID masks
  * @sec_sid_mask        SID masks used during the scm_call for secure/non-secure transitions
  * @sui_supported_blendstage    secure-ui supported blendstage
@@ -1915,27 +1834,8 @@
 	u32 qseed_hw_rev;
 	u32 smart_dma_rev;
 	u32 ctl_rev;
-<<<<<<< HEAD
-=======
-	bool has_src_split;
-	bool has_cdp;
-	bool has_dim_layer;
-	bool has_wb_ubwc;
-	bool has_cwb_crop;
-	bool has_cwb_support;
-	bool has_dedicated_cwb_support;
-	bool has_cwb_dither;
-	u32 cwb_blk_off;
-	u32 cwb_blk_stride;
-	u32 ubwc_version;
-	u32 ubwc_bw_calc_version;
-	bool skip_inline_rot_threshold;
-	bool has_idle_pc;
-	u32 allowed_dsc_reservation_switch;
+	bool has_precise_vsync_ts;
 	bool has_reduced_ob_max;
-	bool wakeup_with_touch;
-	u32 vbif_qos_nlvl;
->>>>>>> 344e25da
 	u32 ts_prefill_rev;
 	u32 true_inline_rot_rev;
 	u32 dnsc_blur_rev;
