/*
 * Copyright (c) 2021-2022 Qualcomm Innovation Center, Inc. All rights reserved.
 * Copyright (c) 2014-2021 The Linux Foundation. All rights reserved.
 * Copyright (C) 2013 Red Hat
 * Author: Rob Clark <robdclark@gmail.com>
 *
 * This program is free software; you can redistribute it and/or modify it
 * under the terms of the GNU General Public License version 2 as published by
 * the Free Software Foundation.
 *
 * This program is distributed in the hope that it will be useful, but WITHOUT
 * ANY WARRANTY; without even the implied warranty of MERCHANTABILITY or
 * FITNESS FOR A PARTICULAR PURPOSE.  See the GNU General Public License for
 * more details.
 *
 * You should have received a copy of the GNU General Public License along with
 * this program.  If not, see <http://www.gnu.org/licenses/>.
 */

#define pr_fmt(fmt)	"[drm:%s:%d] " fmt, __func__, __LINE__
#include <linux/sort.h>
#include <linux/debugfs.h>
#include <linux/ktime.h>
#include <drm/sde_drm.h>
#include <drm/drm_mode.h>
#include <drm/drm_crtc.h>
#include <drm/drm_probe_helper.h>
#include <drm/drm_flip_work.h>
#include <soc/qcom/of_common.h>
#include <linux/version.h>

#include "sde_kms.h"
#include "sde_hw_lm.h"
#include "sde_hw_ctl.h"
#include "sde_hw_dspp.h"
#include "sde_crtc.h"
#include "sde_plane.h"
#include "sde_hw_util.h"
#include "sde_hw_catalog.h"
#include "sde_color_processing.h"
#include "sde_encoder.h"
#include "sde_connector.h"
#include "sde_vbif.h"
#include "sde_power_handle.h"
#include "sde_core_perf.h"
#include "sde_trace.h"
#include "msm_drv.h"
#include "sde_vm.h"

#define SDE_PSTATES_MAX (SDE_STAGE_MAX * 4)
#define SDE_MULTIRECT_PLANE_MAX (SDE_STAGE_MAX * 2)

struct sde_crtc_custom_events {
	u32 event;
	int (*func)(struct drm_crtc *crtc, bool en,
			struct sde_irq_callback *irq);
};

struct vblank_work {
	struct kthread_work work;
	int crtc_id;
	bool enable;
	struct msm_drm_private *priv;
};

static int sde_crtc_power_interrupt_handler(struct drm_crtc *crtc_drm,
	bool en, struct sde_irq_callback *ad_irq);
static int sde_crtc_idle_interrupt_handler(struct drm_crtc *crtc_drm,
	bool en, struct sde_irq_callback *idle_irq);
static int sde_crtc_mmrm_interrupt_handler(struct drm_crtc *crtc_drm,
	bool en, struct sde_irq_callback *idle_irq);
static int sde_crtc_pm_event_handler(struct drm_crtc *crtc, bool en,
		struct sde_irq_callback *noirq);
static int sde_crtc_frame_data_interrupt_handler(struct drm_crtc *crtc_drm,
	bool en, struct sde_irq_callback *idle_irq);
static int _sde_crtc_set_noise_layer(struct sde_crtc *sde_crtc,
				struct sde_crtc_state *cstate,
				void __user *usr_ptr);
static int sde_crtc_vm_release_handler(struct drm_crtc *crtc_drm,
	bool en, struct sde_irq_callback *irq);


static struct sde_crtc_custom_events custom_events[] = {
	{DRM_EVENT_AD_BACKLIGHT, sde_cp_ad_interrupt},
	{DRM_EVENT_CRTC_POWER, sde_crtc_power_interrupt_handler},
	{DRM_EVENT_IDLE_NOTIFY, sde_crtc_idle_interrupt_handler},
	{DRM_EVENT_HISTOGRAM, sde_cp_hist_interrupt},
	{DRM_EVENT_SDE_POWER, sde_crtc_pm_event_handler},
	{DRM_EVENT_LTM_HIST, sde_cp_ltm_hist_interrupt},
	{DRM_EVENT_LTM_WB_PB, sde_cp_ltm_wb_pb_interrupt},
	{DRM_EVENT_LTM_OFF, sde_cp_ltm_off_event_handler},
	{DRM_EVENT_MMRM_CB, sde_crtc_mmrm_interrupt_handler},
	{DRM_EVENT_VM_RELEASE, sde_crtc_vm_release_handler},
	{DRM_EVENT_FRAME_DATA, sde_crtc_frame_data_interrupt_handler},
};

/* default input fence timeout, in ms */
#define SDE_CRTC_INPUT_FENCE_TIMEOUT    10000

/*
 * The default input fence timeout is 2 seconds while max allowed
 * range is 10 seconds. Any value above 10 seconds adds glitches beyond
 * tolerance limit.
 */
#define SDE_CRTC_MAX_INPUT_FENCE_TIMEOUT 10000

/* layer mixer index on sde_crtc */
#define LEFT_MIXER 0
#define RIGHT_MIXER 1

#define MISR_BUFF_SIZE			256

/*
 * Time period for fps calculation in micro seconds.
 * Default value is set to 1 sec.
 */
#define DEFAULT_FPS_PERIOD_1_SEC	1000000
#define MAX_FPS_PERIOD_5_SECONDS	5000000
#define MAX_FRAME_COUNT			1000
#define MILI_TO_MICRO			1000

#define SKIP_STAGING_PIPE_ZPOS		255

static void sde_crtc_install_noise_layer_properties(struct sde_crtc *sde_crtc,
		struct sde_mdss_cfg *catalog, struct sde_kms_info *info);
static void sde_cp_crtc_apply_noise(struct drm_crtc *crtc,
		struct drm_crtc_state *state);

static inline struct sde_kms *_sde_crtc_get_kms(struct drm_crtc *crtc)
{
	struct msm_drm_private *priv;

	if (!crtc || !crtc->dev || !crtc->dev->dev_private) {
		SDE_ERROR("invalid crtc\n");
		return NULL;
	}
	priv = crtc->dev->dev_private;
	if (!priv || !priv->kms) {
		SDE_ERROR("invalid kms\n");
		return NULL;
	}

	return to_sde_kms(priv->kms);
}

enum sde_wb_usage_type sde_crtc_get_wb_usage_type(struct drm_crtc *crtc)
{
	struct drm_connector *conn;
	struct drm_connector_list_iter conn_iter;
	enum sde_wb_usage_type usage_type = 0;

	drm_connector_list_iter_begin(crtc->dev, &conn_iter);
	drm_for_each_connector_iter(conn, &conn_iter) {
		if (conn->state && (conn->state->crtc == crtc)
				&& (conn->connector_type == DRM_MODE_CONNECTOR_VIRTUAL)) {
			usage_type = sde_connector_get_property(conn->state,
					CONNECTOR_PROP_WB_USAGE_TYPE);
			break;
		}
	}
	drm_connector_list_iter_end(&conn_iter);

	return usage_type;
}

static inline struct drm_connector_state *_sde_crtc_get_virt_conn_state(
		struct drm_crtc *crtc, struct drm_crtc_state *crtc_state)
{
	struct drm_connector *conn;
	struct drm_connector_state *conn_state, *virt_conn_state = NULL;
	struct drm_connector_list_iter conn_iter;
	int i;

	if (crtc_state->state) {
		for_each_new_connector_in_state(crtc_state->state, conn, conn_state, i) {
			if (conn_state && (conn_state->crtc == crtc)
					&& (conn->connector_type == DRM_MODE_CONNECTOR_VIRTUAL)) {
				virt_conn_state = conn_state;
				break;
			}
		}
	} else {
		drm_connector_list_iter_begin(crtc->dev, &conn_iter);
		drm_for_each_connector_iter(conn, &conn_iter) {
			if (conn->state && (conn->state->crtc == crtc)
					&& (conn->connector_type == DRM_MODE_CONNECTOR_VIRTUAL)) {
				virt_conn_state = conn->state;
				break;
			}
		}
		drm_connector_list_iter_end(&conn_iter);
	}

	return virt_conn_state;
}

void sde_crtc_get_mixer_resolution(struct drm_crtc *crtc, struct drm_crtc_state *crtc_state,
		struct drm_display_mode *mode, u32 *width, u32 *height)
{
	struct sde_crtc *sde_crtc;
	struct sde_crtc_state *cstate;
	struct drm_connector_state *virt_conn_state;
	struct sde_connector_state *virt_cstate;

	*width = 0;
	*height = 0;

	if (!crtc || !crtc_state || !mode)
		return;

	sde_crtc = to_sde_crtc(crtc);
	cstate = to_sde_crtc_state(crtc_state);
	virt_conn_state = _sde_crtc_get_virt_conn_state(crtc, crtc_state);
	virt_cstate = virt_conn_state ? to_sde_connector_state(virt_conn_state) : NULL;

	if (cstate->num_ds_enabled) {
		*width = cstate->ds_cfg[0].lm_width;
		*height = cstate->ds_cfg[0].lm_height;
	} else if (virt_cstate && virt_cstate->dnsc_blur_count) {
		*width = (virt_cstate->dnsc_blur_cfg[0].src_width
				* virt_cstate->dnsc_blur_count) / sde_crtc->num_mixers;
		*height = virt_cstate->dnsc_blur_cfg[0].src_height;
	} else {
		*width = mode->hdisplay / sde_crtc->num_mixers;
		*height = mode->vdisplay;
	}
}

void sde_crtc_get_resolution(struct drm_crtc *crtc, struct drm_crtc_state *crtc_state,
		struct drm_display_mode *mode, u32 *width, u32 *height)
{
	struct sde_crtc *sde_crtc;
	struct sde_crtc_state *cstate;
	struct drm_connector_state *virt_conn_state;
	struct sde_connector_state *virt_cstate;

	*width = 0;
	*height = 0;

	if (!crtc || !crtc_state || !mode)
		return;

	sde_crtc = to_sde_crtc(crtc);
	cstate = to_sde_crtc_state(crtc_state);
	virt_conn_state = _sde_crtc_get_virt_conn_state(crtc, crtc_state);
	virt_cstate = virt_conn_state ? to_sde_connector_state(virt_conn_state) : NULL;

	if (cstate->num_ds_enabled) {
		*width = cstate->ds_cfg[0].lm_width * cstate->num_ds_enabled;
		*height = cstate->ds_cfg[0].lm_height;
	} else if (virt_cstate && virt_cstate->dnsc_blur_count) {
		*width = virt_cstate->dnsc_blur_cfg[0].src_width * virt_cstate->dnsc_blur_count;
		*height = virt_cstate->dnsc_blur_cfg[0].src_height;
	} else {
		*width = mode->hdisplay;
		*height = mode->vdisplay;
	}
}

/**
 * sde_crtc_calc_fps() - Calculates fps value.
 * @sde_crtc   : CRTC structure
 *
 * This function is called at frame done. It counts the number
 * of frames done for every 1 sec. Stores the value in measured_fps.
 * measured_fps value is 10 times the calculated fps value.
 * For example, measured_fps= 594 for calculated fps of 59.4
 */
static void sde_crtc_calc_fps(struct sde_crtc *sde_crtc)
{
	ktime_t current_time_us;
	u64 fps, diff_us;

	current_time_us = ktime_get();
	diff_us = (u64)ktime_us_delta(current_time_us,
			sde_crtc->fps_info.last_sampled_time_us);
	sde_crtc->fps_info.frame_count++;

	if (diff_us >= DEFAULT_FPS_PERIOD_1_SEC) {

		 /* Multiplying with 10 to get fps in floating point */
		fps = ((u64)sde_crtc->fps_info.frame_count)
						* DEFAULT_FPS_PERIOD_1_SEC * 10;
		do_div(fps, diff_us);
		sde_crtc->fps_info.measured_fps = (unsigned int)fps;
		SDE_DEBUG(" FPS for crtc%d is %d.%d\n",
				sde_crtc->base.base.id, (unsigned int)fps/10,
				(unsigned int)fps%10);
		sde_crtc->fps_info.last_sampled_time_us = current_time_us;
		sde_crtc->fps_info.frame_count = 0;
	}

	if (!sde_crtc->fps_info.time_buf)
		return;

	/**
	 * Array indexing is based on sliding window algorithm.
	 * sde_crtc->time_buf has a maximum capacity of MAX_FRAME_COUNT
	 * time slots. As the count increases to MAX_FRAME_COUNT + 1, the
	 * counter loops around and comes back to the first index to store
	 * the next ktime.
	 */
	sde_crtc->fps_info.time_buf[sde_crtc->fps_info.next_time_index++] =
								ktime_get();
	sde_crtc->fps_info.next_time_index %= MAX_FRAME_COUNT;
}

static void _sde_crtc_deinit_events(struct sde_crtc *sde_crtc)
{
	if (!sde_crtc)
		return;
}

#if IS_ENABLED(CONFIG_DEBUG_FS)
static int _sde_debugfs_fps_status_show(struct seq_file *s, void *data)
{
	struct sde_crtc *sde_crtc;
	u64 fps_int, fps_float;
	ktime_t current_time_us;
	u64 fps, diff_us;

	if (!s || !s->private) {
		SDE_ERROR("invalid input param(s)\n");
		return -EAGAIN;
	}

	sde_crtc = s->private;

	current_time_us = ktime_get();
	diff_us = (u64)ktime_us_delta(current_time_us,
			sde_crtc->fps_info.last_sampled_time_us);

	if (diff_us >= DEFAULT_FPS_PERIOD_1_SEC) {

		 /* Multiplying with 10 to get fps in floating point */
		fps = ((u64)sde_crtc->fps_info.frame_count)
						* DEFAULT_FPS_PERIOD_1_SEC * 10;
		do_div(fps, diff_us);
		sde_crtc->fps_info.measured_fps = (unsigned int)fps;
		sde_crtc->fps_info.last_sampled_time_us = current_time_us;
		sde_crtc->fps_info.frame_count = 0;
		SDE_DEBUG("Measured FPS for crtc%d is %d.%d\n",
				sde_crtc->base.base.id, (unsigned int)fps/10,
				(unsigned int)fps%10);
	}

	fps_int = (unsigned int) sde_crtc->fps_info.measured_fps;
	fps_float = do_div(fps_int, 10);

	seq_printf(s, "fps: %llu.%llu\n", fps_int, fps_float);

	return 0;
}


static int _sde_debugfs_fps_status(struct inode *inode, struct file *file)
{
	return single_open(file, _sde_debugfs_fps_status_show,
			inode->i_private);
}
#endif /* CONFIG_DEBUG_FS */

static ssize_t fps_periodicity_ms_store(struct device *device,
		struct device_attribute *attr, const char *buf, size_t count)
{
	struct drm_crtc *crtc;
	struct sde_crtc *sde_crtc;
	int res;

	/* Base of the input */
	int cnt = 10;

	if (!device || !buf) {
		SDE_ERROR("invalid input param(s)\n");
		return -EAGAIN;
	}

	crtc = dev_get_drvdata(device);
	if (!crtc)
		return -EINVAL;

	sde_crtc = to_sde_crtc(crtc);

	res = kstrtou32(buf, cnt, &sde_crtc->fps_info.fps_periodic_duration);
	if (res < 0)
		return res;

	if (sde_crtc->fps_info.fps_periodic_duration <= 0)
		sde_crtc->fps_info.fps_periodic_duration =
						DEFAULT_FPS_PERIOD_1_SEC;
	else if ((sde_crtc->fps_info.fps_periodic_duration) * MILI_TO_MICRO >
						MAX_FPS_PERIOD_5_SECONDS)
		sde_crtc->fps_info.fps_periodic_duration =
						MAX_FPS_PERIOD_5_SECONDS;
	else
		sde_crtc->fps_info.fps_periodic_duration *= MILI_TO_MICRO;

	return count;
}

static ssize_t fps_periodicity_ms_show(struct device *device,
		struct device_attribute *attr, char *buf)
{
	struct drm_crtc *crtc;
	struct sde_crtc *sde_crtc;

	if (!device || !buf) {
		SDE_ERROR("invalid input param(s)\n");
		return -EAGAIN;
	}

	crtc = dev_get_drvdata(device);
	if (!crtc)
		return -EINVAL;

	sde_crtc = to_sde_crtc(crtc);

	return scnprintf(buf, PAGE_SIZE, "%d\n",
		(sde_crtc->fps_info.fps_periodic_duration)/MILI_TO_MICRO);
}

static ssize_t measured_fps_show(struct device *device,
		struct device_attribute *attr, char *buf)
{
	struct drm_crtc *crtc;
	struct sde_crtc *sde_crtc;
	uint64_t fps_int, fps_decimal;
	u64 fps = 0, frame_count = 0;
	ktime_t current_time;
	int i = 0, current_time_index;
	u64 diff_us;

	if (!device || !buf) {
		SDE_ERROR("invalid input param(s)\n");
		return -EAGAIN;
	}

	crtc = dev_get_drvdata(device);
	if (!crtc) {
		scnprintf(buf, PAGE_SIZE, "fps information not available");
		return -EINVAL;
	}

	sde_crtc = to_sde_crtc(crtc);

	if (!sde_crtc->fps_info.time_buf) {
		scnprintf(buf, PAGE_SIZE,
				"timebuf null - fps information not available");
		return -EINVAL;
	}

	/**
	 * Whenever the time_index counter comes to zero upon decrementing,
	 * it is set to the last index since it is the next index that we
	 * should check for calculating the buftime.
	 */
	current_time_index = (sde_crtc->fps_info.next_time_index == 0) ?
		MAX_FRAME_COUNT - 1 : (sde_crtc->fps_info.next_time_index - 1);

	current_time = ktime_get();

	for (i = 0; i < MAX_FRAME_COUNT; i++) {
		u64 ptime = (u64)ktime_to_us(current_time);
		u64 buftime = (u64)ktime_to_us(
			sde_crtc->fps_info.time_buf[current_time_index]);
		diff_us = (u64)ktime_us_delta(current_time,
			sde_crtc->fps_info.time_buf[current_time_index]);
		if (ptime > buftime && diff_us >= (u64)
				sde_crtc->fps_info.fps_periodic_duration) {

			/* Multiplying with 10 to get fps in floating point */
			fps = frame_count * DEFAULT_FPS_PERIOD_1_SEC * 10;
			do_div(fps, diff_us);
			sde_crtc->fps_info.measured_fps = (unsigned int)fps;
			SDE_DEBUG("measured fps: %d\n",
					sde_crtc->fps_info.measured_fps);
			break;
		}

		current_time_index = (current_time_index == 0) ?
			(MAX_FRAME_COUNT - 1) : (current_time_index - 1);
		SDE_DEBUG("current time index: %d\n", current_time_index);

		frame_count++;
	}

	if (i == MAX_FRAME_COUNT) {

		current_time_index = (sde_crtc->fps_info.next_time_index == 0) ?
		MAX_FRAME_COUNT - 1 : (sde_crtc->fps_info.next_time_index - 1);

		diff_us = (u64)ktime_us_delta(current_time,
			sde_crtc->fps_info.time_buf[current_time_index]);

		if (diff_us >= sde_crtc->fps_info.fps_periodic_duration) {

			/* Multiplying with 10 to get fps in floating point */
			fps = (frame_count) * DEFAULT_FPS_PERIOD_1_SEC * 10;
			do_div(fps, diff_us);
			sde_crtc->fps_info.measured_fps = (unsigned int)fps;
		}
	}

	fps_int = (uint64_t) sde_crtc->fps_info.measured_fps;
	fps_decimal = do_div(fps_int, 10);
	return scnprintf(buf, PAGE_SIZE,
	"fps: %lld.%lld duration:%d frame_count:%lld\n", fps_int, fps_decimal,
			sde_crtc->fps_info.fps_periodic_duration, frame_count);
}

static ssize_t vsync_event_show(struct device *device,
	struct device_attribute *attr, char *buf)
{
	struct drm_crtc *crtc;
	struct sde_crtc *sde_crtc;
	struct drm_encoder *encoder;
	int avr_status = -EPIPE;

	if (!device || !buf) {
		SDE_ERROR("invalid input param(s)\n");
		return -EAGAIN;
	}

	crtc = dev_get_drvdata(device);
	sde_crtc = to_sde_crtc(crtc);

	mutex_lock(&sde_crtc->crtc_lock);
	if (sde_crtc->enabled) {
		drm_for_each_encoder_mask(encoder, crtc->dev, crtc->state->encoder_mask) {
			if (sde_encoder_in_clone_mode(encoder))
				continue;

			avr_status = sde_encoder_get_avr_status(encoder);
			break;
		}
	}
	mutex_unlock(&sde_crtc->crtc_lock);

	return scnprintf(buf, PAGE_SIZE, "VSYNC=%llu\nAVR_STATUS=%d\n",
			ktime_to_ns(sde_crtc->vblank_last_cb_time), avr_status);
}

static ssize_t retire_frame_event_show(struct device *device,
	struct device_attribute *attr, char *buf)
{
	struct drm_crtc *crtc;
	struct sde_crtc *sde_crtc;

	if (!device || !buf) {
		SDE_ERROR("invalid input param(s)\n");
		return -EAGAIN;
	}

	crtc = dev_get_drvdata(device);
	sde_crtc = to_sde_crtc(crtc);
	return scnprintf(buf, PAGE_SIZE, "RETIRE_FRAME_TIME=%llu\n",
			ktime_to_ns(sde_crtc->retire_frame_event_time));
}

static DEVICE_ATTR_RO(vsync_event);
static DEVICE_ATTR_RO(measured_fps);
static DEVICE_ATTR_RW(fps_periodicity_ms);
static DEVICE_ATTR_RO(retire_frame_event);

static struct attribute *sde_crtc_dev_attrs[] = {
	&dev_attr_vsync_event.attr,
	&dev_attr_measured_fps.attr,
	&dev_attr_fps_periodicity_ms.attr,
	&dev_attr_retire_frame_event.attr,
	NULL
};

static const struct attribute_group sde_crtc_attr_group = {
	.attrs = sde_crtc_dev_attrs,
};

static const struct attribute_group *sde_crtc_attr_groups[] = {
	&sde_crtc_attr_group,
	NULL,
};

static void sde_crtc_event_notify(struct drm_crtc *crtc, uint32_t type, void *payload, uint32_t len)
{
	struct drm_event event;
	uint32_t *data = (uint32_t *)payload;

	if (!crtc) {
		SDE_ERROR("invalid crtc\n");
		return;
	}

	event.type = type;
	event.length = len;
	msm_mode_object_event_notify(&crtc->base, crtc->dev, &event, (u8 *)payload);

	SDE_EVT32(DRMID(crtc), type, len, *data,
			((uint64_t)payload) >> 32, ((uint64_t)payload) & 0xFFFFFFFF);
	SDE_DEBUG("crtc:%d event(%lu) ptr(%pK) value(%lu) notified\n",
			DRMID(crtc), type, payload, *data);
}

static void sde_crtc_destroy(struct drm_crtc *crtc)
{
	struct sde_crtc *sde_crtc = to_sde_crtc(crtc);

	SDE_DEBUG("\n");

	if (!crtc)
		return;

	if (sde_crtc->vsync_event_sf)
		sysfs_put(sde_crtc->vsync_event_sf);
	if (sde_crtc->retire_frame_event_sf)
		sysfs_put(sde_crtc->retire_frame_event_sf);
	if (sde_crtc->sysfs_dev)
		device_unregister(sde_crtc->sysfs_dev);

	if (sde_crtc->blob_info)
		drm_property_blob_put(sde_crtc->blob_info);
	msm_property_destroy(&sde_crtc->property_info);
	sde_cp_crtc_destroy_properties(crtc);

	sde_fence_deinit(sde_crtc->output_fence);
	_sde_crtc_deinit_events(sde_crtc);

	drm_crtc_cleanup(crtc);
	mutex_destroy(&sde_crtc->crtc_lock);
	kfree(sde_crtc);
}

struct sde_connector_state *_sde_crtc_get_sde_connector_state(struct drm_crtc *crtc,
		struct drm_atomic_state *state)
{
	struct drm_connector *conn;
	struct drm_connector_state *conn_state;
	int i;

	for_each_new_connector_in_state(state, conn, conn_state, i) {
		if (!conn_state || conn_state->crtc != crtc)
			continue;

		return to_sde_connector_state(conn_state);
	}

	return NULL;
}

struct msm_display_mode *sde_crtc_get_msm_mode(struct drm_crtc_state *c_state)
{
	struct drm_connector *connector;
	struct drm_encoder *encoder;
	struct sde_connector_state *conn_state;
	bool encoder_valid = false;

	drm_for_each_encoder_mask(encoder, c_state->crtc->dev,
			c_state->encoder_mask) {
		if (!sde_encoder_in_clone_mode(encoder)) {
			encoder_valid = true;
			break;
		}
	}

	if (!encoder_valid)
		return NULL;

	connector = sde_encoder_get_connector(c_state->crtc->dev, encoder);
	if (!connector)
		return NULL;

	conn_state = to_sde_connector_state(connector->state);
	if (!conn_state)
		return NULL;

	return &conn_state->msm_mode;
}

static bool sde_crtc_mode_fixup(struct drm_crtc *crtc,
		const struct drm_display_mode *mode,
		struct drm_display_mode *adjusted_mode)
{
	struct msm_display_mode *msm_mode;
	struct drm_crtc_state *c_state;
	struct drm_connector *connector;
	struct drm_encoder *encoder;
	struct drm_connector_state *new_conn_state;
	struct sde_connector_state *c_conn_state = NULL;
	bool encoder_valid = false;
	int i;

	SDE_DEBUG("\n");

	c_state = container_of(adjusted_mode, struct drm_crtc_state,
				adjusted_mode);

	drm_for_each_encoder_mask(encoder, c_state->crtc->dev,
		c_state->encoder_mask) {
		if (!sde_crtc_state_in_clone_mode(encoder, c_state)) {
			encoder_valid = true;
			break;
		}
	}

	if (!encoder_valid) {
		SDE_ERROR("encoder not found\n");
		return true;
	}

	for_each_new_connector_in_state(c_state->state, connector,
			new_conn_state, i) {
		if (new_conn_state->best_encoder == encoder) {
			c_conn_state = to_sde_connector_state(new_conn_state);
			break;
		}
	}

	if (!c_conn_state) {
		SDE_ERROR("could not get connector state\n");
		return true;
	}

	msm_mode = &c_conn_state->msm_mode;
	if ((msm_is_mode_seamless(msm_mode) ||
	     (msm_is_mode_seamless_vrr(msm_mode) ||
	      msm_is_mode_seamless_dyn_clk(msm_mode))) &&
	    (!crtc->enabled)) {
		SDE_ERROR("crtc state prevents seamless transition\n");
		return false;
	}

	return true;
}

static void _sde_crtc_setup_blend_cfg(struct sde_crtc_mixer *mixer,
	struct sde_plane_state *pstate, struct sde_format *format)
{
	uint32_t blend_op, fg_alpha, bg_alpha;
	uint32_t blend_type;
	struct sde_hw_mixer *lm = mixer->hw_lm;

	/* default to opaque blending */
	fg_alpha = sde_plane_get_property(pstate, PLANE_PROP_ALPHA);
	bg_alpha = 0xFF - fg_alpha;
	blend_op = SDE_BLEND_FG_ALPHA_FG_CONST | SDE_BLEND_BG_ALPHA_BG_CONST;
	blend_type = sde_plane_get_property(pstate, PLANE_PROP_BLEND_OP);

	SDE_DEBUG("blend type:0x%x blend alpha:0x%x\n", blend_type, fg_alpha);

	switch (blend_type) {

	case SDE_DRM_BLEND_OP_OPAQUE:
		blend_op = SDE_BLEND_FG_ALPHA_FG_CONST |
			SDE_BLEND_BG_ALPHA_BG_CONST;
		break;

	case SDE_DRM_BLEND_OP_PREMULTIPLIED:
		if (format->alpha_enable) {
			blend_op = SDE_BLEND_FG_ALPHA_FG_CONST |
				SDE_BLEND_BG_ALPHA_FG_PIXEL;
			if (fg_alpha != 0xff) {
				bg_alpha = fg_alpha;
				blend_op |= SDE_BLEND_BG_MOD_ALPHA |
					SDE_BLEND_BG_INV_MOD_ALPHA;
			} else {
				blend_op |= SDE_BLEND_BG_INV_ALPHA;
			}
		}
		break;

	case SDE_DRM_BLEND_OP_COVERAGE:
		if (format->alpha_enable) {
			blend_op = SDE_BLEND_FG_ALPHA_FG_PIXEL |
				SDE_BLEND_BG_ALPHA_FG_PIXEL;
			if (fg_alpha != 0xff) {
				bg_alpha = fg_alpha;
				blend_op |= SDE_BLEND_FG_MOD_ALPHA |
					SDE_BLEND_BG_MOD_ALPHA |
					SDE_BLEND_BG_INV_MOD_ALPHA;
			} else {
				blend_op |= SDE_BLEND_BG_INV_ALPHA;
			}
		}
		break;

	default:
		/* do nothing */
		break;
	}

	if (lm->ops.setup_blend_config)
		lm->ops.setup_blend_config(lm, pstate->stage, fg_alpha, bg_alpha, blend_op);

	SDE_DEBUG(
		"format: %4.4s, alpha_enable %u fg alpha:0x%x bg alpha:0x%x blend_op:0x%x\n",
		(char *) &format->base.pixel_format,
		format->alpha_enable, fg_alpha, bg_alpha, blend_op);
}

static void _sde_crtc_setup_dim_layer_cfg(struct drm_crtc *crtc,
		struct sde_crtc *sde_crtc, struct sde_crtc_mixer *mixer,
		struct sde_hw_dim_layer *dim_layer)
{
	struct sde_crtc_state *cstate;
	struct sde_hw_mixer *lm;
	struct sde_hw_dim_layer split_dim_layer;
	int i;

	if (!dim_layer->rect.w || !dim_layer->rect.h) {
		SDE_DEBUG("empty dim_layer\n");
		return;
	}

	cstate = to_sde_crtc_state(crtc->state);

	SDE_DEBUG("dim_layer - flags:%d, stage:%d\n",
			dim_layer->flags, dim_layer->stage);

	split_dim_layer.stage = dim_layer->stage;
	split_dim_layer.color_fill = dim_layer->color_fill;

	/*
	 * traverse through the layer mixers attached to crtc and find the
	 * intersecting dim layer rect in each LM and program accordingly.
	 */
	for (i = 0; i < sde_crtc->num_mixers; i++) {
		split_dim_layer.flags = dim_layer->flags;

		sde_kms_rect_intersect(&cstate->lm_roi[i], &dim_layer->rect,
					&split_dim_layer.rect);
		if (sde_kms_rect_is_null(&split_dim_layer.rect)) {
			/*
			 * no extra programming required for non-intersecting
			 * layer mixers with INCLUSIVE dim layer
			 */
			if (split_dim_layer.flags & SDE_DRM_DIM_LAYER_INCLUSIVE)
				continue;

			/*
			 * program the other non-intersecting layer mixers with
			 * INCLUSIVE dim layer of full size for uniformity
			 * with EXCLUSIVE dim layer config.
			 */
			split_dim_layer.flags &= ~SDE_DRM_DIM_LAYER_EXCLUSIVE;
			split_dim_layer.flags |= SDE_DRM_DIM_LAYER_INCLUSIVE;
			memcpy(&split_dim_layer.rect, &cstate->lm_bounds[i],
					sizeof(split_dim_layer.rect));

		} else {
			split_dim_layer.rect.x =
					split_dim_layer.rect.x -
						cstate->lm_roi[i].x;
			split_dim_layer.rect.y =
					split_dim_layer.rect.y -
						cstate->lm_roi[i].y;
		}

		SDE_EVT32(DRMID(crtc), dim_layer->stage,
				cstate->lm_roi[i].x,
				cstate->lm_roi[i].y,
				cstate->lm_roi[i].w,
				cstate->lm_roi[i].h,
				dim_layer->rect.x,
				dim_layer->rect.y,
				dim_layer->rect.w,
				dim_layer->rect.h,
				split_dim_layer.rect.x,
				split_dim_layer.rect.y,
				split_dim_layer.rect.w,
				split_dim_layer.rect.h);

		SDE_DEBUG("split_dim_layer - LM:%d, rect:{%d,%d,%d,%d}}\n",
			i, split_dim_layer.rect.x, split_dim_layer.rect.y,
			split_dim_layer.rect.w, split_dim_layer.rect.h);

		lm = mixer[i].hw_lm;
		mixer[i].mixer_op_mode |= 1 << split_dim_layer.stage;
		lm->ops.setup_dim_layer(lm, &split_dim_layer);
	}
}

void sde_crtc_get_crtc_roi(struct drm_crtc_state *state,
		const struct sde_rect **crtc_roi)
{
	struct sde_crtc_state *crtc_state;

	if (!state || !crtc_roi)
		return;

	crtc_state = to_sde_crtc_state(state);
	*crtc_roi = &crtc_state->crtc_roi;
}

bool sde_crtc_is_crtc_roi_dirty(struct drm_crtc_state *state)
{
	struct sde_crtc_state *cstate;
	struct sde_crtc *sde_crtc;

	if (!state || !state->crtc)
		return false;

	sde_crtc = to_sde_crtc(state->crtc);
	cstate = to_sde_crtc_state(state);

	return msm_property_is_dirty(&sde_crtc->property_info,
			&cstate->property_state, CRTC_PROP_ROI_V1);
}

static int _sde_crtc_set_roi_v1(struct drm_crtc_state *state,
		void __user *usr_ptr)
{
	struct drm_crtc *crtc;
	struct sde_crtc_state *cstate;
	struct sde_drm_roi_v1 roi_v1;
	int i;

	if (!state) {
		SDE_ERROR("invalid args\n");
		return -EINVAL;
	}

	cstate = to_sde_crtc_state(state);
	crtc = cstate->base.crtc;

	memset(&cstate->user_roi_list, 0, sizeof(cstate->user_roi_list));

	if (!usr_ptr) {
		SDE_DEBUG("crtc%d: rois cleared\n", DRMID(crtc));
		return 0;
	}

	if (copy_from_user(&roi_v1, usr_ptr, sizeof(roi_v1))) {
		SDE_ERROR("crtc%d: failed to copy roi_v1 data\n", DRMID(crtc));
		return -EINVAL;
	}

	SDE_DEBUG("crtc%d: num_rects %d\n", DRMID(crtc), roi_v1.num_rects);

	if (roi_v1.num_rects == 0) {
		SDE_DEBUG("crtc%d: rois cleared\n", DRMID(crtc));
		return 0;
	}

	if (roi_v1.num_rects > SDE_MAX_ROI_V1) {
		SDE_ERROR("crtc%d: too many rects specified: %d\n", DRMID(crtc),
				roi_v1.num_rects);
		return -EINVAL;
	}

	cstate->user_roi_list.num_rects = roi_v1.num_rects;
	for (i = 0; i < roi_v1.num_rects; ++i) {
		cstate->user_roi_list.roi[i] = roi_v1.roi[i];
		SDE_DEBUG("crtc%d: roi%d: roi (%d,%d) (%d,%d)\n",
				DRMID(crtc), i,
				cstate->user_roi_list.roi[i].x1,
				cstate->user_roi_list.roi[i].y1,
				cstate->user_roi_list.roi[i].x2,
				cstate->user_roi_list.roi[i].y2);
		SDE_EVT32_VERBOSE(DRMID(crtc),
				cstate->user_roi_list.roi[i].x1,
				cstate->user_roi_list.roi[i].y1,
				cstate->user_roi_list.roi[i].x2,
				cstate->user_roi_list.roi[i].y2);
	}

	return 0;
}

static int _sde_crtc_set_crtc_roi(struct drm_crtc *crtc,
		struct drm_crtc_state *state)
{
	struct drm_connector *conn;
	struct drm_connector_state *conn_state;
	struct sde_crtc *sde_crtc;
	struct sde_crtc_state *crtc_state;
	struct sde_rect *crtc_roi;
	struct msm_mode_info mode_info;
	int i = 0, rc;
	bool is_crtc_roi_dirty, is_conn_roi_dirty;
	u32 crtc_width, crtc_height;
	struct drm_display_mode *adj_mode;

	if (!crtc || !state)
		return -EINVAL;

	sde_crtc = to_sde_crtc(crtc);
	crtc_state = to_sde_crtc_state(state);
	crtc_roi = &crtc_state->crtc_roi;

	is_crtc_roi_dirty = sde_crtc_is_crtc_roi_dirty(state);

	for_each_new_connector_in_state(state->state, conn, conn_state, i) {
		struct sde_connector *sde_conn;
		struct sde_connector_state *sde_conn_state;
		struct sde_rect conn_roi;

		if (!conn_state || conn_state->crtc != crtc)
			continue;

		rc = sde_connector_state_get_mode_info(conn_state, &mode_info);
		if (rc) {
			SDE_ERROR("failed to get mode info\n");
			return -EINVAL;
		}

		sde_conn = to_sde_connector(conn_state->connector);
		sde_conn_state = to_sde_connector_state(conn_state);

		is_conn_roi_dirty = msm_property_is_dirty(&sde_conn->property_info,
						&sde_conn_state->property_state,
						CONNECTOR_PROP_ROI_V1);

		/*
		 * Check against CRTC ROI and Connector ROI not being updated together.
		 * This restriction should be relaxed when Connector ROI scaling is
		 * supported and while in clone mode.
		 */
		if (!sde_crtc_state_in_clone_mode(sde_conn->encoder, state) &&
				is_conn_roi_dirty != is_crtc_roi_dirty) {
			SDE_ERROR("connector/crtc rois not updated together\n");
			return -EINVAL;
		}

		if (!mode_info.roi_caps.enabled)
			continue;

		/*
		 * current driver only supports same connector and crtc size,
		 * but if support for different sizes is added, driver needs
		 * to check the connector roi here to make sure is full screen
		 * for dsc 3d-mux topology that doesn't support partial update.
		 */
		if (memcmp(&sde_conn_state->rois, &crtc_state->user_roi_list,
				sizeof(crtc_state->user_roi_list))) {
			SDE_ERROR("%s: crtc -> conn roi scaling unsupported\n",
					sde_crtc->name);
			return -EINVAL;
		}

		sde_kms_rect_merge_rectangles(&sde_conn_state->rois, &conn_roi);
		SDE_DEBUG("conn_roi x:%u, y:%u, w:%u, h:%u\n",
				conn_roi.x, conn_roi.y,
				conn_roi.w, conn_roi.h);
		SDE_EVT32_VERBOSE(DRMID(crtc), DRMID(conn),
				conn_roi.x, conn_roi.y,
				conn_roi.w, conn_roi.h);
	}

	sde_kms_rect_merge_rectangles(&crtc_state->user_roi_list, crtc_roi);

	/* clear the ROI to null if it matches full screen anyways */
	adj_mode = &state->adjusted_mode;
	sde_crtc_get_resolution(crtc, state, adj_mode, &crtc_width, &crtc_height);
	if (crtc_roi->x == 0 && crtc_roi->y == 0 &&
			crtc_roi->w == crtc_width && crtc_roi->h == crtc_height)
		memset(crtc_roi, 0, sizeof(*crtc_roi));

	SDE_DEBUG("%s: crtc roi (%d,%d,%d,%d)\n", sde_crtc->name,
			crtc_roi->x, crtc_roi->y, crtc_roi->w, crtc_roi->h);
	SDE_EVT32_VERBOSE(DRMID(crtc), crtc_roi->x, crtc_roi->y, crtc_roi->w, crtc_roi->h);

	return 0;
}

static int _sde_crtc_check_autorefresh(struct drm_crtc *crtc,
		struct drm_crtc_state *state)
{
	struct sde_crtc *sde_crtc;
	struct sde_crtc_state *crtc_state;
	struct drm_connector *conn;
	struct drm_connector_state *conn_state;
	int i;

	if (!crtc || !state)
		return -EINVAL;

	sde_crtc = to_sde_crtc(crtc);
	crtc_state = to_sde_crtc_state(state);

	if (sde_kms_rect_is_null(&crtc_state->crtc_roi))
		return 0;

	/* partial update active, check if autorefresh is also requested */
	for_each_new_connector_in_state(state->state, conn, conn_state, i) {
		uint64_t autorefresh;

		if (!conn_state || conn_state->crtc != crtc)
			continue;

		autorefresh = sde_connector_get_property(conn_state,
				CONNECTOR_PROP_AUTOREFRESH);
		if (autorefresh) {
			SDE_ERROR(
				"%s: autorefresh & partial crtc roi incompatible %llu\n",
					sde_crtc->name, autorefresh);
			return -EINVAL;
		}
	}

	return 0;
}

static int _sde_crtc_set_lm_roi(struct drm_crtc *crtc,
		struct drm_crtc_state *state, int lm_idx)
{
	struct sde_kms *sde_kms;
	struct sde_crtc *sde_crtc;
	struct sde_crtc_state *crtc_state;
	const struct sde_rect *crtc_roi;
	const struct sde_rect *lm_bounds;
	struct sde_rect *lm_roi;

	if (!crtc || !state || lm_idx >= ARRAY_SIZE(crtc_state->lm_bounds))
		return -EINVAL;

	sde_kms = _sde_crtc_get_kms(crtc);
	if (!sde_kms || !sde_kms->catalog) {
		SDE_ERROR("invalid parameters\n");
		return -EINVAL;
	}

	sde_crtc = to_sde_crtc(crtc);
	crtc_state = to_sde_crtc_state(state);
	crtc_roi = &crtc_state->crtc_roi;
	lm_bounds = &crtc_state->lm_bounds[lm_idx];
	lm_roi = &crtc_state->lm_roi[lm_idx];

	if (sde_kms_rect_is_null(crtc_roi))
		memcpy(lm_roi, lm_bounds, sizeof(*lm_roi));
	else
		sde_kms_rect_intersect(crtc_roi, lm_bounds, lm_roi);

	SDE_DEBUG("%s: lm%d roi (%d,%d,%d,%d)\n", sde_crtc->name, lm_idx,
			lm_roi->x, lm_roi->y, lm_roi->w, lm_roi->h);

	/*
	 * partial update is not supported with 3dmux dsc or dest scaler.
	 * hence, crtc roi must match the mixer dimensions.
	 */
	if (crtc_state->num_ds_enabled ||
		sde_rm_topology_is_group(&sde_kms->rm, state,
				SDE_RM_TOPOLOGY_GROUP_3DMERGE_DSC)) {
		if (memcmp(lm_roi, lm_bounds, sizeof(struct sde_rect))) {
			SDE_ERROR("Unsupported: Dest scaler/3d mux DSC + PU\n");
			return -EINVAL;
		}
	}

	/* if any dimension is zero, clear all dimensions for clarity */
	if (sde_kms_rect_is_null(lm_roi))
		memset(lm_roi, 0, sizeof(*lm_roi));

	return 0;
}

static u32 _sde_crtc_get_displays_affected(struct drm_crtc *crtc,
		struct drm_crtc_state *state)
{
	struct sde_crtc *sde_crtc;
	struct sde_crtc_state *crtc_state;
	u32 disp_bitmask = 0;
	int i;

	if (!crtc || !state) {
		pr_err("Invalid crtc or state\n");
		return 0;
	}

	sde_crtc = to_sde_crtc(crtc);
	crtc_state = to_sde_crtc_state(state);

	/* pingpong split: one ROI, one LM, two physical displays */
	if (crtc_state->is_ppsplit) {
		u32 lm_split_width = crtc_state->lm_bounds[0].w / 2;
		struct sde_rect *roi = &crtc_state->lm_roi[0];

		if (sde_kms_rect_is_null(roi))
			disp_bitmask = 0;
		else if ((u32)roi->x + (u32)roi->w <= lm_split_width)
			disp_bitmask = BIT(0);		/* left only */
		else if (roi->x >= lm_split_width)
			disp_bitmask = BIT(1);		/* right only */
		else
			disp_bitmask = BIT(0) | BIT(1); /* left and right */
	} else if (sde_crtc->mixers_swapped) {
		disp_bitmask = BIT(0);
	} else {
		for (i = 0; i < sde_crtc->num_mixers; i++) {
			if (!sde_kms_rect_is_null(
					&crtc_state->lm_roi[i]))
				disp_bitmask |= BIT(i);
		}
	}

	SDE_DEBUG("affected displays 0x%x\n", disp_bitmask);

	return disp_bitmask;
}

static int _sde_crtc_check_rois_centered_and_symmetric(struct drm_crtc *crtc,
		struct drm_crtc_state *state)
{
	struct sde_crtc *sde_crtc;
	struct sde_crtc_state *crtc_state;
	const struct sde_rect *roi[MAX_MIXERS_PER_CRTC];

	if (!crtc || !state)
		return -EINVAL;

	sde_crtc = to_sde_crtc(crtc);
	crtc_state = to_sde_crtc_state(state);

	if (sde_crtc->num_mixers > MAX_MIXERS_PER_CRTC) {
		SDE_ERROR("%s: unsupported number of mixers: %d\n",
				sde_crtc->name, sde_crtc->num_mixers);
		return -EINVAL;
	}

	/*
	 * If using pingpong split: one ROI, one LM, two physical displays
	 * then the ROI must be centered on the panel split boundary and
	 * be of equal width across the split.
	 */
	if (crtc_state->is_ppsplit) {
		u16 panel_split_width;
		u32 display_mask;

		roi[0] = &crtc_state->lm_roi[0];

		if (sde_kms_rect_is_null(roi[0]))
			return 0;

		display_mask = _sde_crtc_get_displays_affected(crtc, state);
		if (display_mask != (BIT(0) | BIT(1)))
			return 0;

		panel_split_width = crtc_state->lm_bounds[0].w / 2;
		if (roi[0]->x + roi[0]->w / 2 != panel_split_width) {
			SDE_ERROR("%s: roi x %d w %d split %d\n",
					sde_crtc->name, roi[0]->x, roi[0]->w,
					panel_split_width);
			return -EINVAL;
		}

		return 0;
	}

	/*
	 * On certain HW, if using 2 LM, ROIs must be split evenly between the
	 * LMs and be of equal width.
	 */
	if (sde_crtc->num_mixers < CRTC_DUAL_MIXERS_ONLY)
		return 0;

	roi[0] = &crtc_state->lm_roi[0];
	roi[1] = &crtc_state->lm_roi[1];

	/* if one of the roi is null it's a left/right-only update */
	if (sde_kms_rect_is_null(roi[0]) || sde_kms_rect_is_null(roi[1]))
		return 0;

	/* check lm rois are equal width & first roi ends at 2nd roi */
	if (roi[0]->x + roi[0]->w != roi[1]->x || roi[0]->w != roi[1]->w) {
		SDE_ERROR(
			"%s: rois not centered and symmetric: roi0 x %d w %d roi1 x %d w %d\n",
				sde_crtc->name, roi[0]->x, roi[0]->w,
				roi[1]->x, roi[1]->w);
		return -EINVAL;
	}

	return 0;
}

static int _sde_crtc_check_planes_within_crtc_roi(struct drm_crtc *crtc,
		struct drm_crtc_state *state)
{
	struct sde_crtc *sde_crtc;
	struct sde_crtc_state *crtc_state;
	const struct sde_rect *crtc_roi;
	const struct drm_plane_state *pstate;
	struct drm_plane *plane;

	if (!crtc || !state)
		return -EINVAL;

	/*
	 * Reject commit if a Plane CRTC destination coordinates fall outside
	 * the partial CRTC ROI. LM output is determined via connector ROIs,
	 * if they are specified, not Plane CRTC ROIs.
	 */

	sde_crtc = to_sde_crtc(crtc);
	crtc_state = to_sde_crtc_state(state);
	crtc_roi = &crtc_state->crtc_roi;

	if (sde_kms_rect_is_null(crtc_roi))
		return 0;

	drm_atomic_crtc_state_for_each_plane_state(plane, pstate, state) {
		struct sde_rect plane_roi, intersection;

		if (IS_ERR_OR_NULL(pstate)) {
			int rc = PTR_ERR(pstate);

			SDE_ERROR("%s: failed to get plane%d state, %d\n",
					sde_crtc->name, plane->base.id, rc);
			return rc;
		}

		plane_roi.x = pstate->crtc_x;
		plane_roi.y = pstate->crtc_y;
		plane_roi.w = pstate->crtc_w;
		plane_roi.h = pstate->crtc_h;
		sde_kms_rect_intersect(crtc_roi, &plane_roi, &intersection);
		if (!sde_kms_rect_is_equal(&plane_roi, &intersection)) {
			SDE_ERROR(
				"%s: plane%d crtc roi (%d,%d,%d,%d) outside crtc roi (%d,%d,%d,%d)\n",
					sde_crtc->name, plane->base.id,
					plane_roi.x, plane_roi.y,
					plane_roi.w, plane_roi.h,
					crtc_roi->x, crtc_roi->y,
					crtc_roi->w, crtc_roi->h);
			return -E2BIG;
		}
	}

	return 0;
}

static int _sde_crtc_check_rois(struct drm_crtc *crtc,
		struct drm_crtc_state *state)
{
	struct sde_crtc *sde_crtc;
	struct sde_crtc_state *sde_crtc_state;
	struct msm_mode_info mode_info;
	int rc, lm_idx, i;

	if (!crtc || !state)
		return -EINVAL;

	memset(&mode_info, 0, sizeof(mode_info));

	sde_crtc = to_sde_crtc(crtc);
	sde_crtc_state = to_sde_crtc_state(state);

	/*
	 * check connector array cached at modeset time since incoming atomic
	 * state may not include any connectors if they aren't modified
	 */
	for (i = 0; i < sde_crtc_state->num_connectors; i++) {
		struct drm_connector *conn = sde_crtc_state->connectors[i];

		if (!conn || !conn->state)
			continue;

		rc = sde_connector_state_get_mode_info(conn->state, &mode_info);
		if (rc) {
			SDE_ERROR("failed to get mode info\n");
			return -EINVAL;
		}

		if (!mode_info.roi_caps.enabled)
			continue;

		if (sde_crtc_state->user_roi_list.num_rects >
				mode_info.roi_caps.num_roi) {
			SDE_ERROR("roi count is exceeding limit, %d > %d\n",
					sde_crtc_state->user_roi_list.num_rects,
					mode_info.roi_caps.num_roi);
			return -E2BIG;
		}

		rc = _sde_crtc_set_crtc_roi(crtc, state);
		if (rc)
			return rc;

		rc = _sde_crtc_check_autorefresh(crtc, state);
		if (rc)
			return rc;

		for (lm_idx = 0; lm_idx < sde_crtc->num_mixers; lm_idx++) {
			rc = _sde_crtc_set_lm_roi(crtc, state, lm_idx);
			if (rc)
				return rc;
		}

		rc = _sde_crtc_check_rois_centered_and_symmetric(crtc, state);
		if (rc)
			return rc;

		rc = _sde_crtc_check_planes_within_crtc_roi(crtc, state);
		if (rc)
			return rc;
	}

	return 0;
}

static void _sde_crtc_program_lm_output_roi(struct drm_crtc *crtc)
{
	struct sde_crtc *sde_crtc;
	struct sde_crtc_state *cstate;
	const struct sde_rect *lm_roi;
	struct sde_hw_mixer *hw_lm;
	bool right_mixer = false;
	bool lm_updated = false;
	int lm_idx;

	if (!crtc)
		return;

	sde_crtc = to_sde_crtc(crtc);
	cstate = to_sde_crtc_state(crtc->state);

	for (lm_idx = 0; lm_idx < sde_crtc->num_mixers; lm_idx++) {
		struct sde_hw_mixer_cfg cfg;

		lm_roi = &cstate->lm_roi[lm_idx];
		hw_lm = sde_crtc->mixers[lm_idx].hw_lm;
		if (!sde_crtc->mixers_swapped)
			right_mixer = lm_idx % MAX_MIXERS_PER_LAYOUT;

		if (lm_roi->w != hw_lm->cfg.out_width ||
				lm_roi->h != hw_lm->cfg.out_height ||
				right_mixer != hw_lm->cfg.right_mixer) {
			hw_lm->cfg.out_width = lm_roi->w;
			hw_lm->cfg.out_height = lm_roi->h;
			hw_lm->cfg.right_mixer = right_mixer;

			cfg.out_width = lm_roi->w;
			cfg.out_height = lm_roi->h;
			cfg.right_mixer = right_mixer;
			cfg.flags = 0;

			if (hw_lm->ops.setup_mixer_out)
				hw_lm->ops.setup_mixer_out(hw_lm, &cfg);
			lm_updated = true;
		}

		SDE_EVT32(DRMID(crtc), lm_idx, lm_roi->x, lm_roi->y, lm_roi->w,
				lm_roi->h, right_mixer, lm_updated);
	}

	if (lm_updated)
		sde_cp_crtc_res_change(crtc);
}

struct plane_state {
	struct sde_plane_state *sde_pstate;
	const struct drm_plane_state *drm_pstate;
	int stage;
	u32 pipe_id;
};

static int pstate_cmp(const void *a, const void *b)
{
	struct plane_state *pa = (struct plane_state *)a;
	struct plane_state *pb = (struct plane_state *)b;
	int rc = 0;
	int pa_zpos, pb_zpos;
	enum sde_layout pa_layout, pb_layout;

	if ((!pa || !pa->sde_pstate) || (!pb || !pb->sde_pstate))
		return rc;

	pa_zpos = sde_plane_get_property(pa->sde_pstate, PLANE_PROP_ZPOS);
	pb_zpos = sde_plane_get_property(pb->sde_pstate, PLANE_PROP_ZPOS);

	pa_layout = pa->sde_pstate->layout;
	pb_layout = pb->sde_pstate->layout;

	if (pa_zpos != pb_zpos)
		rc = pa_zpos - pb_zpos;
	else if (pa_layout != pb_layout)
		rc = pa_layout - pb_layout;
	else
		rc = pa->drm_pstate->crtc_x - pb->drm_pstate->crtc_x;

	return rc;
}

/*
 * validate and set source split:
 * use pstates sorted by stage to check planes on same stage
 * we assume that all pipes are in source split so its valid to compare
 * without taking into account left/right mixer placement
 */
static int _sde_crtc_validate_src_split_order(struct drm_crtc *crtc,
		struct plane_state *pstates, int cnt)
{
	struct plane_state *prv_pstate, *cur_pstate;
	enum sde_layout prev_layout, cur_layout;
	struct sde_rect left_rect, right_rect;
	struct sde_kms *sde_kms;
	int32_t left_pid, right_pid;
	int32_t stage;
	int i, rc = 0;

	sde_kms = _sde_crtc_get_kms(crtc);
	if (!sde_kms || !sde_kms->catalog) {
		SDE_ERROR("invalid parameters\n");
		return -EINVAL;
	}

	for (i = 1; i < cnt; i++) {
		prv_pstate = &pstates[i - 1];
		cur_pstate = &pstates[i];
		prev_layout = prv_pstate->sde_pstate->layout;
		cur_layout = cur_pstate->sde_pstate->layout;

		if (prv_pstate->stage != cur_pstate->stage ||
				prev_layout != cur_layout)
			continue;

		stage = cur_pstate->stage;

		left_pid = prv_pstate->sde_pstate->base.plane->base.id;
		POPULATE_RECT(&left_rect, prv_pstate->drm_pstate->crtc_x,
			prv_pstate->drm_pstate->crtc_y,
			prv_pstate->drm_pstate->crtc_w,
			prv_pstate->drm_pstate->crtc_h, false);

		right_pid = cur_pstate->sde_pstate->base.plane->base.id;
		POPULATE_RECT(&right_rect, cur_pstate->drm_pstate->crtc_x,
			cur_pstate->drm_pstate->crtc_y,
			cur_pstate->drm_pstate->crtc_w,
			cur_pstate->drm_pstate->crtc_h, false);

		if (right_rect.x < left_rect.x) {
			swap(left_pid, right_pid);
			swap(left_rect, right_rect);
			swap(prv_pstate, cur_pstate);
		}

		/*
		 * - planes are enumerated in pipe-priority order such that
		 *   planes with lower drm_id must be left-most in a shared
		 *   blend-stage when using source split.
		 * - planes in source split must be contiguous in width
		 * - planes in source split must have same dest yoff and height
		 */
		if ((right_pid < left_pid) &&
			!sde_kms->catalog->pipe_order_type) {
			SDE_ERROR(
			  "invalid src split cfg, stage:%d left:%d right:%d\n",
				stage, left_pid, right_pid);
			return -EINVAL;
		} else if (right_rect.x != (left_rect.x + left_rect.w)) {
			SDE_ERROR(
			  "invalid coordinates, stage:%d l:%d-%d r:%d-%d\n",
				stage, left_rect.x, left_rect.w,
				right_rect.x, right_rect.w);
			return -EINVAL;
		} else if ((left_rect.y != right_rect.y) ||
				(left_rect.h != right_rect.h)) {
			SDE_ERROR(
			  "stage:%d invalid yoff/ht: l_yxh:%dx%d r_yxh:%dx%d\n",
				stage, left_rect.y, left_rect.h,
				right_rect.y, right_rect.h);
			return -EINVAL;
		}
	}

	return rc;
}

static void _sde_crtc_set_src_split_order(struct drm_crtc *crtc,
		struct plane_state *pstates, int cnt)
{
	struct plane_state *prv_pstate, *cur_pstate, *nxt_pstate;
	enum sde_layout prev_layout, cur_layout;
	struct sde_kms *sde_kms;
	struct sde_rect left_rect, right_rect;
	int32_t left_pid, right_pid;
	int32_t stage;
	int i;

	sde_kms = _sde_crtc_get_kms(crtc);
	if (!sde_kms || !sde_kms->catalog) {
		SDE_ERROR("invalid parameters\n");
		return;
	}

	if (!sde_kms->catalog->pipe_order_type)
		return;

	for (i = 0; i < cnt; i++) {
		prv_pstate = (i > 0) ? &pstates[i - 1] : NULL;
		cur_pstate = &pstates[i];
		nxt_pstate = ((i + 1) < cnt) ? &pstates[i + 1] : NULL;
		prev_layout = prv_pstate ? prv_pstate->sde_pstate->layout :
							SDE_LAYOUT_NONE;
		cur_layout = cur_pstate->sde_pstate->layout;

		if ((!prv_pstate) || (prv_pstate->stage != cur_pstate->stage)
				|| (prev_layout != cur_layout)) {
			/*
			 * reset if prv or nxt pipes are not in the same stage
			 * as the cur pipe
			 */
			if ((!nxt_pstate)
				    || (nxt_pstate->stage != cur_pstate->stage)
				    || (nxt_pstate->sde_pstate->layout !=
					cur_pstate->sde_pstate->layout))
				cur_pstate->sde_pstate->pipe_order_flags = 0;

			continue;
		}

		stage = cur_pstate->stage;

		left_pid = prv_pstate->sde_pstate->base.plane->base.id;
		POPULATE_RECT(&left_rect, prv_pstate->drm_pstate->crtc_x,
			prv_pstate->drm_pstate->crtc_y,
			prv_pstate->drm_pstate->crtc_w,
			prv_pstate->drm_pstate->crtc_h, false);

		right_pid = cur_pstate->sde_pstate->base.plane->base.id;
		POPULATE_RECT(&right_rect, cur_pstate->drm_pstate->crtc_x,
			cur_pstate->drm_pstate->crtc_y,
			cur_pstate->drm_pstate->crtc_w,
			cur_pstate->drm_pstate->crtc_h, false);

		if (right_rect.x < left_rect.x) {
			swap(left_pid, right_pid);
			swap(left_rect, right_rect);
			swap(prv_pstate, cur_pstate);
		}

		cur_pstate->sde_pstate->pipe_order_flags = SDE_SSPP_RIGHT;
		prv_pstate->sde_pstate->pipe_order_flags = 0;
	}

	for (i = 0; i < cnt; i++) {
		cur_pstate = &pstates[i];
		sde_plane_setup_src_split_order(
			cur_pstate->drm_pstate->plane,
			cur_pstate->sde_pstate->multirect_index,
			cur_pstate->sde_pstate->pipe_order_flags);
	}
}

static void _sde_crtc_setup_blend_cfg_by_stage(struct sde_crtc_mixer *mixer,
		int num_mixers, struct plane_state *pstates, int cnt)
{
	int i, lm_idx;
	struct sde_format *format;
	bool blend_stage[SDE_STAGE_MAX] = { false };
	u32 blend_type;

	for (i = cnt - 1; i >= 0; i--) {
		blend_type = sde_plane_get_property(pstates[i].sde_pstate,
				PLANE_PROP_BLEND_OP);
		/* stage has already been programmed or BLEND_OP_SKIP type */
		if (blend_stage[pstates[i].sde_pstate->stage] ||
				blend_type == SDE_DRM_BLEND_OP_SKIP)
			continue;

		for (lm_idx = 0; lm_idx < num_mixers; lm_idx++) {
			format = to_sde_format(msm_framebuffer_format(
					pstates[i].sde_pstate->base.fb));
			if (!format) {
				SDE_ERROR("invalid format\n");
				return;
			}

			_sde_crtc_setup_blend_cfg(mixer + lm_idx,
					pstates[i].sde_pstate, format);
			blend_stage[pstates[i].sde_pstate->stage] = true;
		}
	}
}

static void _sde_crtc_blend_setup_mixer(struct drm_crtc *crtc,
		struct drm_crtc_state *old_state, struct sde_crtc *sde_crtc,
		struct sde_crtc_mixer *mixer)
{
	struct drm_plane *plane;
	struct drm_framebuffer *fb;
	struct drm_plane_state *state;
	struct sde_crtc_state *cstate;
	struct sde_plane_state *pstate = NULL;
	struct plane_state *pstates = NULL;
	struct sde_format *format;
	struct sde_hw_ctl *ctl;
	struct sde_hw_mixer *lm;
	struct sde_hw_stage_cfg *stage_cfg;
	struct sde_rect plane_crtc_roi;
	uint32_t stage_idx, lm_idx, layout_idx;
	int zpos_cnt[MAX_LAYOUTS_PER_CRTC][SDE_STAGE_MAX + 1];
	int i, mode, cnt = 0;
	bool bg_alpha_enable = false;
	u32 blend_type;
	struct sde_cp_crtc_skip_blend_plane skip_blend_plane;
	DECLARE_BITMAP(fetch_active, SSPP_MAX);

	if (!sde_crtc || !crtc->state || !mixer) {
		SDE_ERROR("invalid sde_crtc or mixer\n");
		return;
	}

	ctl = mixer->hw_ctl;
	lm = mixer->hw_lm;
	cstate = to_sde_crtc_state(crtc->state);
	pstates = kcalloc(SDE_PSTATES_MAX,
			sizeof(struct plane_state), GFP_KERNEL);
	if (!pstates)
		return;

	memset(fetch_active, 0, sizeof(fetch_active));
	memset(zpos_cnt, 0, sizeof(zpos_cnt));

	drm_atomic_crtc_for_each_plane(plane, crtc) {
		state = plane->state;
		if (!state)
			continue;

		plane_crtc_roi.x = state->crtc_x;
		plane_crtc_roi.y = state->crtc_y;
		plane_crtc_roi.w = state->crtc_w;
		plane_crtc_roi.h = state->crtc_h;

		pstate = to_sde_plane_state(state);
		fb = state->fb;

		mode = sde_plane_get_property(pstate,
				PLANE_PROP_FB_TRANSLATION_MODE);

		set_bit(sde_plane_pipe(plane), fetch_active);
		sde_plane_ctl_flush(plane, ctl, true);

		SDE_DEBUG("crtc %d stage:%d - plane %d sspp %d fb %d\n",
				crtc->base.id,
				pstate->stage,
				plane->base.id,
				sde_plane_pipe(plane) - SSPP_VIG0,
				state->fb ? state->fb->base.id : -1);

		format = to_sde_format(msm_framebuffer_format(pstate->base.fb));
		if (!format) {
			SDE_ERROR("invalid format\n");
			goto end;
		}

		blend_type = sde_plane_get_property(pstate,
					PLANE_PROP_BLEND_OP);

		if (blend_type == SDE_DRM_BLEND_OP_SKIP) {
			skip_blend_plane.valid_plane = true;
			skip_blend_plane.plane = sde_plane_pipe(plane);
			skip_blend_plane.height = plane_crtc_roi.h;
			skip_blend_plane.width = plane_crtc_roi.w;
			sde_cp_set_skip_blend_plane_info(crtc, &skip_blend_plane);
		}

		if (blend_type != SDE_DRM_BLEND_OP_SKIP) {
			if (pstate->stage == SDE_STAGE_BASE &&
					format->alpha_enable)
				bg_alpha_enable = true;

			SDE_EVT32(DRMID(crtc), DRMID(plane),
					state->fb ? state->fb->base.id : -1,
					state->src_x >> 16, state->src_y >> 16,
					state->src_w >> 16, state->src_h >> 16,
					state->crtc_x, state->crtc_y,
					state->crtc_w, state->crtc_h,
					pstate->rotation, mode);

			/*
			 * none or left layout will program to layer mixer
			 * group 0, right layout will program to layer mixer
			 * group 1.
			 */
			if (pstate->layout <= SDE_LAYOUT_LEFT)
				layout_idx = 0;
			else
				layout_idx = 1;

			stage_cfg = &sde_crtc->stage_cfg[layout_idx];
			stage_idx = zpos_cnt[layout_idx][pstate->stage]++;
			stage_cfg->stage[pstate->stage][stage_idx] =
						sde_plane_pipe(plane);
			stage_cfg->multirect_index[pstate->stage][stage_idx] =
						pstate->multirect_index;

			SDE_EVT32(DRMID(crtc), DRMID(plane), stage_idx,
					sde_plane_pipe(plane) - SSPP_VIG0,
					pstate->stage,
					pstate->multirect_index,
					pstate->multirect_mode,
					format->base.pixel_format,
					fb ? fb->modifier : 0,
					layout_idx);

			for (lm_idx = 0; lm_idx < sde_crtc->num_mixers;
							lm_idx++) {
				if (bg_alpha_enable && !format->alpha_enable)
					mixer[lm_idx].mixer_op_mode = 0;
				else
					mixer[lm_idx].mixer_op_mode |=
							1 << pstate->stage;
			}
		}

		if (cnt >= SDE_PSTATES_MAX)
			continue;

		pstates[cnt].sde_pstate = pstate;
		pstates[cnt].drm_pstate = state;

		if (blend_type == SDE_DRM_BLEND_OP_SKIP)
			pstates[cnt].stage = SKIP_STAGING_PIPE_ZPOS;
		else
			pstates[cnt].stage = sde_plane_get_property(
				pstates[cnt].sde_pstate, PLANE_PROP_ZPOS);
		pstates[cnt].pipe_id = sde_plane_pipe(plane);

		cnt++;
	}

	/* blend config update */
	_sde_crtc_setup_blend_cfg_by_stage(mixer, sde_crtc->num_mixers,
			pstates, cnt);

	if (ctl->ops.set_active_pipes)
		ctl->ops.set_active_pipes(ctl, fetch_active);

	sort(pstates, cnt, sizeof(pstates[0]), pstate_cmp, NULL);
	_sde_crtc_set_src_split_order(crtc, pstates, cnt);

	if (lm && lm->ops.setup_dim_layer) {
		cstate = to_sde_crtc_state(crtc->state);
		if (test_bit(SDE_CRTC_DIRTY_DIM_LAYERS, cstate->dirty)) {
			for (i = 0; i < cstate->num_dim_layers; i++)
				_sde_crtc_setup_dim_layer_cfg(crtc, sde_crtc,
						mixer, &cstate->dim_layer[i]);
			clear_bit(SDE_CRTC_DIRTY_DIM_LAYERS, cstate->dirty);
		}
	}

end:
	kfree(pstates);
}

static void _sde_crtc_swap_mixers_for_right_partial_update(
		struct drm_crtc *crtc)
{
	struct sde_crtc *sde_crtc;
	struct sde_crtc_state *cstate;
	struct drm_encoder *drm_enc;
	bool is_right_only;
	bool encoder_in_dsc_merge = false;

	if (!crtc || !crtc->state)
		return;

	sde_crtc = to_sde_crtc(crtc);
	cstate = to_sde_crtc_state(crtc->state);

	if (sde_crtc->num_mixers != CRTC_DUAL_MIXERS_ONLY)
		return;

	drm_for_each_encoder_mask(drm_enc, crtc->dev,
			crtc->state->encoder_mask) {
		if (sde_encoder_is_dsc_merge(drm_enc)) {
			encoder_in_dsc_merge = true;
			break;
		}
	}

	/**
	 * For right-only partial update with DSC merge, we swap LM0 & LM1.
	 * This is due to two reasons:
	 * - On 8996, there is a DSC HW requirement that in DSC Merge Mode,
	 *   the left DSC must be used, right DSC cannot be used alone.
	 *   For right-only partial update, this means swap layer mixers to map
	 *   Left LM to Right INTF. On later HW this was relaxed.
	 * - In DSC Merge mode, the physical encoder has already registered
	 *   PP0 as the master, to switch to right-only we would have to
	 *   reprogram to be driven by PP1 instead.
	 * To support both cases, we prefer to support the mixer swap solution.
	 */
	if (!encoder_in_dsc_merge) {
		if (sde_crtc->mixers_swapped) {
			swap(sde_crtc->mixers[0], sde_crtc->mixers[1]);
			sde_crtc->mixers_swapped = false;
			SDE_EVT32(SDE_EVTLOG_FUNC_CASE1);
		}
		return;
	}

	is_right_only = sde_kms_rect_is_null(&cstate->lm_roi[0]) &&
			!sde_kms_rect_is_null(&cstate->lm_roi[1]);

	if (is_right_only && !sde_crtc->mixers_swapped) {
		/* right-only update swap mixers */
		swap(sde_crtc->mixers[0], sde_crtc->mixers[1]);
		sde_crtc->mixers_swapped = true;
	} else if (!is_right_only && sde_crtc->mixers_swapped) {
		/* left-only or full update, swap back */
		swap(sde_crtc->mixers[0], sde_crtc->mixers[1]);
		sde_crtc->mixers_swapped = false;
	}

	SDE_DEBUG("%s: right_only %d swapped %d, mix0->lm%d, mix1->lm%d\n",
			sde_crtc->name, is_right_only, sde_crtc->mixers_swapped,
			sde_crtc->mixers[0].hw_lm->idx - LM_0,
			sde_crtc->mixers[1].hw_lm->idx - LM_0);
	SDE_EVT32(DRMID(crtc), is_right_only, sde_crtc->mixers_swapped,
			sde_crtc->mixers[0].hw_lm->idx - LM_0,
			sde_crtc->mixers[1].hw_lm->idx - LM_0);
}

/**
 * _sde_crtc_blend_setup - configure crtc mixers
 * @crtc: Pointer to drm crtc structure
 * @old_state: Pointer to old crtc state
 * @add_planes: Whether or not to add planes to mixers
 */
static void _sde_crtc_blend_setup(struct drm_crtc *crtc,
		struct drm_crtc_state *old_state, bool add_planes)
{
	struct sde_crtc *sde_crtc;
	struct sde_crtc_state *sde_crtc_state;
	struct sde_crtc_mixer *mixer;
	struct sde_hw_ctl *ctl;
	struct sde_hw_mixer *lm;
	struct sde_ctl_flush_cfg cfg = {0,};

	int i;

	if (!crtc)
		return;

	sde_crtc = to_sde_crtc(crtc);
	sde_crtc_state = to_sde_crtc_state(crtc->state);
	mixer = sde_crtc->mixers;

	SDE_DEBUG("%s\n", sde_crtc->name);

	if (sde_crtc->num_mixers > MAX_MIXERS_PER_CRTC) {
		SDE_ERROR("invalid number mixers: %d\n", sde_crtc->num_mixers);
		return;
	}

	if (test_bit(SDE_CRTC_DIRTY_DIM_LAYERS, &sde_crtc->revalidate_mask)) {
		set_bit(SDE_CRTC_DIRTY_DIM_LAYERS, sde_crtc_state->dirty);
		clear_bit(SDE_CRTC_DIRTY_DIM_LAYERS, &sde_crtc->revalidate_mask);
	}

	for (i = 0; i < sde_crtc->num_mixers; i++) {
		if (!mixer[i].hw_lm) {
			SDE_ERROR("invalid lm or ctl assigned to mixer\n");
			return;
		}
		mixer[i].mixer_op_mode = 0;

		if (test_bit(SDE_CRTC_DIRTY_DIM_LAYERS,
				sde_crtc_state->dirty)) {
			/* clear dim_layer settings */
			lm = mixer[i].hw_lm;
			if (lm->ops.clear_dim_layer)
				lm->ops.clear_dim_layer(lm);
		}
	}

	_sde_crtc_swap_mixers_for_right_partial_update(crtc);

	/* initialize stage cfg */
	memset(&sde_crtc->stage_cfg, 0, sizeof(sde_crtc->stage_cfg));

	if (add_planes)
		_sde_crtc_blend_setup_mixer(crtc, old_state, sde_crtc, mixer);

	for (i = 0; i < sde_crtc->num_mixers; i++) {
		const struct sde_rect *lm_roi = &sde_crtc_state->lm_roi[i];
		int lm_layout = i / MAX_MIXERS_PER_LAYOUT;

		ctl = mixer[i].hw_ctl;
		lm = mixer[i].hw_lm;

		if (sde_kms_rect_is_null(lm_roi))
			sde_crtc->mixers[i].mixer_op_mode = 0;

		if (lm->ops.setup_alpha_out)
			lm->ops.setup_alpha_out(lm, mixer[i].mixer_op_mode);

		/* stage config flush mask */
		ctl->ops.update_bitmask_mixer(ctl, mixer[i].hw_lm->idx, 1);
		ctl->ops.get_pending_flush(ctl, &cfg);

		SDE_DEBUG("lm %d, op_mode 0x%X, ctl %d, flush mask 0x%x\n",
			mixer[i].hw_lm->idx - LM_0,
			mixer[i].mixer_op_mode,
			ctl->idx - CTL_0,
			cfg.pending_flush_mask);

		if (sde_kms_rect_is_null(lm_roi)) {
			SDE_DEBUG(
				"%s: lm%d leave ctl%d mask 0 since null roi\n",
					sde_crtc->name, lm->idx - LM_0,
					ctl->idx - CTL_0);
			ctl->ops.setup_blendstage(ctl, mixer[i].hw_lm->idx,
					NULL, true);
		} else {
			ctl->ops.setup_blendstage(ctl, mixer[i].hw_lm->idx,
					&sde_crtc->stage_cfg[lm_layout],
					false);
		}
	}

	_sde_crtc_program_lm_output_roi(crtc);
}

int sde_crtc_find_plane_fb_modes(struct drm_crtc *crtc,
		uint32_t *fb_ns, uint32_t *fb_sec, uint32_t *fb_sec_dir)
{
	struct drm_plane *plane;
	struct sde_plane_state *sde_pstate;
	uint32_t mode = 0;
	int rc;

	if (!crtc) {
		SDE_ERROR("invalid state\n");
		return -EINVAL;
	}

	*fb_ns = 0;
	*fb_sec = 0;
	*fb_sec_dir = 0;
	drm_atomic_crtc_for_each_plane(plane, crtc) {
		if (IS_ERR_OR_NULL(plane) || IS_ERR_OR_NULL(plane->state)) {
			rc = PTR_ERR(plane);
			SDE_ERROR("crtc%d failed to get plane%d state%d\n",
					DRMID(crtc), DRMID(plane), rc);
			return rc;
		}
		sde_pstate = to_sde_plane_state(plane->state);
		mode = sde_plane_get_property(sde_pstate,
				PLANE_PROP_FB_TRANSLATION_MODE);

		switch (mode) {
		case SDE_DRM_FB_NON_SEC:
			(*fb_ns)++;
			break;
		case SDE_DRM_FB_SEC:
			(*fb_sec)++;
			break;
		case SDE_DRM_FB_SEC_DIR_TRANS:
			(*fb_sec_dir)++;
			break;
		case SDE_DRM_FB_NON_SEC_DIR_TRANS:
			break;
		default:
			SDE_ERROR("Error: Plane[%d], fb_trans_mode:%d",
					DRMID(plane), mode);
			return -EINVAL;
		}
	}
	return 0;
}

int sde_crtc_state_find_plane_fb_modes(struct drm_crtc_state *state,
		uint32_t *fb_ns, uint32_t *fb_sec, uint32_t *fb_sec_dir)
{
	struct drm_plane *plane;
	const struct drm_plane_state *pstate;
	struct sde_plane_state *sde_pstate;
	uint32_t mode = 0;
	int rc;

	if (!state) {
		SDE_ERROR("invalid state\n");
		return -EINVAL;
	}

	*fb_ns = 0;
	*fb_sec = 0;
	*fb_sec_dir = 0;
	drm_atomic_crtc_state_for_each_plane_state(plane, pstate, state) {
		if (IS_ERR_OR_NULL(pstate)) {
			rc = PTR_ERR(pstate);
			SDE_ERROR("crtc%d failed to get plane%d state%d\n",
					DRMID(state->crtc), DRMID(plane), rc);
			return rc;
		}
		sde_pstate = to_sde_plane_state(pstate);
		mode = sde_plane_get_property(sde_pstate,
				PLANE_PROP_FB_TRANSLATION_MODE);

		switch (mode) {
		case SDE_DRM_FB_NON_SEC:
			(*fb_ns)++;
			break;
		case SDE_DRM_FB_SEC:
			(*fb_sec)++;
			break;
		case SDE_DRM_FB_SEC_DIR_TRANS:
			(*fb_sec_dir)++;
			break;
		case SDE_DRM_FB_NON_SEC_DIR_TRANS:
			break;
		default:
			SDE_ERROR("Error: Plane[%d], fb_trans_mode:%d",
					DRMID(plane), mode);
			return -EINVAL;
		}
	}
	return 0;
}

static void _sde_drm_fb_sec_dir_trans(
	struct sde_kms_smmu_state_data *smmu_state, uint32_t secure_level,
	struct sde_mdss_cfg *catalog, bool old_valid_fb, int *ops)
{
	/* secure display usecase */
	if ((smmu_state->state == ATTACHED) && (secure_level == SDE_DRM_SEC_ONLY)) {
		smmu_state->state = (test_bit(SDE_FEATURE_SUI_NS_ALLOWED, catalog->features)) ?
				    DETACH_SEC_REQ : DETACH_ALL_REQ;
		smmu_state->secure_level = secure_level;
		smmu_state->transition_type = PRE_COMMIT;
		*ops |= SDE_KMS_OPS_SECURE_STATE_CHANGE;
		if (old_valid_fb)
			*ops |= (SDE_KMS_OPS_WAIT_FOR_TX_DONE | SDE_KMS_OPS_CLEANUP_PLANE_FB);
		if (test_bit(SDE_FEATURE_SUI_MISR, catalog->features))
			smmu_state->sui_misr_state = SUI_MISR_ENABLE_REQ;
	/* secure camera usecase */
	} else if (smmu_state->state == ATTACHED) {
		smmu_state->state = DETACH_SEC_REQ;
		smmu_state->secure_level = secure_level;
		smmu_state->transition_type = PRE_COMMIT;
		*ops |= SDE_KMS_OPS_SECURE_STATE_CHANGE;
	}
}

static void _sde_drm_fb_transactions(
	struct sde_kms_smmu_state_data *smmu_state,
	struct sde_mdss_cfg *catalog, bool old_valid_fb, bool post_commit,
	int *ops)
{
	if (((smmu_state->state == DETACHED)
				|| (smmu_state->state == DETACH_ALL_REQ))
			|| ((smmu_state->secure_level == SDE_DRM_SEC_ONLY)
				&& ((smmu_state->state == DETACHED_SEC)
				|| (smmu_state->state == DETACH_SEC_REQ)))) {
		smmu_state->state = (test_bit(SDE_FEATURE_SUI_NS_ALLOWED, catalog->features)) ?
			ATTACH_SEC_REQ : ATTACH_ALL_REQ;
		smmu_state->transition_type = post_commit ?
			POST_COMMIT : PRE_COMMIT;
		*ops |= SDE_KMS_OPS_SECURE_STATE_CHANGE;
		if (old_valid_fb)
			*ops |= SDE_KMS_OPS_WAIT_FOR_TX_DONE;
		if (test_bit(SDE_FEATURE_SUI_MISR, catalog->features))
			smmu_state->sui_misr_state = SUI_MISR_DISABLE_REQ;
	} else if ((smmu_state->state == DETACHED_SEC)
			|| (smmu_state->state == DETACH_SEC_REQ)) {
		smmu_state->state = ATTACH_SEC_REQ;
		smmu_state->transition_type = post_commit ?
			POST_COMMIT : PRE_COMMIT;
		*ops |= SDE_KMS_OPS_SECURE_STATE_CHANGE;
		if (old_valid_fb)
			*ops |= SDE_KMS_OPS_WAIT_FOR_TX_DONE;
	}
}

/**
 * sde_crtc_get_secure_transition_ops - determines the operations that
 * need to be performed before transitioning to secure state
 * This function should be called after swapping the new state
 * @crtc: Pointer to drm crtc structure
 * Returns the bitmask of operations need to be performed, -Error in
 * case of error cases
 */
int sde_crtc_get_secure_transition_ops(struct drm_crtc *crtc,
		struct drm_crtc_state *old_crtc_state,
		bool old_valid_fb)
{
	struct drm_plane *plane;
	struct drm_encoder *encoder;
	struct sde_crtc *sde_crtc;
	struct sde_kms *sde_kms;
	struct sde_mdss_cfg *catalog;
	struct sde_kms_smmu_state_data *smmu_state;
	uint32_t translation_mode = 0, secure_level;
	int ops  = 0;
	bool post_commit = false;

	if (!crtc || !crtc->state) {
		SDE_ERROR("invalid crtc\n");
		return -EINVAL;
	}

	sde_kms = _sde_crtc_get_kms(crtc);
	if (!sde_kms)
		return -EINVAL;

	smmu_state = &sde_kms->smmu_state;
	smmu_state->prev_state = smmu_state->state;
	smmu_state->prev_secure_level = smmu_state->secure_level;

	sde_crtc = to_sde_crtc(crtc);
	secure_level = sde_crtc_get_secure_level(crtc, crtc->state);
	catalog = sde_kms->catalog;

	/*
	 * SMMU operations need to be delayed in case of video mode panels
	 * when switching back to non_secure mode
	 */
	drm_for_each_encoder_mask(encoder, crtc->dev,
			crtc->state->encoder_mask) {
		if (sde_encoder_is_dsi_display(encoder))
			post_commit |= sde_encoder_check_curr_mode(encoder,
						MSM_DISPLAY_VIDEO_MODE);
	}

	SDE_DEBUG("crtc%d: secure_level %d old_valid_fb %d post_commit %d\n",
			DRMID(crtc), secure_level, old_valid_fb, post_commit);
	SDE_EVT32_VERBOSE(DRMID(crtc), secure_level, smmu_state->state,
			old_valid_fb, post_commit, SDE_EVTLOG_FUNC_ENTRY);

	drm_atomic_crtc_for_each_plane(plane, crtc) {
		if (!plane->state)
			continue;

		translation_mode = sde_plane_get_property(
				to_sde_plane_state(plane->state),
				PLANE_PROP_FB_TRANSLATION_MODE);
		if (translation_mode > SDE_DRM_FB_SEC_DIR_TRANS) {
			SDE_ERROR("crtc%d: invalid translation_mode %d\n",
					DRMID(crtc), translation_mode);
			return -EINVAL;
		}

		/* we can break if we find sec_dir plane */
		if (translation_mode == SDE_DRM_FB_SEC_DIR_TRANS)
			break;
	}

	mutex_lock(&sde_kms->secure_transition_lock);

	switch (translation_mode) {
	case SDE_DRM_FB_SEC_DIR_TRANS:
		_sde_drm_fb_sec_dir_trans(smmu_state, secure_level,
				catalog, old_valid_fb, &ops);
		break;

	case SDE_DRM_FB_SEC:
	case SDE_DRM_FB_NON_SEC:
		_sde_drm_fb_transactions(smmu_state, catalog,
				old_valid_fb, post_commit, &ops);
		break;

	case SDE_DRM_FB_NON_SEC_DIR_TRANS:
		ops = 0;
		break;

	default:
		SDE_ERROR("crtc%d: invalid plane fb_mode %d\n",
				DRMID(crtc), translation_mode);
		ops = -EINVAL;
	}

	/* log only during actual transition times */
	if (ops) {
		SDE_DEBUG("crtc%d: state%d sec%d sec_lvl%d type%d ops%x\n",
			DRMID(crtc), smmu_state->state,
			secure_level, smmu_state->secure_level,
			smmu_state->transition_type, ops);
		SDE_EVT32(DRMID(crtc), secure_level, translation_mode,
				smmu_state->state, smmu_state->transition_type,
				smmu_state->secure_level, old_valid_fb,
				post_commit, ops, SDE_EVTLOG_FUNC_EXIT);
	}

	mutex_unlock(&sde_kms->secure_transition_lock);

	return ops;
}

/**
 * _sde_crtc_setup_scaler3_lut - Set up scaler lut
 * LUTs are configured only once during boot
 * @sde_crtc: Pointer to sde crtc
 * @cstate: Pointer to sde crtc state
 */
static int _sde_crtc_set_dest_scaler_lut(struct sde_crtc *sde_crtc,
		struct sde_crtc_state *cstate, uint32_t lut_idx)
{
	struct sde_hw_scaler3_lut_cfg *cfg;
	struct sde_kms *sde_kms;
	u32 *lut_data = NULL;
	size_t len = 0;
	int ret = 0;

	if (!sde_crtc || !cstate) {
		SDE_ERROR("invalid args\n");
		return -EINVAL;
	}

	sde_kms = _sde_crtc_get_kms(&sde_crtc->base);
	if (!sde_kms)
		return -EINVAL;

	if (is_qseed3_rev_qseed3lite(sde_kms->catalog))
		return 0;

	lut_data = msm_property_get_blob(&sde_crtc->property_info,
			&cstate->property_state, &len, lut_idx);
	if (!lut_data || !len) {
		SDE_DEBUG("%s: lut(%d): cleared: %pK, %zu\n", sde_crtc->name,
				lut_idx, lut_data, len);
		lut_data = NULL;
		len = 0;
	}

	cfg = &cstate->scl3_lut_cfg;

	switch (lut_idx) {
	case CRTC_PROP_DEST_SCALER_LUT_ED:
		cfg->dir_lut = lut_data;
		cfg->dir_len = len;
		break;
	case CRTC_PROP_DEST_SCALER_LUT_CIR:
		cfg->cir_lut = lut_data;
		cfg->cir_len = len;
		break;
	case CRTC_PROP_DEST_SCALER_LUT_SEP:
		cfg->sep_lut = lut_data;
		cfg->sep_len = len;
		break;
	default:
		ret = -EINVAL;
		SDE_ERROR("%s:invalid LUT idx(%d)\n", sde_crtc->name, lut_idx);
		SDE_EVT32(DRMID(&sde_crtc->base), lut_idx, SDE_EVTLOG_ERROR);
		break;
	}

	cfg->is_configured = cfg->dir_lut && cfg->cir_lut && cfg->sep_lut;

	SDE_EVT32_VERBOSE(DRMID(&sde_crtc->base), ret, lut_idx, len,
			cfg->is_configured);
	return ret;
}

void sde_crtc_timeline_status(struct drm_crtc *crtc)
{
	struct sde_crtc *sde_crtc;

	if (!crtc) {
		SDE_ERROR("invalid crtc\n");
		return;
	}

	sde_crtc = to_sde_crtc(crtc);
	sde_fence_timeline_status(sde_crtc->output_fence, &crtc->base);
}

static int _sde_validate_hw_resources(struct sde_crtc *sde_crtc)
{
	int i;

	/**
	 * Check if sufficient hw resources are
	 * available as per target caps & topology
	 */
	if (!sde_crtc) {
		SDE_ERROR("invalid argument\n");
		return -EINVAL;
	}

	if (!sde_crtc->num_mixers ||
		sde_crtc->num_mixers > MAX_MIXERS_PER_CRTC) {
		SDE_ERROR("%s: invalid number mixers: %d\n",
			sde_crtc->name, sde_crtc->num_mixers);
		SDE_EVT32(DRMID(&sde_crtc->base), sde_crtc->num_mixers,
			SDE_EVTLOG_ERROR);
		return -EINVAL;
	}

	for (i = 0; i < sde_crtc->num_mixers; i++) {
		if (!sde_crtc->mixers[i].hw_lm || !sde_crtc->mixers[i].hw_ctl
			|| !sde_crtc->mixers[i].hw_ds) {
			SDE_ERROR("%s:insufficient resources for mixer(%d)\n",
				sde_crtc->name, i);
			SDE_EVT32(DRMID(&sde_crtc->base), sde_crtc->num_mixers,
				i, sde_crtc->mixers[i].hw_lm,
				sde_crtc->mixers[i].hw_ctl,
				sde_crtc->mixers[i].hw_ds, SDE_EVTLOG_ERROR);
			return -EINVAL;
		}
	}

	return 0;
}

/**
 * _sde_crtc_dest_scaler_setup - Set up dest scaler block
 * @crtc: Pointer to drm crtc
 */
static void _sde_crtc_dest_scaler_setup(struct drm_crtc *crtc)
{
	struct sde_crtc *sde_crtc;
	struct sde_crtc_state *cstate;
	struct sde_hw_mixer *hw_lm;
	struct sde_hw_ctl *hw_ctl;
	struct sde_hw_ds *hw_ds;
	struct sde_hw_ds_cfg *cfg;
	struct sde_kms *kms;
	u32 op_mode = 0;
	u32 lm_idx = 0, num_mixers = 0;
	int i, count = 0;

	if (!crtc)
		return;

	sde_crtc = to_sde_crtc(crtc);
	cstate = to_sde_crtc_state(crtc->state);
	kms = _sde_crtc_get_kms(crtc);
	num_mixers = sde_crtc->num_mixers;
	count = cstate->num_ds;

	SDE_DEBUG("crtc%d\n", crtc->base.id);
	SDE_EVT32(DRMID(crtc), num_mixers, count, cstate->dirty[0],
		cstate->num_ds_enabled);

	if (!test_bit(SDE_CRTC_DIRTY_DEST_SCALER, cstate->dirty)) {
		SDE_DEBUG("no change in settings, skip commit\n");
	} else if (!kms || !kms->catalog) {
		SDE_ERROR("crtc%d:invalid parameters\n", crtc->base.id);
	} else if (!kms->catalog->mdp[0].has_dest_scaler) {
		SDE_DEBUG("dest scaler feature not supported\n");
	} else if (_sde_validate_hw_resources(sde_crtc)) {
		//do nothing
	} else if ((!cstate->scl3_lut_cfg.is_configured) &&
			(!is_qseed3_rev_qseed3lite(kms->catalog))) {
		SDE_ERROR("crtc%d:no LUT data available\n", crtc->base.id);
	} else {
		for (i = 0; i < count; i++) {
			cfg = &cstate->ds_cfg[i];

			if (!cfg->flags)
				continue;

			lm_idx = cfg->idx;
			hw_lm  = sde_crtc->mixers[lm_idx].hw_lm;
			hw_ctl = sde_crtc->mixers[lm_idx].hw_ctl;
			hw_ds  = sde_crtc->mixers[lm_idx].hw_ds;

			/* Setup op mode - Dual/single */
			if (cfg->flags & SDE_DRM_DESTSCALER_ENABLE)
				op_mode |= BIT(hw_ds->idx - DS_0);

			if (hw_ds->ops.setup_opmode) {
				op_mode |= (cstate->num_ds_enabled ==
					CRTC_DUAL_MIXERS_ONLY) ?
					SDE_DS_OP_MODE_DUAL : 0;
				hw_ds->ops.setup_opmode(hw_ds, op_mode);
				SDE_EVT32_VERBOSE(DRMID(crtc), op_mode);
			}

			/* Setup scaler */
			if ((cfg->flags & SDE_DRM_DESTSCALER_SCALE_UPDATE) ||
				(cfg->flags &
					SDE_DRM_DESTSCALER_ENHANCER_UPDATE)) {
				if (hw_ds->ops.setup_scaler)
					hw_ds->ops.setup_scaler(hw_ds,
						&cfg->scl3_cfg,
						&cstate->scl3_lut_cfg);

			}

			/*
			 * Dest scaler shares the flush bit of the LM in control
			 */
			if (hw_ctl && hw_ctl->ops.update_bitmask_mixer)
				hw_ctl->ops.update_bitmask_mixer(
						hw_ctl, hw_lm->idx, 1);
		}
	}
}

static void _sde_crtc_put_frame_data_buffer(struct sde_frame_data_buffer *buf)
{
	if (!buf)
		return;

	msm_gem_put_buffer(buf->gem);
	kfree(buf);
	buf = NULL;
}

static int _sde_crtc_get_frame_data_buffer(struct drm_crtc *crtc, uint32_t fd)
{
	struct sde_crtc *sde_crtc;
	struct sde_frame_data_buffer *buf;
	uint32_t cur_buf;

	sde_crtc = to_sde_crtc(crtc);
	cur_buf = sde_crtc->frame_data.cnt;

	buf = kzalloc(sizeof(struct sde_frame_data_buffer), GFP_KERNEL);
	if (!buf)
		return -ENOMEM;

	sde_crtc->frame_data.buf[cur_buf] = buf;
	buf->fd = fd;
	buf->fb = drm_framebuffer_lookup(crtc->dev, NULL, fd);
	if (!buf->fb) {
		SDE_ERROR("unable to get fb");
		return -EINVAL;
	}

	buf->gem = msm_framebuffer_bo(buf->fb, 0);
	if (!buf->gem) {
		SDE_ERROR("unable to get drm gem");
		return -EINVAL;
	}

	return msm_gem_get_buffer(buf->gem, crtc->dev, buf->fb,
			sizeof(struct sde_drm_frame_data_packet));
}

static void _sde_crtc_set_frame_data_buffers(struct drm_crtc *crtc,
			struct sde_crtc_state *cstate, void __user *usr)
{
	struct sde_crtc *sde_crtc;
	struct sde_drm_frame_data_buffers_ctrl ctrl;
	int i, ret;

	if (!crtc || !cstate || !usr)
		return;

	sde_crtc = to_sde_crtc(crtc);

	ret = copy_from_user(&ctrl, usr, sizeof(ctrl));
	if (ret) {
		SDE_ERROR("failed to copy frame data ctrl, ret %d\n", ret);
		return;
	}

	if (!ctrl.num_buffers) {
		SDE_DEBUG("clearing frame data buffers");
		goto exit;
	} else if (ctrl.num_buffers > SDE_FRAME_DATA_BUFFER_MAX) {
		SDE_ERROR("invalid number of buffers %d", ctrl.num_buffers);
		return;
	}

	for (i = 0; i < ctrl.num_buffers; i++) {
		if (_sde_crtc_get_frame_data_buffer(crtc, ctrl.fds[i])) {
			SDE_ERROR("unable to set buffer for fd %d", ctrl.fds[i]);
			goto exit;
		}
		sde_crtc->frame_data.cnt++;
	}

	return;
exit:
	while (sde_crtc->frame_data.cnt--)
		_sde_crtc_put_frame_data_buffer(
				sde_crtc->frame_data.buf[sde_crtc->frame_data.cnt]);
	sde_crtc->frame_data.cnt = 0;
}

static void _sde_crtc_frame_data_notify(struct drm_crtc *crtc,
		struct sde_drm_frame_data_packet *frame_data_packet)
{
	struct sde_crtc *sde_crtc;
	struct sde_drm_frame_data_buf buf;
	struct msm_gem_object *msm_gem;
	u32 cur_buf;

	sde_crtc = to_sde_crtc(crtc);
	cur_buf = sde_crtc->frame_data.idx;
	msm_gem = to_msm_bo(sde_crtc->frame_data.buf[cur_buf]->gem);

	buf.fd = sde_crtc->frame_data.buf[cur_buf]->fd;
	buf.offset = msm_gem->offset;

	sde_crtc_event_notify(crtc, DRM_EVENT_FRAME_DATA, &buf,
			sizeof(struct sde_drm_frame_data_buf));

	sde_crtc->frame_data.idx = ++sde_crtc->frame_data.idx % sde_crtc->frame_data.cnt;
}

void sde_crtc_get_frame_data(struct drm_crtc *crtc)
{
	struct sde_crtc *sde_crtc;
	struct drm_plane *plane;
	struct sde_drm_frame_data_packet frame_data_packet = {0, 0};
	struct sde_drm_frame_data_packet *data;
	struct sde_frame_data *frame_data;
	int i = 0;

	if (!crtc || !crtc->state)
		return;

	sde_crtc = to_sde_crtc(crtc);
	frame_data = &sde_crtc->frame_data;

	if (frame_data->cnt) {
		struct msm_gem_object *msm_gem;

		msm_gem = to_msm_bo(frame_data->buf[frame_data->idx]->gem);
		data = (struct sde_drm_frame_data_packet *)
				(((u8 *)msm_gem->vaddr) + msm_gem->offset);
	} else {
		data = &frame_data_packet;
	}

	data->commit_count = sde_crtc->play_count;
	data->frame_count = sde_crtc->fps_info.frame_count;

	/* Collect plane specific data */
	drm_for_each_plane_mask(plane, crtc->dev, sde_crtc->plane_mask_old)
		sde_plane_get_frame_data(plane, &data->plane_frame_data[i]);

	if (frame_data->cnt)
		_sde_crtc_frame_data_notify(crtc, data);
}

static void sde_crtc_frame_event_cb(void *data, u32 event, ktime_t ts)
{
	struct drm_crtc *crtc = (struct drm_crtc *)data;
	struct sde_crtc *sde_crtc;
	struct msm_drm_private *priv;
	struct sde_crtc_frame_event *fevent;
	struct sde_kms_frame_event_cb_data *cb_data;
	unsigned long flags;
	u32 crtc_id;

	cb_data = (struct sde_kms_frame_event_cb_data *)data;
	if (!data) {
		SDE_ERROR("invalid parameters\n");
		return;
	}

	crtc = cb_data->crtc;
	if (!crtc || !crtc->dev || !crtc->dev->dev_private) {
		SDE_ERROR("invalid parameters\n");
		return;
	}
	sde_crtc = to_sde_crtc(crtc);
	priv = crtc->dev->dev_private;
	crtc_id = drm_crtc_index(crtc);

	SDE_DEBUG("crtc%d\n", crtc->base.id);
	SDE_EVT32_VERBOSE(DRMID(crtc), event);

	spin_lock_irqsave(&sde_crtc->fevent_spin_lock, flags);
	fevent = list_first_entry_or_null(&sde_crtc->frame_event_list,
			struct sde_crtc_frame_event, list);
	if (fevent)
		list_del_init(&fevent->list);
	spin_unlock_irqrestore(&sde_crtc->fevent_spin_lock, flags);

	if (!fevent) {
		SDE_ERROR("crtc%d event %d overflow\n",
				crtc->base.id, event);
		SDE_EVT32(DRMID(crtc), event);
		return;
	}

	/* log and clear plane ubwc errors if any */
	if (event & (SDE_ENCODER_FRAME_EVENT_ERROR
				| SDE_ENCODER_FRAME_EVENT_PANEL_DEAD
				| SDE_ENCODER_FRAME_EVENT_DONE))
		sde_crtc_get_frame_data(crtc);

	if ((event & SDE_ENCODER_FRAME_EVENT_SIGNAL_RETIRE_FENCE) &&
		(sde_crtc && sde_crtc->retire_frame_event_sf)) {
		sde_crtc->retire_frame_event_time = ktime_get();
		sysfs_notify_dirent(sde_crtc->retire_frame_event_sf);
	}

	fevent->event = event;
	fevent->ts = ts;
	fevent->crtc = crtc;
	fevent->connector = cb_data->connector;
	kthread_queue_work(&priv->event_thread[crtc_id].worker, &fevent->work);
}

void sde_crtc_prepare_commit(struct drm_crtc *crtc,
		struct drm_crtc_state *old_state)
{
	struct drm_device *dev;
	struct sde_crtc *sde_crtc;
	struct sde_crtc_state *cstate;
	struct drm_connector *conn;
	struct drm_encoder *encoder;
	struct drm_connector_list_iter conn_iter;

	if (!crtc || !crtc->state) {
		SDE_ERROR("invalid crtc\n");
		return;
	}

	dev = crtc->dev;
	sde_crtc = to_sde_crtc(crtc);
	cstate = to_sde_crtc_state(crtc->state);
	SDE_EVT32_VERBOSE(DRMID(crtc), cstate->cwb_enc_mask);

	SDE_ATRACE_BEGIN("sde_crtc_prepare_commit");

	/* identify connectors attached to this crtc */
	cstate->num_connectors = 0;

	drm_connector_list_iter_begin(dev, &conn_iter);
	drm_for_each_connector_iter(conn, &conn_iter)
		if (conn->state && conn->state->crtc == crtc &&
				cstate->num_connectors < MAX_CONNECTORS) {
			encoder = conn->state->best_encoder;
			if (encoder)
				sde_encoder_register_frame_event_callback(
						encoder,
						sde_crtc_frame_event_cb,
						crtc);

			cstate->connectors[cstate->num_connectors++] = conn;
			sde_connector_prepare_fence(conn);
			sde_encoder_set_clone_mode(encoder, crtc->state);
		}
	drm_connector_list_iter_end(&conn_iter);

	/* prepare main output fence */
	sde_fence_prepare(sde_crtc->output_fence);
	SDE_ATRACE_END("sde_crtc_prepare_commit");
}

/**
 *  sde_crtc_complete_flip - signal pending page_flip events
 * Any pending vblank events are added to the vblank_event_list
 * so that the next vblank interrupt shall signal them.
 * However PAGE_FLIP events are not handled through the vblank_event_list.
 * This API signals any pending PAGE_FLIP events requested through
 * DRM_IOCTL_MODE_PAGE_FLIP and are cached in the sde_crtc->event.
 * if file!=NULL, this is preclose potential cancel-flip path
 * @crtc: Pointer to drm crtc structure
 * @file: Pointer to drm file
 */
void sde_crtc_complete_flip(struct drm_crtc *crtc,
		struct drm_file *file)
{
	struct sde_crtc *sde_crtc = to_sde_crtc(crtc);
	struct drm_device *dev = crtc->dev;
	struct drm_pending_vblank_event *event;
	unsigned long flags;

	spin_lock_irqsave(&dev->event_lock, flags);
	event = sde_crtc->event;
	if (!event)
		goto end;

	/*
	 * if regular vblank case (!file) or if cancel-flip from
	 * preclose on file that requested flip, then send the
	 * event:
	 */
	if (!file || (event->base.file_priv == file)) {
		sde_crtc->event = NULL;
		DRM_DEBUG_VBL("%s: send event: %pK\n",
					sde_crtc->name, event);
		SDE_EVT32_VERBOSE(DRMID(crtc));
		drm_crtc_send_vblank_event(crtc, event);
	}

end:
	spin_unlock_irqrestore(&dev->event_lock, flags);
}

enum sde_intf_mode sde_crtc_get_intf_mode(struct drm_crtc *crtc,
		struct drm_crtc_state *cstate)
{
	struct drm_encoder *encoder;

	if (!crtc || !crtc->dev || !cstate) {
		SDE_ERROR("invalid crtc\n");
		return INTF_MODE_NONE;
	}

	drm_for_each_encoder_mask(encoder, crtc->dev,
			cstate->encoder_mask) {
		/* continue if copy encoder is encountered */
		if (sde_crtc_state_in_clone_mode(encoder, cstate))
			continue;

		return sde_encoder_get_intf_mode(encoder);
	}

	return INTF_MODE_NONE;
}

u32 sde_crtc_get_fps_mode(struct drm_crtc *crtc)
{
	struct drm_encoder *encoder;

	if (!crtc || !crtc->dev) {
		SDE_ERROR("invalid crtc\n");
		return INTF_MODE_NONE;
	}

	drm_for_each_encoder(encoder, crtc->dev)
		if ((encoder->crtc == crtc)
				&& !sde_encoder_in_cont_splash(encoder))
			return sde_encoder_get_fps(encoder);

	return 0;
}

u32 sde_crtc_get_dfps_maxfps(struct drm_crtc *crtc)
{
	struct drm_encoder *encoder;

	if (!crtc || !crtc->dev) {
		SDE_ERROR("invalid crtc\n");
		return 0;
	}

	drm_for_each_encoder_mask(encoder, crtc->dev,
			crtc->state->encoder_mask) {
		if (!sde_encoder_in_cont_splash(encoder))
			return sde_encoder_get_dfps_maxfps(encoder);
	}

	return 0;
}

struct drm_encoder *sde_crtc_get_src_encoder_of_clone(struct drm_crtc *crtc)
{
	struct drm_encoder *enc;
	struct sde_crtc *sde_crtc;

	if (!crtc || !crtc->dev)
		return NULL;

	sde_crtc = to_sde_crtc(crtc);
	drm_for_each_encoder_mask(enc, crtc->dev, sde_crtc->cached_encoder_mask) {
		if (sde_encoder_in_clone_mode(enc))
			continue;

		return enc;
	}

	return NULL;
}

static void sde_crtc_vblank_cb(void *data, ktime_t ts)
{
	struct drm_crtc *crtc = (struct drm_crtc *)data;
	struct sde_crtc *sde_crtc = to_sde_crtc(crtc);

	/* keep statistics on vblank callback - with auto reset via debugfs */
	if (ktime_compare(sde_crtc->vblank_cb_time, ktime_set(0, 0)) == 0)
		sde_crtc->vblank_cb_time = ts;
	else
		sde_crtc->vblank_cb_count++;

	sde_crtc->vblank_last_cb_time = ts;
	sysfs_notify_dirent(sde_crtc->vsync_event_sf);

	drm_crtc_handle_vblank(crtc);
	DRM_DEBUG_VBL("crtc%d, ts:%llu\n", crtc->base.id, ktime_to_us(ts));
	SDE_EVT32_VERBOSE(DRMID(crtc), ktime_to_us(ts));
}

static void _sde_crtc_retire_event(struct drm_connector *connector,
		ktime_t ts, enum sde_fence_event fence_event)
{
	if (!connector) {
		SDE_ERROR("invalid param\n");
		return;
	}

	SDE_ATRACE_BEGIN("signal_retire_fence");
	sde_connector_complete_commit(connector, ts, fence_event);
	SDE_ATRACE_END("signal_retire_fence");
}

static void sde_crtc_frame_event_work(struct kthread_work *work)
{
	struct msm_drm_private *priv;
	struct sde_crtc_frame_event *fevent;
	struct drm_crtc *crtc;
	struct sde_crtc *sde_crtc;
	struct sde_kms *sde_kms;
	unsigned long flags;
	bool in_clone_mode = false;

	if (!work) {
		SDE_ERROR("invalid work handle\n");
		return;
	}

	fevent = container_of(work, struct sde_crtc_frame_event, work);
	if (!fevent->crtc || !fevent->crtc->state) {
		SDE_ERROR("invalid crtc\n");
		return;
	}

	crtc = fevent->crtc;
	sde_crtc = to_sde_crtc(crtc);

	sde_kms = _sde_crtc_get_kms(crtc);
	if (!sde_kms) {
		SDE_ERROR("invalid kms handle\n");
		return;
	}
	priv = sde_kms->dev->dev_private;
	SDE_ATRACE_BEGIN("crtc_frame_event");

	SDE_DEBUG("crtc%d event:%u ts:%lld\n", crtc->base.id, fevent->event,
			ktime_to_ns(fevent->ts));

	SDE_EVT32_VERBOSE(DRMID(crtc), fevent->event, SDE_EVTLOG_FUNC_ENTRY);

	in_clone_mode = (fevent->event & SDE_ENCODER_FRAME_EVENT_CWB_DONE) ?
			true : false;

	if (!in_clone_mode && (fevent->event & (SDE_ENCODER_FRAME_EVENT_ERROR
					| SDE_ENCODER_FRAME_EVENT_PANEL_DEAD
					| SDE_ENCODER_FRAME_EVENT_DONE))) {
		if (atomic_read(&sde_crtc->frame_pending) < 1) {
			/* this should not happen */
			SDE_ERROR("crtc%d ts:%lld invalid frame_pending:%d\n",
					crtc->base.id,
					ktime_to_ns(fevent->ts),
					atomic_read(&sde_crtc->frame_pending));
			SDE_EVT32(DRMID(crtc), fevent->event,
							SDE_EVTLOG_FUNC_CASE1);
		} else if (atomic_dec_return(&sde_crtc->frame_pending) == 0) {
			/* release bandwidth and other resources */
			SDE_DEBUG("crtc%d ts:%lld last pending\n",
					crtc->base.id,
					ktime_to_ns(fevent->ts));
			SDE_EVT32(DRMID(crtc), fevent->event,
							SDE_EVTLOG_FUNC_CASE2);
			sde_core_perf_crtc_release_bw(crtc);
		} else {
			SDE_EVT32_VERBOSE(DRMID(crtc), fevent->event,
							SDE_EVTLOG_FUNC_CASE3);
		}
	}

	if (fevent->event & SDE_ENCODER_FRAME_EVENT_SIGNAL_RELEASE_FENCE) {
		SDE_ATRACE_BEGIN("signal_release_fence");
		sde_fence_signal(sde_crtc->output_fence, fevent->ts,
				(fevent->event & SDE_ENCODER_FRAME_EVENT_ERROR)
				? SDE_FENCE_SIGNAL_ERROR : SDE_FENCE_SIGNAL);
		SDE_ATRACE_END("signal_release_fence");
	}

	if (fevent->event & SDE_ENCODER_FRAME_EVENT_SIGNAL_RETIRE_FENCE)
		/* this api should be called without spin_lock */
		_sde_crtc_retire_event(fevent->connector, fevent->ts,
				(fevent->event & SDE_ENCODER_FRAME_EVENT_ERROR)
				? SDE_FENCE_SIGNAL_ERROR : SDE_FENCE_SIGNAL);

	if (fevent->event & SDE_ENCODER_FRAME_EVENT_PANEL_DEAD)
		SDE_ERROR("crtc%d ts:%lld received panel dead event\n",
				crtc->base.id, ktime_to_ns(fevent->ts));

	spin_lock_irqsave(&sde_crtc->fevent_spin_lock, flags);
	list_add_tail(&fevent->list, &sde_crtc->frame_event_list);
	spin_unlock_irqrestore(&sde_crtc->fevent_spin_lock, flags);
	SDE_ATRACE_END("crtc_frame_event");
}

void sde_crtc_complete_commit(struct drm_crtc *crtc,
		struct drm_crtc_state *old_state)
{
	struct sde_crtc *sde_crtc;
	struct sde_splash_display *splash_display = NULL;
	struct sde_kms *sde_kms;
	bool cont_splash_enabled = false;
	int i;
	u32 power_on = 1;

	if (!crtc || !crtc->state) {
		SDE_ERROR("invalid crtc\n");
		return;
	}

	sde_crtc = to_sde_crtc(crtc);
	SDE_EVT32_VERBOSE(DRMID(crtc));

	sde_kms = _sde_crtc_get_kms(crtc);

	for (i = 0; i < MAX_DSI_DISPLAYS; i++) {
		splash_display = &sde_kms->splash_data.splash_display[i];
		if (splash_display->cont_splash_enabled &&
				crtc == splash_display->encoder->crtc)
			cont_splash_enabled = true;
	}

	if ((crtc->state->active_changed || cont_splash_enabled) && crtc->state->active)
		sde_crtc_event_notify(crtc, DRM_EVENT_CRTC_POWER, &power_on, sizeof(u32));

	sde_core_perf_crtc_update(crtc, 0, false);
}

/**
 * _sde_crtc_set_input_fence_timeout - update ns version of in fence timeout
 * @cstate: Pointer to sde crtc state
 */
static void _sde_crtc_set_input_fence_timeout(struct sde_crtc_state *cstate)
{
	if (!cstate) {
		SDE_ERROR("invalid cstate\n");
		return;
	}
	cstate->input_fence_timeout_ns =
		sde_crtc_get_property(cstate, CRTC_PROP_INPUT_FENCE_TIMEOUT);
	cstate->input_fence_timeout_ns *= NSEC_PER_MSEC;
}

void _sde_crtc_clear_dim_layers_v1(struct drm_crtc_state *state)
{
	u32 i;
	struct sde_crtc_state *cstate;

	if (!state)
		return;

	cstate = to_sde_crtc_state(state);

	for (i = 0; i < cstate->num_dim_layers; i++)
		memset(&cstate->dim_layer[i], 0, sizeof(cstate->dim_layer[i]));

	cstate->num_dim_layers = 0;
}

/**
 * _sde_crtc_set_dim_layer_v1 - copy dim layer settings from userspace
 * @cstate:      Pointer to sde crtc state
 * @user_ptr:    User ptr for sde_drm_dim_layer_v1 struct
 */
static void _sde_crtc_set_dim_layer_v1(struct drm_crtc *crtc,
	struct sde_crtc_state *cstate, void __user *usr_ptr)
{
	struct sde_drm_dim_layer_v1 dim_layer_v1;
	struct sde_drm_dim_layer_cfg *user_cfg;
	struct sde_hw_dim_layer *dim_layer;
	u32 count, i;
	struct sde_kms *kms;

	if (!crtc || !cstate) {
		SDE_ERROR("invalid crtc or cstate\n");
		return;
	}
	dim_layer = cstate->dim_layer;

	if (!usr_ptr) {
		/* usr_ptr is null when setting the default property value */
		_sde_crtc_clear_dim_layers_v1(&cstate->base);
		SDE_DEBUG("dim_layer data removed\n");
		goto clear;
	}

	kms = _sde_crtc_get_kms(crtc);
	if (!kms || !kms->catalog) {
		SDE_ERROR("invalid kms\n");
		return;
	}

	if (copy_from_user(&dim_layer_v1, usr_ptr, sizeof(dim_layer_v1))) {
		SDE_ERROR("failed to copy dim_layer data\n");
		return;
	}

	count = dim_layer_v1.num_layers;
	if (count > SDE_MAX_DIM_LAYERS) {
		SDE_ERROR("invalid number of dim_layers:%d", count);
		return;
	}

	/* populate from user space */
	cstate->num_dim_layers = count;
	for (i = 0; i < count; i++) {
		user_cfg = &dim_layer_v1.layer_cfg[i];

		dim_layer[i].flags = user_cfg->flags;
		dim_layer[i].stage = test_bit(SDE_FEATURE_BASE_LAYER, kms->catalog->features) ?
					user_cfg->stage : user_cfg->stage + SDE_STAGE_0;

		dim_layer[i].rect.x = user_cfg->rect.x1;
		dim_layer[i].rect.y = user_cfg->rect.y1;
		dim_layer[i].rect.w = user_cfg->rect.x2 - user_cfg->rect.x1;
		dim_layer[i].rect.h = user_cfg->rect.y2 - user_cfg->rect.y1;

		dim_layer[i].color_fill = (struct sde_mdss_color) {
				user_cfg->color_fill.color_0,
				user_cfg->color_fill.color_1,
				user_cfg->color_fill.color_2,
				user_cfg->color_fill.color_3,
		};

		SDE_DEBUG("dim_layer[%d] - flags:%d, stage:%d\n",
				i, dim_layer[i].flags, dim_layer[i].stage);
		SDE_DEBUG(" rect:{%d,%d,%d,%d}, color:{%d,%d,%d,%d}\n",
				dim_layer[i].rect.x, dim_layer[i].rect.y,
				dim_layer[i].rect.w, dim_layer[i].rect.h,
				dim_layer[i].color_fill.color_0,
				dim_layer[i].color_fill.color_1,
				dim_layer[i].color_fill.color_2,
				dim_layer[i].color_fill.color_3);
	}
clear:
	set_bit(SDE_CRTC_DIRTY_DIM_LAYERS, cstate->dirty);
}

/**
 * _sde_crtc_set_dest_scaler - copy dest scaler settings from userspace
 * @sde_crtc   :  Pointer to sde crtc
 * @cstate :  Pointer to sde crtc state
 * @usr_ptr:  User ptr for sde_drm_dest_scaler_data struct
 */
static int _sde_crtc_set_dest_scaler(struct sde_crtc *sde_crtc,
				struct sde_crtc_state *cstate,
				void __user *usr_ptr)
{
	struct sde_drm_dest_scaler_data ds_data;
	struct sde_drm_dest_scaler_cfg *ds_cfg_usr;
	struct sde_drm_scaler_v2 scaler_v2;
	void __user *scaler_v2_usr;
	int i, count;

	if (!sde_crtc || !cstate) {
		SDE_ERROR("invalid sde_crtc/state\n");
		return -EINVAL;
	}

	SDE_DEBUG("crtc %s\n", sde_crtc->name);

	if (!usr_ptr) {
		SDE_DEBUG("ds data removed\n");
		return 0;
	}

	if (copy_from_user(&ds_data, usr_ptr, sizeof(ds_data))) {
		SDE_ERROR("%s:failed to copy dest scaler data from user\n",
			sde_crtc->name);
		return -EINVAL;
	}

	count = ds_data.num_dest_scaler;
	if (!count) {
		SDE_DEBUG("no ds data available\n");
		return 0;
	}

	if (count > SDE_MAX_DS_COUNT) {
		SDE_ERROR("%s: invalid config: num_ds(%d) max(%d)\n",
			sde_crtc->name, count, SDE_MAX_DS_COUNT);
		SDE_EVT32(DRMID(&sde_crtc->base), count, SDE_EVTLOG_ERROR);
		return -EINVAL;
	}

	/* Populate from user space */
	for (i = 0; i < count; i++) {
		ds_cfg_usr = &ds_data.ds_cfg[i];

		cstate->ds_cfg[i].idx = ds_cfg_usr->index;
		cstate->ds_cfg[i].flags = ds_cfg_usr->flags;
		cstate->ds_cfg[i].lm_width = ds_cfg_usr->lm_width;
		cstate->ds_cfg[i].lm_height = ds_cfg_usr->lm_height;
		memset(&scaler_v2, 0, sizeof(scaler_v2));

		if (ds_cfg_usr->scaler_cfg) {
			scaler_v2_usr =
			(void __user *)((uintptr_t)ds_cfg_usr->scaler_cfg);

			if (copy_from_user(&scaler_v2, scaler_v2_usr,
					sizeof(scaler_v2))) {
				SDE_ERROR("%s:scaler: copy from user failed\n",
					sde_crtc->name);
				return -EINVAL;
			}
		}

		sde_set_scaler_v2(&cstate->ds_cfg[i].scl3_cfg, &scaler_v2);

		SDE_DEBUG("en(%d)dir(%d)de(%d) src(%dx%d) dst(%dx%d)\n",
			scaler_v2.enable, scaler_v2.dir_en, scaler_v2.de.enable,
			scaler_v2.src_width[0], scaler_v2.src_height[0],
			scaler_v2.dst_width, scaler_v2.dst_height);
		SDE_EVT32_VERBOSE(DRMID(&sde_crtc->base),
			scaler_v2.enable, scaler_v2.dir_en, scaler_v2.de.enable,
			scaler_v2.src_width[0], scaler_v2.src_height[0],
			scaler_v2.dst_width, scaler_v2.dst_height);

		SDE_DEBUG("ds cfg[%d]-ndx(%d) flags(%d) lm(%dx%d)\n",
			i, ds_cfg_usr->index, ds_cfg_usr->flags,
			ds_cfg_usr->lm_width, ds_cfg_usr->lm_height);
		SDE_EVT32_VERBOSE(DRMID(&sde_crtc->base), i, ds_cfg_usr->index,
			ds_cfg_usr->flags, ds_cfg_usr->lm_width,
			ds_cfg_usr->lm_height);
	}

	cstate->num_ds = count;
	set_bit(SDE_CRTC_DIRTY_DEST_SCALER, cstate->dirty);
	SDE_EVT32_VERBOSE(DRMID(&sde_crtc->base), count);

	return 0;
}

static int _sde_crtc_check_dest_scaler_lm(struct drm_crtc *crtc,
	struct drm_display_mode *mode, struct sde_hw_ds_cfg *cfg, u32 hdisplay,
	struct sde_hw_ds_cfg *prev_cfg)
{
	if (cfg->lm_width > hdisplay || cfg->lm_height > mode->vdisplay
		|| !cfg->lm_width || !cfg->lm_height) {
		SDE_ERROR("crtc%d: lm size[%d,%d] display [%d,%d]\n",
			crtc->base.id, cfg->lm_width, cfg->lm_height,
			hdisplay, mode->vdisplay);
		SDE_EVT32(DRMID(crtc), cfg->lm_width, cfg->lm_height,
			hdisplay, mode->vdisplay, SDE_EVTLOG_ERROR);
		return -E2BIG;
	}

	if (prev_cfg && (cfg->lm_width != prev_cfg->lm_width ||
			cfg->lm_height != prev_cfg->lm_height)) {
		SDE_ERROR("crtc%d: uneven lm split [%d,%d], [%d %d]\n",
				crtc->base.id, cfg->lm_width,
				cfg->lm_height, prev_cfg->lm_width,
				prev_cfg->lm_height);
		SDE_EVT32(DRMID(crtc), cfg->lm_width, cfg->lm_height,
				prev_cfg->lm_width, prev_cfg->lm_height,
				SDE_EVTLOG_ERROR);
		return -EINVAL;
	}

	return 0;
}

static int _sde_crtc_check_dest_scaler_cfg(struct drm_crtc *crtc,
	struct sde_crtc *sde_crtc, struct drm_display_mode *mode,
	struct sde_hw_ds *hw_ds, struct sde_hw_ds_cfg *cfg, u32 hdisplay,
	u32 max_in_width, u32 max_out_width)
{
	if (cfg->flags & SDE_DRM_DESTSCALER_SCALE_UPDATE ||
		cfg->flags & SDE_DRM_DESTSCALER_ENHANCER_UPDATE) {

		/**
		 * Scaler src and dst width shouldn't exceed the maximum
		 * width limitation. Also, if there is no partial update
		 * dst width and height must match display resolution.
		 */
		if (cfg->scl3_cfg.src_width[0] > max_in_width ||
			cfg->scl3_cfg.dst_width > max_out_width ||
			!cfg->scl3_cfg.src_width[0] ||
			!cfg->scl3_cfg.dst_width ||
			(!(cfg->flags & SDE_DRM_DESTSCALER_PU_ENABLE)
			 && (cfg->scl3_cfg.dst_width != hdisplay ||
			 cfg->scl3_cfg.dst_height != mode->vdisplay))) {
			SDE_ERROR("crtc%d: ", crtc->base.id);
			SDE_ERROR("src_w(%d) dst(%dx%d) display(%dx%d)",
				cfg->scl3_cfg.src_width[0],
				cfg->scl3_cfg.dst_width,
				cfg->scl3_cfg.dst_height,
				hdisplay, mode->vdisplay);
			SDE_ERROR("num_mixers(%d) flags(%d) ds-%d:\n",
				sde_crtc->num_mixers, cfg->flags,
				hw_ds->idx - DS_0);
			SDE_ERROR("scale_en = %d, DE_en =%d\n",
				cfg->scl3_cfg.enable,
				cfg->scl3_cfg.de.enable);

			SDE_EVT32(DRMID(crtc), cfg->scl3_cfg.enable,
				cfg->scl3_cfg.de.enable, cfg->flags,
				max_in_width, max_out_width,
				cfg->scl3_cfg.src_width[0],
				cfg->scl3_cfg.dst_width,
				cfg->scl3_cfg.dst_height, hdisplay,
				mode->vdisplay, sde_crtc->num_mixers,
				SDE_EVTLOG_ERROR);

			cfg->flags &=
				~SDE_DRM_DESTSCALER_SCALE_UPDATE;
			cfg->flags &=
				~SDE_DRM_DESTSCALER_ENHANCER_UPDATE;

			return -EINVAL;
		}
	}
	return 0;
}

static int _sde_crtc_check_dest_scaler_validate_ds(struct drm_crtc *crtc,
	struct sde_crtc *sde_crtc, struct sde_crtc_state *cstate,
	struct drm_display_mode *mode, struct sde_hw_ds *hw_ds,
	u32 hdisplay, u32 *num_ds_enable, u32 max_in_width, u32 max_out_width)
{
	int i, ret;
	u32 lm_idx;
	struct sde_hw_ds_cfg *cfg, *prev_cfg;

	for (i = 0; i < cstate->num_ds; i++) {
		cfg = &cstate->ds_cfg[i];
		prev_cfg = (i > 0) ? &cstate->ds_cfg[i - 1] : NULL;
		lm_idx = cfg->idx;

		/**
		 * Validate against topology
		 * No of dest scalers should match the num of mixers
		 * unless it is partial update left only/right only use case
		 */
		if (lm_idx >= sde_crtc->num_mixers || (i != lm_idx &&
			!(cfg->flags & SDE_DRM_DESTSCALER_PU_ENABLE))) {
			SDE_ERROR("crtc%d: ds_cfg id(%d):idx(%d), flags(%d)\n",
				crtc->base.id, i, lm_idx, cfg->flags);
			SDE_EVT32(DRMID(crtc), i, lm_idx, cfg->flags,
				SDE_EVTLOG_ERROR);
			return -EINVAL;
		}

		hw_ds = sde_crtc->mixers[lm_idx].hw_ds;

		if (!max_in_width && !max_out_width) {
			max_in_width = hw_ds->scl->top->maxinputwidth;
			max_out_width = hw_ds->scl->top->maxoutputwidth;

			if (cstate->num_ds == CRTC_DUAL_MIXERS_ONLY)
				max_in_width -= SDE_DS_OVERFETCH_SIZE;

			SDE_DEBUG("max DS width [%d,%d] for num_ds = %d\n",
				max_in_width, max_out_width, cstate->num_ds);
		}

		/* Check LM width and height */
		ret = _sde_crtc_check_dest_scaler_lm(crtc, mode, cfg, hdisplay,
				prev_cfg);
		if (ret)
			return ret;

		/* Check scaler data */
		ret = _sde_crtc_check_dest_scaler_cfg(crtc, sde_crtc, mode,
				hw_ds, cfg, hdisplay,
				max_in_width, max_out_width);
		if (ret)
			return ret;

		if (cfg->flags & SDE_DRM_DESTSCALER_ENABLE)
			(*num_ds_enable)++;

		SDE_DEBUG("ds[%d]: flags[0x%X]\n",
			hw_ds->idx - DS_0, cfg->flags);
		SDE_EVT32_VERBOSE(DRMID(crtc), hw_ds->idx - DS_0, cfg->flags);
	}

	return 0;
}

static void _sde_crtc_check_dest_scaler_data_disable(struct drm_crtc *crtc,
	struct sde_crtc_state *cstate, u32 num_ds_enable)
{
	struct sde_hw_ds_cfg *cfg;
	int i;

	SDE_DEBUG("dest scaler status : %d -> %d\n",
		cstate->num_ds_enabled, num_ds_enable);
	SDE_EVT32_VERBOSE(DRMID(crtc), cstate->num_ds_enabled, num_ds_enable,
			cstate->num_ds, cstate->dirty[0]);

	if (cstate->num_ds_enabled != num_ds_enable) {
		/* Disabling destination scaler */
		if (!num_ds_enable) {
			for (i = 0; i < cstate->num_ds; i++) {
				cfg = &cstate->ds_cfg[i];
				cfg->idx = i;
				/* Update scaler settings in disable case */
				cfg->flags = SDE_DRM_DESTSCALER_SCALE_UPDATE;
				cfg->scl3_cfg.enable = 0;
				cfg->scl3_cfg.de.enable = 0;
			}
		}
		cstate->num_ds_enabled = num_ds_enable;
		set_bit(SDE_CRTC_DIRTY_DEST_SCALER, cstate->dirty);
	} else {
		if (!cstate->num_ds_enabled)
			clear_bit(SDE_CRTC_DIRTY_DEST_SCALER, cstate->dirty);
	}
}

/**
 * _sde_crtc_check_dest_scaler_data - validate the dest scaler data
 * @crtc  :  Pointer to drm crtc
 * @state :  Pointer to drm crtc state
 */
static int _sde_crtc_check_dest_scaler_data(struct drm_crtc *crtc,
				struct drm_crtc_state *state)
{
	struct sde_crtc *sde_crtc;
	struct sde_crtc_state *cstate;
	struct drm_display_mode *mode;
	struct sde_kms *kms;
	struct sde_hw_ds *hw_ds = NULL;
	u32 ret = 0;
	u32 num_ds_enable = 0, hdisplay = 0;
	u32 max_in_width = 0, max_out_width = 0;

	if (!crtc || !state)
		return -EINVAL;

	sde_crtc = to_sde_crtc(crtc);
	cstate = to_sde_crtc_state(state);
	kms = _sde_crtc_get_kms(crtc);
	mode = &state->adjusted_mode;

	SDE_DEBUG("crtc%d\n", crtc->base.id);

	if (!test_bit(SDE_CRTC_DIRTY_DEST_SCALER, cstate->dirty)) {
		SDE_DEBUG("dest scaler property not set, skip validation\n");
		return 0;
	}

	if (!kms || !kms->catalog) {
		SDE_ERROR("crtc%d: invalid parameters\n", crtc->base.id);
		return -EINVAL;
	}

	if (!kms->catalog->mdp[0].has_dest_scaler) {
		SDE_DEBUG("dest scaler feature not supported\n");
		return 0;
	}

	if (!sde_crtc->num_mixers) {
		SDE_DEBUG("mixers not allocated\n");
		return 0;
	}

	ret = _sde_validate_hw_resources(sde_crtc);
	if (ret)
		goto err;

	/**
	 * No of dest scalers shouldn't exceed hw ds block count and
	 * also, match the num of mixers unless it is partial update
	 * left only/right only use case - currently PU + DS is not supported
	 */
	if (cstate->num_ds > kms->catalog->ds_count ||
		((cstate->num_ds != sde_crtc->num_mixers) &&
		!(cstate->ds_cfg[0].flags & SDE_DRM_DESTSCALER_PU_ENABLE))) {
		SDE_ERROR("crtc%d: num_ds(%d), hw_ds_cnt(%d) flags(%d)\n",
			crtc->base.id, cstate->num_ds, kms->catalog->ds_count,
			cstate->ds_cfg[0].flags);
		ret = -EINVAL;
		goto err;
	}

	/**
	 * Check if DS needs to be enabled or disabled
	 * In case of enable, validate the data
	 */
	if (!(cstate->ds_cfg[0].flags & SDE_DRM_DESTSCALER_ENABLE)) {
		SDE_DEBUG("disable dest scaler, num(%d) flags(%d)\n",
			cstate->num_ds, cstate->ds_cfg[0].flags);
		goto disable;
	}

	/* Display resolution */
	hdisplay = mode->hdisplay / sde_crtc->num_mixers;

	/* Validate the DS data */
	ret = _sde_crtc_check_dest_scaler_validate_ds(crtc, sde_crtc, cstate,
			mode, hw_ds, hdisplay, &num_ds_enable,
			max_in_width, max_out_width);
	if (ret)
		goto err;

disable:
	_sde_crtc_check_dest_scaler_data_disable(crtc, cstate, num_ds_enable);
	return 0;

err:
	clear_bit(SDE_CRTC_DIRTY_DEST_SCALER, cstate->dirty);
	return ret;
}

/**
 * _sde_crtc_wait_for_fences - wait for incoming framebuffer sync fences
 * @crtc: Pointer to CRTC object
 */
static void _sde_crtc_wait_for_fences(struct drm_crtc *crtc)
{
	struct drm_plane *plane = NULL;
	uint32_t wait_ms = 1;
	ktime_t kt_end, kt_wait;
	int rc = 0;

	SDE_DEBUG("\n");

	if (!crtc || !crtc->state) {
		SDE_ERROR("invalid crtc/state %pK\n", crtc);
		return;
	}

	/* use monotonic timer to limit total fence wait time */
	kt_end = ktime_add_ns(ktime_get(),
		to_sde_crtc_state(crtc->state)->input_fence_timeout_ns);

	/*
	 * Wait for fences sequentially, as all of them need to be signalled
	 * before we can proceed.
	 *
	 * Limit total wait time to INPUT_FENCE_TIMEOUT, but still call
	 * sde_plane_wait_input_fence with wait_ms == 0 after the timeout so
	 * that each plane can check its fence status and react appropriately
	 * if its fence has timed out. Call input fence wait multiple times if
	 * fence wait is interrupted due to interrupt call.
	 */
	SDE_ATRACE_BEGIN("plane_wait_input_fence");
	drm_atomic_crtc_for_each_plane(plane, crtc) {
		do {
			kt_wait = ktime_sub(kt_end, ktime_get());
			if (ktime_compare(kt_wait, ktime_set(0, 0)) >= 0)
				wait_ms = ktime_to_ms(kt_wait);
			else
				wait_ms = 0;

			rc = sde_plane_wait_input_fence(plane, wait_ms);
		} while (wait_ms && rc == -ERESTARTSYS);
	}
	SDE_ATRACE_END("plane_wait_input_fence");
}

static void _sde_crtc_setup_mixer_for_encoder(
		struct drm_crtc *crtc,
		struct drm_encoder *enc)
{
	struct sde_crtc *sde_crtc = to_sde_crtc(crtc);
	struct sde_kms *sde_kms = _sde_crtc_get_kms(crtc);
	struct sde_rm *rm = &sde_kms->rm;
	struct sde_crtc_mixer *mixer;
	struct sde_hw_ctl *last_valid_ctl = NULL;
	int i;
	struct sde_rm_hw_iter lm_iter, ctl_iter, dspp_iter, ds_iter;

	sde_rm_init_hw_iter(&lm_iter, enc->base.id, SDE_HW_BLK_LM);
	sde_rm_init_hw_iter(&ctl_iter, enc->base.id, SDE_HW_BLK_CTL);
	sde_rm_init_hw_iter(&dspp_iter, enc->base.id, SDE_HW_BLK_DSPP);
	sde_rm_init_hw_iter(&ds_iter, enc->base.id, SDE_HW_BLK_DS);

	/* Set up all the mixers and ctls reserved by this encoder */
	for (i = sde_crtc->num_mixers; i < ARRAY_SIZE(sde_crtc->mixers); i++) {
		mixer = &sde_crtc->mixers[i];

		if (!sde_rm_get_hw(rm, &lm_iter))
			break;
		mixer->hw_lm = to_sde_hw_mixer(lm_iter.hw);

		/* CTL may be <= LMs, if <, multiple LMs controlled by 1 CTL */
		if (!sde_rm_get_hw(rm, &ctl_iter)) {
			SDE_DEBUG("no ctl assigned to lm %d, using previous\n",
					mixer->hw_lm->idx - LM_0);
			mixer->hw_ctl = last_valid_ctl;
		} else {
			mixer->hw_ctl = to_sde_hw_ctl(ctl_iter.hw);
			last_valid_ctl = mixer->hw_ctl;
			sde_crtc->num_ctls++;
		}

		/* Shouldn't happen, mixers are always >= ctls */
		if (!mixer->hw_ctl) {
			SDE_ERROR("no valid ctls found for lm %d\n",
					mixer->hw_lm->idx - LM_0);
			return;
		}

		/* Dspp may be null */
		(void) sde_rm_get_hw(rm, &dspp_iter);
		mixer->hw_dspp = to_sde_hw_dspp(dspp_iter.hw);

		/* DS may be null */
		(void) sde_rm_get_hw(rm, &ds_iter);
		mixer->hw_ds = to_sde_hw_ds(ds_iter.hw);

		mixer->encoder = enc;

		sde_crtc->num_mixers++;
		SDE_DEBUG("setup mixer %d: lm %d\n",
				i, mixer->hw_lm->idx - LM_0);
		SDE_DEBUG("setup mixer %d: ctl %d\n",
				i, mixer->hw_ctl->idx - CTL_0);
		if (mixer->hw_ds)
			SDE_DEBUG("setup mixer %d: ds %d\n",
				i, mixer->hw_ds->idx - DS_0);
	}
}

static void _sde_crtc_setup_mixers(struct drm_crtc *crtc)
{
	struct sde_crtc *sde_crtc = to_sde_crtc(crtc);
	struct drm_encoder *enc;

	sde_crtc->num_ctls = 0;
	sde_crtc->num_mixers = 0;
	sde_crtc->mixers_swapped = false;
	memset(sde_crtc->mixers, 0, sizeof(sde_crtc->mixers));

	mutex_lock(&sde_crtc->crtc_lock);
	/* Check for mixers on all encoders attached to this crtc */
	list_for_each_entry(enc, &crtc->dev->mode_config.encoder_list, head) {
		if (enc->crtc != crtc)
			continue;

		/* avoid overwriting mixers info from a copy encoder */
		if (sde_encoder_in_clone_mode(enc))
			continue;

		_sde_crtc_setup_mixer_for_encoder(crtc, enc);
	}

	mutex_unlock(&sde_crtc->crtc_lock);
	_sde_crtc_check_dest_scaler_data(crtc, crtc->state);
}

static void _sde_crtc_setup_is_ppsplit(struct drm_crtc_state *state)
{
	int i;
	struct sde_crtc_state *cstate;

	cstate = to_sde_crtc_state(state);

	cstate->is_ppsplit = false;
	for (i = 0; i < cstate->num_connectors; i++) {
		struct drm_connector *conn = cstate->connectors[i];

		if (sde_connector_get_topology_name(conn) ==
				SDE_RM_TOPOLOGY_PPSPLIT)
			cstate->is_ppsplit = true;
	}
}

static void _sde_crtc_setup_lm_bounds(struct drm_crtc *crtc, struct drm_crtc_state *state)
{
	struct sde_crtc *sde_crtc;
	struct sde_crtc_state *cstate;
	struct drm_display_mode *adj_mode;
	u32 mixer_width, mixer_height;
	int i;

	if (!crtc || !state) {
		SDE_ERROR("invalid args\n");
		return;
	}

	sde_crtc = to_sde_crtc(crtc);
	cstate = to_sde_crtc_state(state);
	adj_mode = &state->adjusted_mode;

	sde_crtc_get_mixer_resolution(crtc, state, adj_mode, &mixer_width, &mixer_height);

	for (i = 0; i < sde_crtc->num_mixers; i++) {
		cstate->lm_bounds[i].x = mixer_width * i;
		cstate->lm_bounds[i].y = 0;
		cstate->lm_bounds[i].w = mixer_width;
		cstate->lm_bounds[i].h = mixer_height;
		memcpy(&cstate->lm_roi[i], &cstate->lm_bounds[i], sizeof(cstate->lm_roi[i]));
		SDE_EVT32_VERBOSE(DRMID(crtc), i,
				cstate->lm_bounds[i].x, cstate->lm_bounds[i].y,
				cstate->lm_bounds[i].w, cstate->lm_bounds[i].h);
		SDE_DEBUG("%s: lm%d bnd&roi (%d,%d,%d,%d)\n", sde_crtc->name, i,
				cstate->lm_roi[i].x, cstate->lm_roi[i].y,
				cstate->lm_roi[i].w, cstate->lm_roi[i].h);
	}

	drm_mode_debug_printmodeline(adj_mode);
}

static void _sde_crtc_clear_all_blend_stages(struct sde_crtc *sde_crtc)
{
	struct sde_crtc_mixer mixer;

	/*
	 * Use mixer[0] to get hw_ctl which will use ops to clear
	 * all blendstages. Clear all blendstages will iterate through
	 * all mixers.
	 */
	if (sde_crtc->num_mixers) {
		mixer = sde_crtc->mixers[0];
		if (mixer.hw_ctl && mixer.hw_ctl->ops.clear_all_blendstages)
			mixer.hw_ctl->ops.clear_all_blendstages(mixer.hw_ctl);
		if (mixer.hw_ctl && mixer.hw_ctl->ops.set_active_pipes)
			mixer.hw_ctl->ops.set_active_pipes(mixer.hw_ctl, NULL);
	}
}

#if (LINUX_VERSION_CODE >= KERNEL_VERSION(5, 15, 0))
static void sde_crtc_atomic_begin(struct drm_crtc *crtc,
		struct drm_atomic_state *state)
#else
static void sde_crtc_atomic_begin(struct drm_crtc *crtc,
		struct drm_crtc_state *old_state)
#endif
{
	struct sde_crtc *sde_crtc;
	struct drm_encoder *encoder;
	struct drm_device *dev;
	struct sde_kms *sde_kms;
	struct sde_splash_display *splash_display;
	bool cont_splash_enabled = false;
	size_t i;
#if (LINUX_VERSION_CODE >= KERNEL_VERSION(5, 15, 0))
	struct drm_crtc_state *old_state = drm_atomic_get_new_crtc_state(state, crtc);
#endif

	if (!crtc) {
		SDE_ERROR("invalid crtc\n");
		return;
	}

	if (!crtc->state->enable) {
		SDE_DEBUG("crtc%d -> enable %d, skip atomic_begin\n",
				crtc->base.id, crtc->state->enable);
		return;
	}

	if (!sde_kms_power_resource_is_enabled(crtc->dev)) {
		SDE_ERROR("power resource is not enabled\n");
		return;
	}

	sde_kms = _sde_crtc_get_kms(crtc);
	if (!sde_kms)
		return;

	SDE_ATRACE_BEGIN("crtc_atomic_begin");
	SDE_DEBUG("crtc%d\n", crtc->base.id);

	sde_crtc = to_sde_crtc(crtc);
	dev = crtc->dev;

	if (!sde_crtc->num_mixers) {
		_sde_crtc_setup_mixers(crtc);
		_sde_crtc_setup_is_ppsplit(crtc->state);
		_sde_crtc_setup_lm_bounds(crtc, crtc->state);
		_sde_crtc_clear_all_blend_stages(sde_crtc);
	} else if (sde_crtc->num_mixers && sde_crtc->reinit_crtc_mixers) {
		_sde_crtc_setup_mixers(crtc);
		sde_crtc->reinit_crtc_mixers = false;
	}

	list_for_each_entry(encoder, &dev->mode_config.encoder_list, head) {
		if (encoder->crtc != crtc)
			continue;

		/* encoder will trigger pending mask now */
		sde_encoder_trigger_kickoff_pending(encoder);
	}

	/* update performance setting */
	sde_core_perf_crtc_update(crtc, 1, false);

	/*
	 * If no mixers have been allocated in sde_crtc_atomic_check(),
	 * it means we are trying to flush a CRTC whose state is disabled:
	 * nothing else needs to be done.
	 */
	if (unlikely(!sde_crtc->num_mixers))
		goto end;

	_sde_crtc_blend_setup(crtc, old_state, true);
	_sde_crtc_dest_scaler_setup(crtc);
	sde_cp_crtc_apply_noise(crtc, old_state);

	if (crtc->state->mode_changed || sde_kms->perf.catalog->uidle_cfg.dirty)
		sde_core_perf_crtc_update_uidle(crtc, true);

	/* update cached_encoder_mask if new conn is added or removed */
	if (crtc->state->connectors_changed)
		sde_crtc->cached_encoder_mask = crtc->state->encoder_mask;

	/*
	 * Since CP properties use AXI buffer to program the
	 * HW, check if context bank is in attached state,
	 * apply color processing properties only if
	 * smmu state is attached,
	 */
	for (i = 0; i < MAX_DSI_DISPLAYS; i++) {
		splash_display = &sde_kms->splash_data.splash_display[i];
		if (splash_display->cont_splash_enabled &&
			splash_display->encoder &&
			crtc == splash_display->encoder->crtc)
			cont_splash_enabled = true;
	}

	if (sde_kms_is_cp_operation_allowed(sde_kms))
		sde_cp_crtc_apply_properties(crtc);

	if (!sde_crtc->enabled)
		sde_cp_crtc_mark_features_dirty(crtc);

	/*
	 * PP_DONE irq is only used by command mode for now.
	 * It is better to request pending before FLUSH and START trigger
	 * to make sure no pp_done irq missed.
	 * This is safe because no pp_done will happen before SW trigger
	 * in command mode.
	 */

end:
	SDE_ATRACE_END("crtc_atomic_begin");
}

#if (LINUX_VERSION_CODE >= KERNEL_VERSION(5, 15, 0))
static void sde_crtc_atomic_flush(struct drm_crtc *crtc,
		struct drm_atomic_state *state)
#else
static void sde_crtc_atomic_flush(struct drm_crtc *crtc,
		struct drm_crtc_state *old_crtc_state)
#endif
{
	struct drm_encoder *encoder;
	struct sde_crtc *sde_crtc;
	struct drm_device *dev;
	struct drm_plane *plane;
	struct msm_drm_private *priv;
	struct sde_crtc_state *cstate;
	struct sde_kms *sde_kms;
	int i;

	if (!crtc || !crtc->dev || !crtc->dev->dev_private) {
		SDE_ERROR("invalid crtc\n");
		return;
	}

	if (!crtc->state->enable) {
		SDE_DEBUG("crtc%d -> enable %d, skip atomic_flush\n",
				crtc->base.id, crtc->state->enable);
		return;
	}

	if (!sde_kms_power_resource_is_enabled(crtc->dev)) {
		SDE_ERROR("power resource is not enabled\n");
		return;
	}

	sde_kms = _sde_crtc_get_kms(crtc);
	if (!sde_kms) {
		SDE_ERROR("invalid kms\n");
		return;
	}

	SDE_DEBUG("crtc%d\n", crtc->base.id);

	sde_crtc = to_sde_crtc(crtc);
	cstate = to_sde_crtc_state(crtc->state);
	dev = crtc->dev;
	priv = dev->dev_private;

	if ((sde_crtc->cache_state == CACHE_STATE_NORMAL) &&
			sde_crtc_get_property(cstate, CRTC_PROP_CACHE_STATE))
		sde_crtc_static_img_control(crtc, CACHE_STATE_FRAME_WRITE,
				false);
	else
		sde_crtc_static_img_control(crtc, CACHE_STATE_NORMAL, false);

	/*
	 * If no mixers has been allocated in sde_crtc_atomic_check(),
	 * it means we are trying to flush a CRTC whose state is disabled:
	 * nothing else needs to be done.
	 */
	if (unlikely(!sde_crtc->num_mixers))
		return;

	SDE_ATRACE_BEGIN("sde_crtc_atomic_flush");

	/*
	 * For planes without commit update, drm framework will not add
	 * those planes to current state since hardware update is not
	 * required. However, if those planes were power collapsed since
	 * last commit cycle, driver has to restore the hardware state
	 * of those planes explicitly here prior to plane flush.
	 * Also use this iteration to see if any plane requires cache,
	 * so during the perf update driver can activate/deactivate
	 * the cache accordingly.
	 */
	for (i = 0; i < SDE_SYS_CACHE_MAX; i++)
		sde_crtc->new_perf.llcc_active[i] = false;

	drm_atomic_crtc_for_each_plane(plane, crtc) {
		sde_plane_restore(plane);

		for (i = 0; i < SDE_SYS_CACHE_MAX; i++) {
			if (sde_plane_is_cache_required(plane, i))
				sde_crtc->new_perf.llcc_active[i] = true;
		}
	}
	sde_core_perf_crtc_update_llcc(crtc);

	/* wait for acquire fences before anything else is done */
	_sde_crtc_wait_for_fences(crtc);

	if (!cstate->rsc_update) {
		drm_for_each_encoder_mask(encoder, dev,
				crtc->state->encoder_mask) {
			cstate->rsc_client =
				sde_encoder_get_rsc_client(encoder);
		}
		cstate->rsc_update = true;
	}

	/*
	 * Final plane updates: Give each plane a chance to complete all
	 *                      required writes/flushing before crtc's "flush
	 *                      everything" call below.
	 */
	drm_atomic_crtc_for_each_plane(plane, crtc) {
		if (sde_kms->smmu_state.transition_error)
			sde_plane_set_error(plane, true);
		sde_plane_flush(plane);
	}

	/* Kickoff will be scheduled by outer layer */
	SDE_ATRACE_END("sde_crtc_atomic_flush");
}

/**
 * sde_crtc_destroy_state - state destroy hook
 * @crtc: drm CRTC
 * @state: CRTC state object to release
 */
static void sde_crtc_destroy_state(struct drm_crtc *crtc,
		struct drm_crtc_state *state)
{
	struct sde_crtc *sde_crtc;
	struct sde_crtc_state *cstate;
	struct drm_encoder *enc;
	struct sde_kms *sde_kms;

	if (!crtc || !state) {
		SDE_ERROR("invalid argument(s)\n");
		return;
	}

	sde_crtc = to_sde_crtc(crtc);
	cstate = to_sde_crtc_state(state);
	sde_kms = _sde_crtc_get_kms(crtc);

	if (!sde_kms) {
		SDE_ERROR("invalid sde_kms\n");
		return;
	}
	SDE_DEBUG("crtc%d\n", crtc->base.id);

	drm_for_each_encoder_mask(enc, crtc->dev, state->encoder_mask)
		sde_rm_release(&sde_kms->rm, enc, true);

	sde_cp_clear_state_info(state);
	__drm_atomic_helper_crtc_destroy_state(state);

	/* destroy value helper */
	msm_property_destroy_state(&sde_crtc->property_info, cstate,
			&cstate->property_state);
}

static int _sde_crtc_flush_frame_events(struct drm_crtc *crtc)
{
	struct sde_crtc *sde_crtc;
	int i;

	if (!crtc) {
		SDE_ERROR("invalid argument\n");
		return -EINVAL;
	}
	sde_crtc = to_sde_crtc(crtc);

	if (!atomic_read(&sde_crtc->frame_pending)) {
		SDE_DEBUG("no frames pending\n");
		return 0;
	}

	SDE_EVT32(DRMID(crtc), SDE_EVTLOG_FUNC_ENTRY);

	/*
	 * flush all the event thread work to make sure all the
	 * FRAME_EVENTS from encoder are propagated to crtc
	 */
	for (i = 0; i < ARRAY_SIZE(sde_crtc->frame_events); i++) {
		if (list_empty(&sde_crtc->frame_events[i].list))
			kthread_flush_work(&sde_crtc->frame_events[i].work);
	}

	SDE_EVT32_VERBOSE(DRMID(crtc), SDE_EVTLOG_FUNC_EXIT);

	return 0;
}

/**
 * _sde_crtc_remove_pipe_flush - remove staged pipes from flush mask
 * @crtc: Pointer to crtc structure
 */
static void _sde_crtc_remove_pipe_flush(struct drm_crtc *crtc)
{
	struct drm_plane *plane;
	struct drm_plane_state *state;
	struct sde_crtc *sde_crtc;
	struct sde_crtc_mixer *mixer;
	struct sde_hw_ctl *ctl;

	if (!crtc)
		return;

	sde_crtc = to_sde_crtc(crtc);
	mixer = sde_crtc->mixers;
	if (!mixer)
		return;
	ctl = mixer->hw_ctl;

	drm_atomic_crtc_for_each_plane(plane, crtc) {
		state = plane->state;
		if (!state)
			continue;

		/* clear plane flush bitmask */
		sde_plane_ctl_flush(plane, ctl, false);
	}
}

/**
 * sde_crtc_reset_hw - attempt hardware reset on errors
 * @crtc: Pointer to DRM crtc instance
 * @old_state: Pointer to crtc state for previous commit
 * @recovery_events: Whether or not recovery events are enabled
 * Returns: Zero if current commit should still be attempted
 */
int sde_crtc_reset_hw(struct drm_crtc *crtc, struct drm_crtc_state *old_state,
	bool recovery_events)
{
	struct drm_plane *plane_halt[MAX_PLANES];
	struct drm_plane *plane;
	struct drm_encoder *encoder;
	struct sde_crtc *sde_crtc;
	struct sde_crtc_state *cstate;
	struct sde_hw_ctl *ctl;
	signed int i, plane_count;
	int rc;

	if (!crtc || !crtc->dev || !old_state || !crtc->state)
		return -EINVAL;
	sde_crtc = to_sde_crtc(crtc);
	cstate = to_sde_crtc_state(crtc->state);

	SDE_EVT32(DRMID(crtc), recovery_events, SDE_EVTLOG_FUNC_ENTRY);

	/* optionally generate a panic instead of performing a h/w reset */
	SDE_DBG_CTRL("stop_ftrace", "reset_hw_panic");

	for (i = 0; i < sde_crtc->num_ctls; ++i) {
		ctl = sde_crtc->mixers[i].hw_ctl;
		if (!ctl || !ctl->ops.reset)
			continue;

		rc = ctl->ops.reset(ctl);
		if (rc) {
			SDE_DEBUG("crtc%d: ctl%d reset failure\n",
					crtc->base.id, ctl->idx - CTL_0);
			SDE_EVT32(DRMID(crtc), ctl->idx - CTL_0,
					SDE_EVTLOG_ERROR);
			break;
		}
	}

	/*
	 * Early out if simple ctl reset succeeded or reset is
	 * being performed after timeout
	 */
	if (i == sde_crtc->num_ctls || crtc->state == old_state)
		return 0;

	SDE_DEBUG("crtc%d: issuing hard reset\n", DRMID(crtc));

	/* force all components in the system into reset at the same time */
	for (i = 0; i < sde_crtc->num_ctls; ++i) {
		ctl = sde_crtc->mixers[i].hw_ctl;
		if (!ctl || !ctl->ops.hard_reset)
			continue;

		SDE_EVT32(DRMID(crtc), ctl->idx - CTL_0);
		ctl->ops.hard_reset(ctl, true);
	}

	plane_count = 0;
	drm_atomic_crtc_state_for_each_plane(plane, old_state) {
		if (plane_count >= ARRAY_SIZE(plane_halt))
			break;

		plane_halt[plane_count++] = plane;
		sde_plane_halt_requests(plane, true);
		sde_plane_set_revalidate(plane, true);
	}

	/* provide safe "border color only" commit configuration for later */
	_sde_crtc_remove_pipe_flush(crtc);
	_sde_crtc_blend_setup(crtc, old_state, false);

	/* take h/w components out of reset */
	for (i = plane_count - 1; i >= 0; --i)
		sde_plane_halt_requests(plane_halt[i], false);

	/* attempt to poll for start of frame cycle before reset release */
	list_for_each_entry(encoder,
			&crtc->dev->mode_config.encoder_list, head) {
		if (encoder->crtc != crtc)
			continue;
		if (sde_encoder_get_intf_mode(encoder) == INTF_MODE_VIDEO)
			sde_encoder_poll_line_counts(encoder);
	}

	for (i = 0; i < sde_crtc->num_ctls; ++i) {
		ctl = sde_crtc->mixers[i].hw_ctl;
		if (!ctl || !ctl->ops.hard_reset)
			continue;

		ctl->ops.hard_reset(ctl, false);
	}

	list_for_each_entry(encoder,
			&crtc->dev->mode_config.encoder_list, head) {
		if (encoder->crtc != crtc)
			continue;

		if (sde_encoder_get_intf_mode(encoder) == INTF_MODE_VIDEO)
			sde_encoder_kickoff(encoder, true);
	}

	/* panic the device if VBIF is not in good state */
	return !recovery_events ? 0 : -EAGAIN;
}

void sde_crtc_commit_kickoff(struct drm_crtc *crtc,
		struct drm_crtc_state *old_state)
{
	struct drm_encoder *encoder;
	struct drm_device *dev;
	struct sde_crtc *sde_crtc;
	struct sde_kms *sde_kms;
	struct sde_crtc_state *cstate;
	bool is_error = false;
	unsigned long flags;
	enum sde_crtc_idle_pc_state idle_pc_state;
	struct sde_encoder_kickoff_params params = { 0 };

	if (!crtc) {
		SDE_ERROR("invalid argument\n");
		return;
	}
	dev = crtc->dev;
	sde_crtc = to_sde_crtc(crtc);
	sde_kms = _sde_crtc_get_kms(crtc);

	if (!sde_kms || !sde_kms->dev || !sde_kms->dev->dev_private) {
		SDE_ERROR("invalid argument\n");
		return;
	}

	cstate = to_sde_crtc_state(crtc->state);

	/*
	 * If no mixers has been allocated in sde_crtc_atomic_check(),
	 * it means we are trying to start a CRTC whose state is disabled:
	 * nothing else needs to be done.
	 */
	if (unlikely(!sde_crtc->num_mixers))
		return;

	SDE_ATRACE_BEGIN("crtc_commit");

	idle_pc_state = sde_crtc_get_property(cstate, CRTC_PROP_IDLE_PC_STATE);

	sde_crtc->kickoff_in_progress = true;
	list_for_each_entry(encoder, &dev->mode_config.encoder_list, head) {
		if (encoder->crtc != crtc)
			continue;

		/*
		 * Encoder will flush/start now, unless it has a tx pending.
		 * If so, it may delay and flush at an irq event (e.g. ppdone)
		 */
		params.affected_displays = _sde_crtc_get_displays_affected(crtc,
				crtc->state);
		if (sde_encoder_prepare_for_kickoff(encoder, &params))
			sde_crtc->needs_hw_reset = true;

		if (idle_pc_state != IDLE_PC_NONE)
			sde_encoder_control_idle_pc(encoder,
			    (idle_pc_state == IDLE_PC_ENABLE) ? true : false);
	}

	/*
	 * Optionally attempt h/w recovery if any errors were detected while
	 * preparing for the kickoff
	 */
	if (sde_crtc->needs_hw_reset) {
		sde_crtc->frame_trigger_mode = params.frame_trigger_mode;
		if (sde_crtc->frame_trigger_mode
					!= FRAME_DONE_WAIT_POSTED_START &&
		    sde_crtc_reset_hw(crtc, old_state,
						params.recovery_events_enabled))
			is_error = true;
		sde_crtc->needs_hw_reset = false;
	}

	sde_crtc_calc_fps(sde_crtc);
	SDE_ATRACE_BEGIN("flush_event_thread");
	_sde_crtc_flush_frame_events(crtc);
	SDE_ATRACE_END("flush_event_thread");
	sde_crtc->plane_mask_old = crtc->state->plane_mask;

	if (atomic_inc_return(&sde_crtc->frame_pending) == 1) {
		/* acquire bandwidth and other resources */
		SDE_DEBUG("crtc%d first commit\n", crtc->base.id);
		SDE_EVT32(DRMID(crtc), SDE_EVTLOG_FUNC_CASE1);
	} else {
		SDE_DEBUG("crtc%d commit\n", crtc->base.id);
		SDE_EVT32(DRMID(crtc), SDE_EVTLOG_FUNC_CASE2);
	}
	sde_crtc->play_count++;

	sde_vbif_clear_errors(sde_kms);

	if (is_error) {
		_sde_crtc_remove_pipe_flush(crtc);
		_sde_crtc_blend_setup(crtc, old_state, false);
	}

	list_for_each_entry(encoder, &dev->mode_config.encoder_list, head) {
		if (encoder->crtc != crtc)
			continue;

		sde_encoder_kickoff(encoder, true);
	}
	sde_crtc->kickoff_in_progress = false;

	/* store the event after frame trigger */
	if (sde_crtc->event) {
		WARN_ON(sde_crtc->event);
	} else {
		spin_lock_irqsave(&dev->event_lock, flags);
		sde_crtc->event = crtc->state->event;
		spin_unlock_irqrestore(&dev->event_lock, flags);
	}

	SDE_ATRACE_END("crtc_commit");
}

/**
 * _sde_crtc_vblank_enable - update power resource and vblank request
 * @sde_crtc: Pointer to sde crtc structure
 * @enable: Whether to enable/disable vblanks
 *
 * @Return: error code
 */
static int _sde_crtc_vblank_enable(
		struct sde_crtc *sde_crtc, bool enable)
{
	struct drm_crtc *crtc;
	struct drm_encoder *enc;

	if (!sde_crtc) {
		SDE_ERROR("invalid crtc\n");
		return -EINVAL;
	}

	crtc = &sde_crtc->base;
	SDE_EVT32(DRMID(crtc), enable, sde_crtc->enabled,
			crtc->state->encoder_mask,
			sde_crtc->cached_encoder_mask);

	if (enable) {
		int ret;

		ret = pm_runtime_resume_and_get(crtc->dev->dev);
		if (ret < 0) {
			SDE_ERROR("failed to enable power resource %d\n", ret);
			SDE_EVT32(ret, SDE_EVTLOG_ERROR);
			return ret;
		}

		mutex_lock(&sde_crtc->crtc_lock);
		drm_for_each_encoder_mask(enc, crtc->dev, sde_crtc->cached_encoder_mask) {
			if (sde_encoder_in_clone_mode(enc))
				continue;

			sde_encoder_register_vblank_callback(enc, sde_crtc_vblank_cb, (void *)crtc);
		}
		mutex_unlock(&sde_crtc->crtc_lock);
	} else {
		mutex_lock(&sde_crtc->crtc_lock);
		drm_for_each_encoder_mask(enc, crtc->dev, sde_crtc->cached_encoder_mask) {
			if (sde_encoder_in_clone_mode(enc))
				continue;

			sde_encoder_register_vblank_callback(enc, NULL, NULL);
		}
		mutex_unlock(&sde_crtc->crtc_lock);

		pm_runtime_put_sync(crtc->dev->dev);
	}

	return 0;
}

static void _sde_crtc_reserve_resource(struct drm_crtc *crtc, struct drm_connector *conn)
{
	u32 min_transfer_time = 0, lm_count = 1;
	u64 mode_clock_hz = 0, updated_fps = 0, topology_id;
	struct drm_encoder *encoder;

	if (!crtc || !conn)
		return;

	encoder = conn->state->best_encoder;
	if (!sde_encoder_is_built_in_display(encoder))
		return;

	if (sde_encoder_check_curr_mode(encoder, MSM_DISPLAY_CMD_MODE))
		sde_encoder_get_transfer_time(encoder, &min_transfer_time);

	if (min_transfer_time)
		updated_fps = DIV_ROUND_UP(1000000, min_transfer_time);
	else
		updated_fps = drm_mode_vrefresh(&crtc->mode);

	topology_id = sde_connector_get_topology_name(conn);
	if (TOPOLOGY_DUALPIPE_MODE(topology_id))
		lm_count = 2;
	else if (TOPOLOGY_QUADPIPE_MODE(topology_id))
		lm_count = 4;

	/* mode clock = [(h * v * fps * 1.05) / (num_lm)] */
	mode_clock_hz = mult_frac(crtc->mode.htotal * crtc->mode.vtotal * updated_fps, 105, 100);
	mode_clock_hz = div_u64(mode_clock_hz, lm_count);
	SDE_DEBUG("[%s] h=%d v=%d fps=%d lm=%d mode_clk=%u\n",
			crtc->mode.name, crtc->mode.htotal, crtc->mode.vtotal,
			updated_fps, lm_count, mode_clock_hz);

	sde_core_perf_crtc_reserve_res(crtc, mode_clock_hz);
}

/**
 * sde_crtc_duplicate_state - state duplicate hook
 * @crtc: Pointer to drm crtc structure
 * @Returns: Pointer to new drm_crtc_state structure
 */
static struct drm_crtc_state *sde_crtc_duplicate_state(struct drm_crtc *crtc)
{
	struct sde_crtc *sde_crtc;
	struct sde_crtc_state *cstate, *old_cstate;

	if (!crtc || !crtc->state) {
		SDE_ERROR("invalid argument(s)\n");
		return NULL;
	}

	sde_crtc = to_sde_crtc(crtc);
	old_cstate = to_sde_crtc_state(crtc->state);

	if (old_cstate->cont_splash_populated) {
		crtc->state->plane_mask = 0;
		crtc->state->connector_mask = 0;
		crtc->state->encoder_mask = 0;

		crtc->state->enable = false;
		old_cstate->cont_splash_populated = false;
	}

	cstate = msm_property_alloc_state(&sde_crtc->property_info);
	if (!cstate) {
		SDE_ERROR("failed to allocate state\n");
		return NULL;
	}
	/* duplicate value helper */
	msm_property_duplicate_state(&sde_crtc->property_info,
			old_cstate, cstate,
			&cstate->property_state, cstate->property_values);
	sde_cp_duplicate_state_info(&old_cstate->base, &cstate->base);

	/* duplicate base helper */
	__drm_atomic_helper_crtc_duplicate_state(crtc, &cstate->base);

	return &cstate->base;
}

/**
 * sde_crtc_reset - reset hook for CRTCs
 * Resets the atomic state for @crtc by freeing the state pointer (which might
 * be NULL, e.g. at driver load time) and allocating a new empty state object.
 * @crtc: Pointer to drm crtc structure
 */
static void sde_crtc_reset(struct drm_crtc *crtc)
{
	struct sde_crtc *sde_crtc;
	struct sde_crtc_state *cstate;

	if (!crtc) {
		SDE_ERROR("invalid crtc\n");
		return;
	}

	/* revert suspend actions, if necessary */
	if (!sde_crtc_is_reset_required(crtc)) {
		SDE_DEBUG("avoiding reset for crtc:%d\n", crtc->base.id);
		return;
	}

	/* remove previous state, if present */
	if (crtc->state) {
		sde_crtc_destroy_state(crtc, crtc->state);
		crtc->state = 0;
	}

	sde_crtc = to_sde_crtc(crtc);
	cstate = msm_property_alloc_state(&sde_crtc->property_info);
	if (!cstate) {
		SDE_ERROR("failed to allocate state\n");
		return;
	}

	/* reset value helper */
	msm_property_reset_state(&sde_crtc->property_info, cstate,
			&cstate->property_state,
			cstate->property_values);
	_sde_crtc_set_input_fence_timeout(cstate);

	cstate->base.crtc = crtc;
	crtc->state = &cstate->base;
}

static void sde_crtc_clear_cached_mixer_cfg(struct drm_crtc *crtc)
{
	struct sde_crtc *sde_crtc = to_sde_crtc(crtc);
	struct sde_hw_mixer *hw_lm;
	int lm_idx;

	/* clearing lm cfg marks it dirty to force reprogramming next update */
	for (lm_idx = 0; lm_idx < sde_crtc->num_mixers; lm_idx++) {
		hw_lm = sde_crtc->mixers[lm_idx].hw_lm;
		hw_lm->cfg.out_width = 0;
		hw_lm->cfg.out_height = 0;
	}

	SDE_EVT32(DRMID(crtc));
}

void sde_crtc_reset_sw_state(struct drm_crtc *crtc)
{
	struct sde_crtc_state *cstate = to_sde_crtc_state(crtc->state);
	struct drm_plane *plane;
	struct sde_crtc *sde_crtc = to_sde_crtc(crtc);

	/* mark planes, mixers, and other blocks dirty for next update */
	drm_atomic_crtc_for_each_plane(plane, crtc)
		sde_plane_set_revalidate(plane, true);

	/* mark mixers dirty for next update */
	sde_crtc_clear_cached_mixer_cfg(crtc);

	/* mark other properties which need to be dirty for next update */
	set_bit(SDE_CRTC_DIRTY_DIM_LAYERS, &sde_crtc->revalidate_mask);
	if (cstate->num_ds_enabled)
		set_bit(SDE_CRTC_DIRTY_DEST_SCALER, cstate->dirty);
}

static void sde_crtc_post_ipc(struct drm_crtc *crtc)
{
	struct sde_crtc *sde_crtc;
	struct sde_crtc_state *cstate;
	struct drm_encoder *encoder;

	sde_crtc = to_sde_crtc(crtc);
	cstate = to_sde_crtc_state(crtc->state);

	/* restore encoder; crtc will be programmed during commit */
	drm_for_each_encoder_mask(encoder, crtc->dev, crtc->state->encoder_mask)
		sde_encoder_virt_restore(encoder);

	/* restore UIDLE */
	sde_core_perf_crtc_update_uidle(crtc, true);

	sde_cp_crtc_post_ipc(crtc);
}

static void sde_crtc_mmrm_cb_notification(struct drm_crtc *crtc)
{
	struct msm_drm_private *priv;
	unsigned long requested_clk;
	struct sde_kms *kms = NULL;

	if (!crtc->dev->dev_private) {
		pr_err("invalid crtc priv\n");
		return;
	}
	priv = crtc->dev->dev_private;
	kms = to_sde_kms(priv->kms);
	if (!kms) {
		SDE_ERROR("invalid parameters\n");
		return;
	}

	requested_clk = sde_power_mmrm_get_requested_clk(&priv->phandle,
			kms->perf.clk_name);

	/* notify user space the reduced clk rate */
	sde_crtc_event_notify(crtc, DRM_EVENT_MMRM_CB, &requested_clk, sizeof(unsigned long));

	SDE_DEBUG("crtc[%d]: MMRM cb notified clk:%d\n",
		crtc->base.id, requested_clk);
}

static void sde_crtc_handle_power_event(u32 event_type, void *arg)
{
	struct drm_crtc *crtc = arg;
	struct sde_crtc *sde_crtc;
	struct drm_encoder *encoder;
	u32 power_on;
	unsigned long flags;
	struct sde_crtc_irq_info *node = NULL;
	int ret = 0;

	if (!crtc) {
		SDE_ERROR("invalid crtc\n");
		return;
	}
	sde_crtc = to_sde_crtc(crtc);

	mutex_lock(&sde_crtc->crtc_lock);

	SDE_EVT32(DRMID(crtc), event_type);

	switch (event_type) {
	case SDE_POWER_EVENT_POST_ENABLE:
		spin_lock_irqsave(&sde_crtc->spin_lock, flags);
		list_for_each_entry(node, &sde_crtc->user_event_list, list) {
			ret = 0;
			if (node->func)
				ret = node->func(crtc, true, &node->irq);
			if (ret)
				SDE_ERROR("%s failed to enable event %x\n",
						sde_crtc->name, node->event);
		}
		spin_unlock_irqrestore(&sde_crtc->spin_lock, flags);

		sde_crtc_post_ipc(crtc);
		break;
	case SDE_POWER_EVENT_PRE_DISABLE:
		drm_for_each_encoder_mask(encoder, crtc->dev,
				crtc->state->encoder_mask) {
			/*
			 * disable the vsync source after updating the
			 * rsc state. rsc state update might have vsync wait
			 * and vsync source must be disabled after it.
			 * It will avoid generating any vsync from this point
			 * till mode-2 entry. It is SW workaround for HW
			 * limitation and should not be removed without
			 * checking the updated design.
			 */
			sde_encoder_control_te(encoder, false);
		}

		spin_lock_irqsave(&sde_crtc->spin_lock, flags);
		node = NULL;
		list_for_each_entry(node, &sde_crtc->user_event_list, list) {
			ret = 0;
			if (node->func)
				ret = node->func(crtc, false, &node->irq);
			if (ret)
				SDE_ERROR("%s failed to disable event %x\n",
						sde_crtc->name, node->event);
		}
		spin_unlock_irqrestore(&sde_crtc->spin_lock, flags);

		sde_cp_crtc_pre_ipc(crtc);
		break;
	case SDE_POWER_EVENT_POST_DISABLE:
		sde_crtc_reset_sw_state(crtc);
		sde_cp_crtc_suspend(crtc);
		power_on = 0;
		sde_crtc_event_notify(crtc, DRM_EVENT_SDE_POWER, &power_on, sizeof(u32));
		break;
	case SDE_POWER_EVENT_MMRM_CALLBACK:
		sde_crtc_mmrm_cb_notification(crtc);

		break;
	default:
		SDE_DEBUG("event:%d not handled\n", event_type);
		break;
	}

	mutex_unlock(&sde_crtc->crtc_lock);
}

static void _sde_crtc_reset(struct drm_crtc *crtc)
{
	struct sde_crtc *sde_crtc = to_sde_crtc(crtc);
	struct sde_crtc_state *cstate = to_sde_crtc_state(crtc->state);

	/* mark mixer cfgs dirty before wiping them */
	sde_crtc_clear_cached_mixer_cfg(crtc);

	memset(sde_crtc->mixers, 0, sizeof(sde_crtc->mixers));
	sde_crtc->num_mixers = 0;
	sde_crtc->mixers_swapped = false;

	/* disable clk & bw control until clk & bw properties are set */
	cstate->bw_control = false;
	cstate->bw_split_vote = false;

	sde_crtc_static_img_control(crtc, CACHE_STATE_DISABLED, false);
}

static void sde_crtc_disable(struct drm_crtc *crtc)
{
	struct sde_kms *sde_kms;
	struct sde_crtc *sde_crtc;
	struct sde_crtc_state *cstate;
	struct drm_encoder *encoder;
	struct msm_drm_private *priv;
	unsigned long flags;
	struct sde_crtc_irq_info *node = NULL;
	u32 power_on;
	bool in_cont_splash = false;
	int ret, i;
	enum sde_intf_mode intf_mode;

	if (!crtc || !crtc->dev || !crtc->dev->dev_private || !crtc->state) {
		SDE_ERROR("invalid crtc\n");
		return;
	}

	sde_kms = _sde_crtc_get_kms(crtc);
	if (!sde_kms) {
		SDE_ERROR("invalid kms\n");
		return;
	}

	if (!sde_kms_power_resource_is_enabled(crtc->dev)) {
		SDE_ERROR("power resource is not enabled\n");
		return;
	}

	sde_crtc = to_sde_crtc(crtc);
	cstate = to_sde_crtc_state(crtc->state);
	priv = crtc->dev->dev_private;

	SDE_DEBUG("crtc%d\n", crtc->base.id);

	/* avoid vblank on/off for virtual display */
	intf_mode = sde_crtc_get_intf_mode(crtc, crtc->state);
	if ((intf_mode != INTF_MODE_WB_BLOCK) && (intf_mode != INTF_MODE_WB_LINE))
		drm_crtc_vblank_off(crtc);

	mutex_lock(&sde_crtc->crtc_lock);
	SDE_EVT32_VERBOSE(DRMID(crtc));

	/* update color processing on suspend */
	sde_cp_crtc_suspend(crtc);

	mutex_unlock(&sde_crtc->crtc_lock);
	kthread_flush_worker(&priv->event_thread[crtc->index].worker);
	mutex_lock(&sde_crtc->crtc_lock);

	kthread_cancel_delayed_work_sync(&sde_crtc->static_cache_read_work);

	SDE_EVT32(DRMID(crtc), sde_crtc->enabled, crtc->state->active,
			crtc->state->enable, sde_crtc->cached_encoder_mask);
	sde_crtc->enabled = false;
	sde_crtc->cached_encoder_mask = 0;

	/* Try to disable uidle */
	sde_core_perf_crtc_update_uidle(crtc, false);

	if (atomic_read(&sde_crtc->frame_pending)) {
		SDE_ERROR("crtc%d frame_pending%d\n", crtc->base.id,
				atomic_read(&sde_crtc->frame_pending));
		SDE_EVT32(DRMID(crtc), atomic_read(&sde_crtc->frame_pending),
							SDE_EVTLOG_FUNC_CASE2);
		sde_core_perf_crtc_release_bw(crtc);
		atomic_set(&sde_crtc->frame_pending, 0);
	}

	spin_lock_irqsave(&sde_crtc->spin_lock, flags);
	list_for_each_entry(node, &sde_crtc->user_event_list, list) {
		ret = 0;
		if (node->func)
			ret = node->func(crtc, false, &node->irq);
		if (ret)
			SDE_ERROR("%s failed to disable event %x\n",
					sde_crtc->name, node->event);
	}
	spin_unlock_irqrestore(&sde_crtc->spin_lock, flags);

	drm_for_each_encoder_mask(encoder, crtc->dev,
			crtc->state->encoder_mask) {
		if (sde_encoder_in_cont_splash(encoder)) {
			in_cont_splash = true;
			break;
		}
	}

	/* avoid clk/bw downvote if cont-splash is enabled */
	if (!in_cont_splash)
		sde_core_perf_crtc_update(crtc, 0, true);

	drm_for_each_encoder_mask(encoder, crtc->dev,
			crtc->state->encoder_mask) {
		sde_encoder_register_frame_event_callback(encoder, NULL, NULL);
		cstate->rsc_client = NULL;
		cstate->rsc_update = false;

		/*
		 * reset idle power-collapse to original state during suspend;
		 * user-mode will change the state on resume, if required
		 */
		if (test_bit(SDE_FEATURE_IDLE_PC, sde_kms->catalog->features))
			sde_encoder_control_idle_pc(encoder, true);
	}

	if (sde_crtc->power_event) {
		sde_power_handle_unregister_event(&priv->phandle,
				sde_crtc->power_event);
		sde_crtc->power_event = NULL;
	}

	/**
	 * All callbacks are unregistered and frame done waits are complete
	 * at this point. No buffers are accessed by hardware.
	 * reset the fence timeline if crtc will not be enabled for this commit
	 */
	if (!crtc->state->active || !crtc->state->enable) {
		sde_fence_signal(sde_crtc->output_fence,
				ktime_get(), SDE_FENCE_RESET_TIMELINE);
		for (i = 0; i < cstate->num_connectors; ++i)
			sde_connector_commit_reset(cstate->connectors[i],
					ktime_get());
	}

	_sde_crtc_reset(crtc);
	sde_cp_crtc_disable(crtc);

	power_on = 0;
	sde_crtc_event_notify(crtc, DRM_EVENT_CRTC_POWER, &power_on, sizeof(u32));

	mutex_unlock(&sde_crtc->crtc_lock);
}

#if (LINUX_VERSION_CODE >= KERNEL_VERSION(5, 15, 0))
static void sde_crtc_enable(struct drm_crtc *crtc,
		struct drm_atomic_state *old_state)
#else
static void sde_crtc_enable(struct drm_crtc *crtc,
		struct drm_crtc_state *old_crtc_state)
#endif
{
	struct sde_crtc *sde_crtc;
	struct drm_encoder *encoder;
	struct msm_drm_private *priv;
	unsigned long flags;
	struct sde_crtc_irq_info *node = NULL;
	int ret, i;
	struct sde_crtc_state *cstate;
	struct msm_display_mode *msm_mode;
<<<<<<< HEAD
	enum sde_intf_mode intf_mode;
=======
	struct sde_kms *kms;
>>>>>>> 344e25da

	if (!crtc || !crtc->dev || !crtc->dev->dev_private) {
		SDE_ERROR("invalid crtc\n");
		return;
	}
	kms = _sde_crtc_get_kms(crtc);
	if (!kms || !kms->catalog) {
		SDE_ERROR("invalid kms handle\n");
		return;
	}

	priv = crtc->dev->dev_private;
	cstate = to_sde_crtc_state(crtc->state);

	if (!sde_kms_power_resource_is_enabled(crtc->dev)) {
		SDE_ERROR("power resource is not enabled\n");
		return;
	}

	SDE_DEBUG("crtc%d\n", crtc->base.id);
	SDE_EVT32_VERBOSE(DRMID(crtc));
	sde_crtc = to_sde_crtc(crtc);

	/*
	 * Avoid drm_crtc_vblank_on during seamless DMS case
	 * when CRTC is already in enabled state
	 */
	if (!sde_crtc->enabled) {
		/* cache the encoder mask now for vblank work */
		sde_crtc->cached_encoder_mask = crtc->state->encoder_mask;
<<<<<<< HEAD

		/* avoid vblank on/off for virtual display */
		intf_mode = sde_crtc_get_intf_mode(crtc, crtc->state);
		if ((intf_mode != INTF_MODE_WB_BLOCK) && (intf_mode != INTF_MODE_WB_LINE)) {
			/* max possible vsync_cnt(atomic_t) soft counter */
			drm_crtc_set_max_vblank_count(crtc, INT_MAX);
			drm_crtc_vblank_on(crtc);
		}
=======
		/* max possible vsync_cnt(atomic_t) soft counter */
		if (kms->catalog->has_precise_vsync_ts)
			drm_crtc_set_max_vblank_count(crtc, INT_MAX);
		drm_crtc_vblank_on(crtc);
>>>>>>> 344e25da
	}

	mutex_lock(&sde_crtc->crtc_lock);
	SDE_EVT32(DRMID(crtc), sde_crtc->enabled);

	/*
	 * Try to enable uidle (if possible), we do this before the call
	 * to return early during seamless dms mode, so any fps
	 * change is also consider to enable/disable UIDLE
	 */
	sde_core_perf_crtc_update_uidle(crtc, true);
	msm_mode = sde_crtc_get_msm_mode(crtc->state);
	if (!msm_mode){
		SDE_ERROR("invalid msm mode, %s\n",
			crtc->state->adjusted_mode.name);
		return;
	}

	/* return early if crtc is already enabled, do this after UIDLE check */
	if (sde_crtc->enabled) {
		if (msm_is_mode_seamless_dms(msm_mode) ||
				msm_is_mode_seamless_dyn_clk(msm_mode))
			SDE_DEBUG("%s extra crtc enable expected during DMS\n",
					sde_crtc->name);
		else
			WARN(1, "%s unexpected crtc enable\n", sde_crtc->name);

		mutex_unlock(&sde_crtc->crtc_lock);
		return;
	}

	drm_for_each_encoder_mask(encoder, crtc->dev,
			crtc->state->encoder_mask) {
		sde_encoder_register_frame_event_callback(encoder,
				sde_crtc_frame_event_cb, crtc);
		sde_crtc_static_img_control(crtc, CACHE_STATE_NORMAL,
				sde_encoder_check_curr_mode(encoder,
				MSM_DISPLAY_VIDEO_MODE));
	}

	sde_crtc->enabled = true;
	sde_cp_crtc_enable(crtc);
	/* update color processing on resume */
	sde_cp_crtc_resume(crtc);

	mutex_unlock(&sde_crtc->crtc_lock);

	spin_lock_irqsave(&sde_crtc->spin_lock, flags);
	list_for_each_entry(node, &sde_crtc->user_event_list, list) {
		ret = 0;
		if (node->func)
			ret = node->func(crtc, true, &node->irq);
		if (ret)
			SDE_ERROR("%s failed to enable event %x\n",
				sde_crtc->name, node->event);
	}
	spin_unlock_irqrestore(&sde_crtc->spin_lock, flags);

	sde_crtc->power_event = sde_power_handle_register_event(
		&priv->phandle,
		SDE_POWER_EVENT_POST_ENABLE | SDE_POWER_EVENT_POST_DISABLE |
		SDE_POWER_EVENT_PRE_DISABLE | SDE_POWER_EVENT_MMRM_CALLBACK,
		sde_crtc_handle_power_event, crtc, sde_crtc->name);

	/* Enable ESD thread */
	for (i = 0; i < cstate->num_connectors; i++) {
		sde_connector_schedule_status_work(cstate->connectors[i], true);
		_sde_crtc_reserve_resource(crtc, cstate->connectors[i]);
	}
}

/* no input validation - caller API has all the checks */
static int _sde_crtc_excl_dim_layer_check(struct drm_crtc *crtc, struct drm_crtc_state *state,
		struct plane_state pstates[], int cnt)
{
	struct sde_crtc_state *cstate = to_sde_crtc_state(state);
	struct drm_display_mode *mode = &state->adjusted_mode;
	const struct drm_plane_state *pstate;
	struct sde_plane_state *sde_pstate;
	int rc = 0, i;
	struct sde_rect *rect;
	u32 crtc_width, crtc_height;

	sde_crtc_get_resolution(crtc, state, mode, &crtc_width, &crtc_height);

	/* Check dim layer rect bounds and stage */
	for (i = 0; i < cstate->num_dim_layers; i++) {
		rect = &cstate->dim_layer[i].rect;
		if ((CHECK_LAYER_BOUNDS(rect->y, rect->h, crtc_height)) ||
		    (CHECK_LAYER_BOUNDS(rect->x, rect->w, crtc_width)) ||
		    (cstate->dim_layer[i].stage >= SDE_STAGE_MAX) || (!rect->w) || (!rect->h)) {
			SDE_ERROR("crtc:%d wxh:%dx%d, invalid dim_layer:{%d,%d,%d,%d}, stage:%d\n",
					DRMID(state->crtc), crtc_width, crtc_height,
					rect->x, rect->y, rect->w, rect->h,
					cstate->dim_layer[i].stage);
			rc = -E2BIG;
			goto end;
		}
	}

	/* log all src and excl_rect, useful for debugging */
	for (i = 0; i < cnt; i++) {
		pstate = pstates[i].drm_pstate;
		sde_pstate = to_sde_plane_state(pstate);
		SDE_DEBUG("p %d z %d src{%d,%d,%d,%d} excl_rect{%d,%d,%d,%d}\n",
			DRMID(pstate->plane), pstates[i].stage,
			pstate->crtc_x, pstate->crtc_y, pstate->crtc_w, pstate->crtc_h,
			sde_pstate->excl_rect.x, sde_pstate->excl_rect.y,
			sde_pstate->excl_rect.w, sde_pstate->excl_rect.h);
	}

end:
	return rc;
}

static int _sde_crtc_check_secure_blend_config(struct drm_crtc *crtc,
	struct drm_crtc_state *state, struct plane_state pstates[],
	struct sde_crtc_state *cstate, struct sde_kms *sde_kms,
	int cnt, int secure, int fb_ns, int fb_sec, int fb_sec_dir)
{
	struct drm_plane *plane;
	int i;
	if (secure == SDE_DRM_SEC_ONLY) {
		/*
		 * validate planes - only fb_sec_dir is allowed during sec_crtc
		 * - fb_sec_dir is for secure camera preview and
		 * secure display use case
		 * - fb_sec is for secure video playback
		 * - fb_ns is for normal non secure use cases
		 */
		if (fb_ns || fb_sec) {
			SDE_ERROR(
			 "crtc%d: invalid fb_modes Sec:%d, NS:%d, Sec_Dir:%d\n",
				DRMID(crtc), fb_sec, fb_ns, fb_sec_dir);
			return -EINVAL;
		}

		/*
		 * - only one blending stage is allowed in sec_crtc
		 * - validate if pipe is allowed for sec-ui updates
		 */
		for (i = 1; i < cnt; i++) {
			if (!pstates[i].drm_pstate
					|| !pstates[i].drm_pstate->plane) {
				SDE_ERROR("crtc%d: invalid pstate at i:%d\n",
						DRMID(crtc), i);
				return -EINVAL;
			}
			plane = pstates[i].drm_pstate->plane;

			if (!sde_plane_is_sec_ui_allowed(plane)) {
				SDE_ERROR("crtc%d: sec-ui not allowed in p%d\n",
						DRMID(crtc), plane->base.id);
				return -EINVAL;

			} else if (pstates[i].stage != pstates[i-1].stage) {
				SDE_ERROR(
				  "crtc%d: invalid blend stages %d:%d, %d:%d\n",
				  DRMID(crtc), i, pstates[i].stage,
				  i-1, pstates[i-1].stage);
				return -EINVAL;
			}
		}

		/* check if all the dim_layers are in the same stage */
		for (i = 1; i < cstate->num_dim_layers; i++) {
			if (cstate->dim_layer[i].stage !=
					cstate->dim_layer[i-1].stage) {
				SDE_ERROR(
				"crtc%d: invalid dimlayer stage %d:%d, %d:%d\n",
					DRMID(crtc),
					i, cstate->dim_layer[i].stage,
					i-1, cstate->dim_layer[i-1].stage);
				return -EINVAL;
			}
		}

		/*
		 * if secure-ui supported blendstage is specified,
		 * - fail empty commit
		 * - validate dim_layer or plane is staged in the supported
		 *   blendstage
		 */
		if (sde_kms->catalog->sui_supported_blendstage) {
			int sec_stage = cnt ? pstates[0].sde_pstate->stage :
						cstate->dim_layer[0].stage;

			if (!test_bit(SDE_FEATURE_BASE_LAYER, sde_kms->catalog->features))
				sec_stage -= SDE_STAGE_0;

			if ((!cnt && !cstate->num_dim_layers) ||
				(sde_kms->catalog->sui_supported_blendstage
						!= sec_stage)) {
				SDE_ERROR(
				  "crtc%d: empty cnt%d/dim%d or bad stage%d\n",
					DRMID(crtc), cnt,
					cstate->num_dim_layers, sec_stage);
				return -EINVAL;
			}
		}
	}

	return 0;
}

static int _sde_crtc_check_secure_single_encoder(struct drm_crtc *crtc,
	struct drm_crtc_state *state, int fb_sec_dir)
{
	struct drm_encoder *encoder;
	int encoder_cnt = 0;

	if (fb_sec_dir) {
		drm_for_each_encoder_mask(encoder, crtc->dev,
				state->encoder_mask)
			encoder_cnt++;

		if (encoder_cnt > MAX_ALLOWED_ENCODER_CNT_PER_SECURE_CRTC) {
			SDE_ERROR("crtc:%d invalid number of encoders:%d\n",
				DRMID(crtc), encoder_cnt);
			return -EINVAL;
		}
	}
	return 0;
}

static int _sde_crtc_check_secure_state_smmu_translation(struct drm_crtc *crtc,
	struct drm_crtc_state *state, struct sde_kms *sde_kms, int secure,
	int fb_ns, int fb_sec, int fb_sec_dir)
{
	struct sde_kms_smmu_state_data *smmu_state = &sde_kms->smmu_state;
	struct drm_encoder *encoder;
	int is_video_mode = false;

	drm_for_each_encoder_mask(encoder, crtc->dev, state->encoder_mask) {
		if (sde_encoder_is_dsi_display(encoder))
			is_video_mode |= sde_encoder_check_curr_mode(encoder,
						MSM_DISPLAY_VIDEO_MODE);
	}

	/*
	 * Secure display to secure camera needs without direct
	 * transition is currently not allowed
	 */
	if (fb_sec_dir && secure == SDE_DRM_SEC_NON_SEC &&
		smmu_state->state != ATTACHED &&
		smmu_state->secure_level == SDE_DRM_SEC_ONLY) {

		SDE_EVT32(DRMID(crtc), fb_ns, fb_sec_dir,
			smmu_state->state, smmu_state->secure_level,
			secure);
		goto sec_err;
	}

	/*
	 * In video mode check for null commit before transition
	 * from secure to non secure and vice versa
	 */
	if (is_video_mode && smmu_state &&
		state->plane_mask && crtc->state->plane_mask &&
		((fb_sec_dir && ((smmu_state->state == ATTACHED) &&
			(secure == SDE_DRM_SEC_ONLY))) ||
		    (fb_ns && ((smmu_state->state == DETACHED) ||
			(smmu_state->state == DETACH_ALL_REQ))) ||
		    (fb_ns && ((smmu_state->state == DETACHED_SEC) ||
			(smmu_state->state == DETACH_SEC_REQ)) &&
			(smmu_state->secure_level == SDE_DRM_SEC_ONLY)))) {

		SDE_EVT32(DRMID(crtc), fb_ns, fb_sec_dir,
			smmu_state->state, smmu_state->secure_level,
			secure, crtc->state->plane_mask, state->plane_mask);
		goto sec_err;
	}

	return 0;

sec_err:
	SDE_ERROR(
	 "crtc%d Invalid transition;sec%d state%d slvl%d ns%d sdir%d\n",
		DRMID(crtc), secure, smmu_state->state,
		smmu_state->secure_level, fb_ns, fb_sec_dir);
	return -EINVAL;
}

static int _sde_crtc_check_secure_conn(struct drm_crtc *crtc,
		struct drm_crtc_state *state, uint32_t fb_sec)
{

	bool conn_secure = false, is_wb = false;
	struct drm_connector *conn;
	struct drm_connector_state *conn_state;
	int i;

	for_each_new_connector_in_state(state->state, conn, conn_state, i) {
		if (conn_state && conn_state->crtc == crtc) {
			if (conn->connector_type ==
					DRM_MODE_CONNECTOR_VIRTUAL)
				is_wb = true;
			if (sde_connector_get_property(conn_state,
					CONNECTOR_PROP_FB_TRANSLATION_MODE) ==
					SDE_DRM_FB_SEC)
				conn_secure = true;
		}
	}

	/*
	 * If any input buffers are secure for wb,
	 * the output buffer must also be secure.
	 */
	if (is_wb && fb_sec && !conn_secure) {
		SDE_ERROR("crtc%d: input fb sec %d, output fb secure %d\n",
			DRMID(crtc), fb_sec, conn_secure);
		return -EINVAL;
	}

	return 0;
}

static int _sde_crtc_check_secure_state(struct drm_crtc *crtc,
		struct drm_crtc_state *state, struct plane_state pstates[],
		int cnt)
{
	struct sde_crtc_state *cstate;
	struct sde_kms *sde_kms;
	uint32_t secure;
	uint32_t fb_ns = 0, fb_sec = 0, fb_sec_dir = 0;
	int rc;

	if (!crtc || !state) {
		SDE_ERROR("invalid arguments\n");
		return -EINVAL;
	}

	sde_kms = _sde_crtc_get_kms(crtc);
	if (!sde_kms || !sde_kms->catalog) {
		SDE_ERROR("invalid kms\n");
		return -EINVAL;
	}

	cstate = to_sde_crtc_state(state);

	secure = sde_crtc_get_property(cstate, CRTC_PROP_SECURITY_LEVEL);

	rc = sde_crtc_state_find_plane_fb_modes(state, &fb_ns,
					&fb_sec, &fb_sec_dir);
	if (rc)
		return rc;

	rc = _sde_crtc_check_secure_blend_config(crtc, state, pstates, cstate,
			sde_kms, cnt, secure, fb_ns, fb_sec, fb_sec_dir);
	if (rc)
		return rc;

	rc = _sde_crtc_check_secure_conn(crtc, state, fb_sec);
	if (rc)
		return rc;

	/*
	 * secure_crtc is not allowed in a shared toppolgy
	 * across different encoders.
	 */
	rc = _sde_crtc_check_secure_single_encoder(crtc, state, fb_sec_dir);
	if (rc)
		return rc;

	rc = _sde_crtc_check_secure_state_smmu_translation(crtc, state, sde_kms,
			secure, fb_ns, fb_sec, fb_sec_dir);
	if (rc)
		return rc;

	SDE_DEBUG("crtc:%d Secure validation successful\n", DRMID(crtc));

	return 0;
}

static int _sde_crtc_check_get_pstates(struct drm_crtc *crtc,
		struct drm_crtc_state *state,
		struct drm_display_mode *mode,
		struct plane_state *pstates,
		struct drm_plane *plane,
		struct sde_multirect_plane_states *multirect_plane,
		int *cnt)
{
	struct sde_crtc *sde_crtc;
	struct sde_crtc_state *cstate;
	const struct drm_plane_state *pstate;
	const struct drm_plane_state *pipe_staged[SSPP_MAX];
	int rc = 0, multirect_count = 0, i, crtc_width, crtc_height;
	int inc_sde_stage = 0;
	struct sde_kms *kms;
	u32 blend_type;

	sde_crtc = to_sde_crtc(crtc);
	cstate = to_sde_crtc_state(state);

	kms = _sde_crtc_get_kms(crtc);
	if (!kms || !kms->catalog) {
		SDE_ERROR("invalid kms\n");
		return -EINVAL;
	}

	memset(pipe_staged, 0, sizeof(pipe_staged));

	sde_crtc_get_resolution(crtc, state, mode, &crtc_width, &crtc_height);

	drm_atomic_crtc_state_for_each_plane_state(plane, pstate, state) {
		if (IS_ERR_OR_NULL(pstate)) {
			rc = PTR_ERR(pstate);
			SDE_ERROR("%s: failed to get plane%d state, %d\n",
					sde_crtc->name, plane->base.id, rc);
			return rc;
		}

		if (*cnt >= SDE_PSTATES_MAX)
			continue;

		pstates[*cnt].sde_pstate = to_sde_plane_state(pstate);
		pstates[*cnt].drm_pstate = pstate;
		pstates[*cnt].stage = sde_plane_get_property(
				pstates[*cnt].sde_pstate, PLANE_PROP_ZPOS);
		pstates[*cnt].pipe_id = sde_plane_pipe(plane);
		blend_type = sde_plane_get_property(pstates[*cnt].sde_pstate,
			PLANE_PROP_BLEND_OP);

		if (!test_bit(SDE_FEATURE_BASE_LAYER, kms->catalog->features))
			inc_sde_stage = SDE_STAGE_0;

		/* check dim layer stage with every plane */
		for (i = 0; i < cstate->num_dim_layers; i++) {
			if (cstate->dim_layer[i].stage ==
				(pstates[*cnt].stage + inc_sde_stage)) {
				SDE_ERROR(
					"plane:%d/dim_layer:%i-same stage:%d\n",
					plane->base.id, i,
					cstate->dim_layer[i].stage);
				return -EINVAL;
			}
		}

		if (pipe_staged[pstates[*cnt].pipe_id]) {
			multirect_plane[multirect_count].r0 =
				pipe_staged[pstates[*cnt].pipe_id];
			multirect_plane[multirect_count].r1 = pstate;
			multirect_count++;

			pipe_staged[pstates[*cnt].pipe_id] = NULL;
		} else {
			pipe_staged[pstates[*cnt].pipe_id] = pstate;
		}

		(*cnt)++;

		if (CHECK_LAYER_BOUNDS(pstate->crtc_y, pstate->crtc_h, crtc_height) ||
				CHECK_LAYER_BOUNDS(pstate->crtc_x, pstate->crtc_w, crtc_width)) {
			SDE_ERROR("invalid dest - y:%d h:%d crtc_h:%d x:%d w:%d crtc_w:%d\n",
				pstate->crtc_y, pstate->crtc_h, crtc_height,
				pstate->crtc_x, pstate->crtc_w, crtc_width);
			return -E2BIG;
		}

		if (blend_type != SDE_DRM_BLEND_OP_SKIP && cstate->num_ds_enabled &&
			    ((pstate->crtc_h > crtc_height) || (pstate->crtc_w > crtc_width))) {
			SDE_ERROR("plane w/h:%x*%x > mixer w/h:%x*%x\n",
				pstate->crtc_w, pstate->crtc_h, crtc_width, crtc_height);
			return -E2BIG;
		}
	}

	for (i = 1; i < SSPP_MAX; i++) {
		if (pipe_staged[i]) {
			sde_plane_clear_multirect(pipe_staged[i]);
			if (is_sde_plane_virtual(pipe_staged[i]->plane)) {
				struct sde_plane_state *psde_state;

				SDE_DEBUG("r1 only virt plane:%d staged\n",
					 pipe_staged[i]->plane->base.id);

				psde_state = to_sde_plane_state(
						pipe_staged[i]);

				psde_state->multirect_index = SDE_SSPP_RECT_1;
			}
		}
	}

	for (i = 0; i < multirect_count; i++) {
		if (sde_plane_validate_multirect_v2(&multirect_plane[i])) {
			SDE_ERROR(
			"multirect validation failed for planes (%d - %d)\n",
					multirect_plane[i].r0->plane->base.id,
					multirect_plane[i].r1->plane->base.id);
			return -EINVAL;
		}
	}
	return rc;
}

static int _sde_crtc_noise_layer_check_zpos(struct sde_crtc_state *cstate,
                                            u32 zpos) {
	if (!test_bit(SDE_CRTC_NOISE_LAYER, cstate->dirty) ||
		!cstate->noise_layer_en) {
		SDE_DEBUG("noise layer not enabled %d\n", cstate->noise_layer_en);
		return 0;
	}

	if (cstate->layer_cfg.zposn == zpos ||
		cstate->layer_cfg.zposattn == zpos) {
		SDE_ERROR("invalid zpos %d zposn %d zposattn %d\n", zpos,
		     cstate->layer_cfg.zposn, cstate->layer_cfg.zposattn);
		return -EINVAL;
	}
	return 0;
}

static int _sde_crtc_check_zpos(struct drm_crtc_state *state,
		struct sde_crtc *sde_crtc,
		struct plane_state *pstates,
		struct sde_crtc_state *cstate,
		struct drm_display_mode *mode,
		int cnt)
{
	int rc = 0, i, z_pos;
	u32 zpos_cnt = 0;
	struct drm_crtc *crtc;
	struct sde_kms *kms;
	enum sde_layout layout;

	crtc = &sde_crtc->base;
	kms = _sde_crtc_get_kms(crtc);

	if (!kms || !kms->catalog) {
		SDE_ERROR("Invalid kms\n");
		return -EINVAL;
	}

	sort(pstates, cnt, sizeof(pstates[0]), pstate_cmp, NULL);

	rc = _sde_crtc_excl_dim_layer_check(crtc, state, pstates, cnt);
	if (rc)
		return rc;

	if (!sde_is_custom_client()) {
		int stage_old = pstates[0].stage;

		z_pos = 0;
		for (i = 0; i < cnt; i++) {
			if (stage_old != pstates[i].stage)
				++z_pos;
			stage_old = pstates[i].stage;
			pstates[i].stage = z_pos;
		}
	}

	z_pos = -1;
	layout = SDE_LAYOUT_NONE;
	for (i = 0; i < cnt; i++) {
		/* reset counts at every new blend stage */
		if (pstates[i].stage != z_pos ||
				pstates[i].sde_pstate->layout != layout) {
			zpos_cnt = 0;
			z_pos = pstates[i].stage;
			layout = pstates[i].sde_pstate->layout;
		}

		/* verify z_pos setting before using it */
		if (z_pos >= SDE_STAGE_MAX - SDE_STAGE_0) {
			SDE_ERROR("> %d plane stages assigned\n",
					SDE_STAGE_MAX - SDE_STAGE_0);
			return -EINVAL;
		} else if (zpos_cnt == 2) {
			SDE_ERROR("> 2 planes @ stage %d\n", z_pos);
			return -EINVAL;
		} else {
			zpos_cnt++;
		}
		rc = _sde_crtc_noise_layer_check_zpos(cstate, z_pos);
		if (rc)
			break;
		if (!test_bit(SDE_FEATURE_BASE_LAYER, kms->catalog->features))
			pstates[i].sde_pstate->stage = z_pos + SDE_STAGE_0;
		else
			pstates[i].sde_pstate->stage = z_pos;

		SDE_DEBUG("%s: layout %d, zpos %d", sde_crtc->name, layout,
				z_pos);
	}
	return rc;
}

static int _sde_crtc_atomic_check_pstates(struct drm_crtc *crtc,
		struct drm_crtc_state *state,
		struct plane_state *pstates,
		struct sde_multirect_plane_states *multirect_plane)
{
	struct sde_crtc *sde_crtc;
	struct sde_crtc_state *cstate;
	struct sde_kms *kms;
	struct drm_plane *plane = NULL;
	struct drm_display_mode *mode;
	int rc = 0, cnt = 0;

	kms = _sde_crtc_get_kms(crtc);

	if (!kms || !kms->catalog) {
		SDE_ERROR("invalid parameters\n");
		return -EINVAL;
	}

	sde_crtc = to_sde_crtc(crtc);
	cstate = to_sde_crtc_state(state);
	mode = &state->adjusted_mode;

	/* get plane state for all drm planes associated with crtc state */
	rc = _sde_crtc_check_get_pstates(crtc, state, mode, pstates,
			plane, multirect_plane, &cnt);
	if (rc)
		return rc;

	/* assign mixer stages based on sorted zpos property */
	rc = _sde_crtc_check_zpos(state, sde_crtc, pstates, cstate, mode, cnt);
	if (rc)
		return rc;

	rc = _sde_crtc_check_secure_state(crtc, state, pstates, cnt);
	if (rc)
		return rc;

	/*
	 * validate and set source split:
	 * use pstates sorted by stage to check planes on same stage
	 * we assume that all pipes are in source split so its valid to compare
	 * without taking into account left/right mixer placement
	 */
	rc = _sde_crtc_validate_src_split_order(crtc, pstates, cnt);
	if (rc)
		return rc;

	return 0;
}

static int _sde_crtc_check_plane_layout(struct drm_crtc *crtc,
		struct drm_crtc_state *crtc_state)
{
	struct sde_kms *kms;
	struct drm_plane *plane;
	struct drm_plane_state *plane_state;
	struct sde_plane_state *pstate;
	struct drm_display_mode *mode;
	int layout_split;
	u32 crtc_width, crtc_height;

	kms = _sde_crtc_get_kms(crtc);

	if (!kms || !kms->catalog) {
		SDE_ERROR("invalid parameters\n");
		return -EINVAL;
	}

	if (!sde_rm_topology_is_group(&kms->rm, crtc_state,
			SDE_RM_TOPOLOGY_GROUP_QUADPIPE))
		return 0;

	mode = &crtc->state->adjusted_mode;
	sde_crtc_get_resolution(crtc, crtc_state, mode, &crtc_width, &crtc_height);

	drm_atomic_crtc_state_for_each_plane(plane, crtc_state) {
		plane_state = drm_atomic_get_existing_plane_state(
				crtc_state->state, plane);
		if (!plane_state)
			continue;

		pstate = to_sde_plane_state(plane_state);
		layout_split = crtc_width >> 1;

		if (plane_state->crtc_x >= layout_split) {
			plane_state->crtc_x -= layout_split;
			pstate->layout_offset = layout_split;
			pstate->layout = SDE_LAYOUT_RIGHT;
		} else {
			pstate->layout_offset = -1;
			pstate->layout = SDE_LAYOUT_LEFT;
		}
		SDE_DEBUG("plane%d updated: crtc_x=%d layout=%d\n",
				DRMID(plane), plane_state->crtc_x,
				pstate->layout);

		/* check layout boundary */
		if (CHECK_LAYER_BOUNDS(plane_state->crtc_x,
				plane_state->crtc_w, layout_split)) {
			SDE_ERROR("invalid horizontal destination\n");
			SDE_ERROR("x:%d w:%d hdisp:%d layout:%d\n",
					plane_state->crtc_x,
					plane_state->crtc_w,
					layout_split, pstate->layout);
			return -E2BIG;
		}
	}

	return 0;
}

#if (LINUX_VERSION_CODE >= KERNEL_VERSION(5, 15, 0))
static int sde_crtc_atomic_check(struct drm_crtc *crtc,
		struct drm_atomic_state *atomic_state)
#else
static int sde_crtc_atomic_check(struct drm_crtc *crtc,
		struct drm_crtc_state *state)
#endif
{
	struct drm_device *dev;
	struct sde_crtc *sde_crtc;
	struct plane_state *pstates = NULL;
	struct sde_crtc_state *cstate;
	struct drm_display_mode *mode;
	int rc = 0;
	struct sde_multirect_plane_states *multirect_plane = NULL;
	struct drm_connector *conn;
	struct drm_connector_list_iter conn_iter;
#if (LINUX_VERSION_CODE >= KERNEL_VERSION(5, 15, 0))
	struct drm_crtc_state *state = drm_atomic_get_new_crtc_state(atomic_state, crtc);
#endif

	if (!crtc) {
		SDE_ERROR("invalid crtc\n");
		return -EINVAL;
	}

	dev = crtc->dev;
	sde_crtc = to_sde_crtc(crtc);
	cstate = to_sde_crtc_state(state);

	if (!state->enable || !state->active) {
		SDE_DEBUG("crtc%d -> enable %d, active %d, skip atomic_check\n",
				crtc->base.id, state->enable, state->active);
		goto end;
	}

	pstates = kcalloc(SDE_PSTATES_MAX,
			sizeof(struct plane_state), GFP_KERNEL);

	multirect_plane = kcalloc(SDE_MULTIRECT_PLANE_MAX,
			sizeof(struct sde_multirect_plane_states),
			GFP_KERNEL);

	if (!pstates || !multirect_plane) {
		rc = -ENOMEM;
		goto end;
	}

	mode = &state->adjusted_mode;
	SDE_DEBUG("%s: check", sde_crtc->name);

	/* force a full mode set if active state changed */
	if (state->active_changed)
		state->mode_changed = true;

	/* identify connectors attached to this crtc */
	cstate->num_connectors = 0;

	drm_connector_list_iter_begin(dev, &conn_iter);
	drm_for_each_connector_iter(conn, &conn_iter)
		if ((state->connector_mask & (1 << drm_connector_index(conn)))
				&& cstate->num_connectors < MAX_CONNECTORS) {
			cstate->connectors[cstate->num_connectors++] = conn;
		}
	drm_connector_list_iter_end(&conn_iter);

	rc = _sde_crtc_check_dest_scaler_data(crtc, state);
	if (rc) {
		SDE_ERROR("crtc%d failed dest scaler check %d\n",
			crtc->base.id, rc);
		goto end;
	}

	rc = _sde_crtc_check_plane_layout(crtc, state);
	if (rc) {
		SDE_ERROR("crtc%d failed plane layout check %d\n",
				crtc->base.id, rc);
		goto end;
	}

	_sde_crtc_setup_is_ppsplit(state);
	_sde_crtc_setup_lm_bounds(crtc, state);

	rc = _sde_crtc_atomic_check_pstates(crtc, state, pstates,
			multirect_plane);
	if (rc) {
		SDE_ERROR("crtc%d failed pstate check %d\n", crtc->base.id, rc);
		goto end;
	}

	rc = sde_core_perf_crtc_check(crtc, state);
	if (rc) {
		SDE_ERROR("crtc%d failed performance check %d\n",
				crtc->base.id, rc);
		goto end;
	}

	rc = _sde_crtc_check_rois(crtc, state);
	if (rc) {
		SDE_ERROR("crtc%d failed roi check %d\n", crtc->base.id, rc);
		goto end;
	}

	rc = sde_cp_crtc_check_properties(crtc, state);
	if (rc) {
		SDE_ERROR("crtc%d failed cp properties check %d\n",
				crtc->base.id, rc);
		goto end;
	}
end:
	kfree(pstates);
	kfree(multirect_plane);
	return rc;
}

/**
 * sde_crtc_get_num_datapath - get the number of layermixers active
 *				on primary connector
 * @crtc: Pointer to DRM crtc object
 * @virtual_conn: Pointer to DRM connector object of WB in CWB case
 * @crtc_state:	Pointer to DRM crtc state
 */
int sde_crtc_get_num_datapath(struct drm_crtc *crtc,
	struct drm_connector *virtual_conn, struct drm_crtc_state *crtc_state)
{
	struct sde_crtc *sde_crtc = to_sde_crtc(crtc);
	struct drm_connector *conn, *primary_conn = NULL;
	struct sde_connector_state *sde_conn_state = NULL;
	struct drm_connector_list_iter conn_iter;
	int num_lm = 0;

	if (!sde_crtc || !virtual_conn || !crtc_state) {
		SDE_DEBUG("Invalid argument\n");
		return 0;
	}

	/* return num_mixers used for primary when available in sde_crtc */
	if (sde_crtc->num_mixers)
		return sde_crtc->num_mixers;

	drm_connector_list_iter_begin(crtc->dev, &conn_iter);
	drm_for_each_connector_iter(conn, &conn_iter) {
		if ((drm_connector_mask(conn) & crtc_state->connector_mask)
			 && conn != virtual_conn) {
			sde_conn_state = to_sde_connector_state(conn->state);
			primary_conn = conn;
			break;
		}
	}
	drm_connector_list_iter_end(&conn_iter);

	/* if primary sde_conn_state has mode info available, return num_lm from here */
	if (sde_conn_state)
		num_lm = sde_conn_state->mode_info.topology.num_lm;

	/* if PM resume occurs with CWB enabled, retrieve num_lm from primary dsi panel mode */
	if (primary_conn && !num_lm) {
		num_lm = sde_connector_get_lm_cnt_from_topology(primary_conn,
				&crtc_state->adjusted_mode);
		if (num_lm < 0) {
			SDE_DEBUG("lm cnt fail for conn:%d num_lm:%d\n",
					 primary_conn->base.id, num_lm);
			num_lm = 0;
		}
	}

	return num_lm;
}

int sde_crtc_vblank(struct drm_crtc *crtc, bool en)
{
	struct sde_crtc *sde_crtc;
	int ret;

	if (!crtc) {
		SDE_ERROR("invalid crtc\n");
		return -EINVAL;
	}
	sde_crtc = to_sde_crtc(crtc);

	ret = _sde_crtc_vblank_enable(sde_crtc, en);
	if (ret)
		SDE_ERROR("%s vblank enable failed: %d\n",
				sde_crtc->name, ret);

	return 0;
}

static u32 sde_crtc_get_vblank_counter(struct drm_crtc *crtc)
{
	struct drm_encoder *encoder;
	struct sde_crtc *sde_crtc;
	bool is_built_in;
	u32 vblank_cnt;

	if (!crtc)
		return 0;

	sde_crtc = to_sde_crtc(crtc);

	drm_for_each_encoder_mask(encoder, crtc->dev, sde_crtc->cached_encoder_mask) {
		if (sde_encoder_in_clone_mode(encoder))
			continue;

		is_built_in = sde_encoder_is_built_in_display(encoder);
		vblank_cnt = sde_encoder_get_frame_count(encoder);

		SDE_EVT32(DRMID(crtc), DRMID(encoder), is_built_in, vblank_cnt);
		SDE_DEBUG("crtc:%d enc:%d is_built_in:%d vblank_cnt:%d\n",
				DRMID(crtc), DRMID(encoder), is_built_in, vblank_cnt);

		return vblank_cnt;
	}

	return 0;
}

static bool sde_crtc_get_vblank_timestamp(struct drm_crtc *crtc, int *max_error,
				ktime_t *tvblank, bool in_vblank_irq)
{
	struct drm_encoder *encoder;
	struct sde_crtc *sde_crtc;

	if (!crtc)
		return false;

	sde_crtc = to_sde_crtc(crtc);

	drm_for_each_encoder_mask(encoder, crtc->dev, sde_crtc->cached_encoder_mask) {
		if (sde_encoder_in_clone_mode(encoder))
			continue;

		return sde_encoder_get_vblank_timestamp(encoder, tvblank);
	}

	return false;
}

static void sde_crtc_install_dest_scale_properties(struct sde_crtc *sde_crtc,
		struct sde_mdss_cfg *catalog, struct sde_kms_info *info)
{
	sde_kms_info_add_keyint(info, "has_dest_scaler",
			catalog->mdp[0].has_dest_scaler);
	sde_kms_info_add_keyint(info, "dest_scaler_count",
				catalog->ds_count);

	if (catalog->ds[0].top) {
		sde_kms_info_add_keyint(info,
				"max_dest_scaler_input_width",
				catalog->ds[0].top->maxinputwidth);
		sde_kms_info_add_keyint(info,
				"max_dest_scaler_output_width",
				catalog->ds[0].top->maxoutputwidth);
		sde_kms_info_add_keyint(info, "max_dest_scale_up",
				catalog->ds[0].top->maxupscale);
	}

	if (catalog->ds[0].features & BIT(SDE_SSPP_SCALER_QSEED3)) {
		msm_property_install_volatile_range(
				&sde_crtc->property_info, "dest_scaler",
				0x0, 0, ~0, 0, CRTC_PROP_DEST_SCALER);
		msm_property_install_blob(&sde_crtc->property_info,
				"ds_lut_ed", 0,
				CRTC_PROP_DEST_SCALER_LUT_ED);
		msm_property_install_blob(&sde_crtc->property_info,
				"ds_lut_cir", 0,
				CRTC_PROP_DEST_SCALER_LUT_CIR);
		msm_property_install_blob(&sde_crtc->property_info,
				"ds_lut_sep", 0,
				CRTC_PROP_DEST_SCALER_LUT_SEP);
	} else if (catalog->ds[0].features
			& BIT(SDE_SSPP_SCALER_QSEED3LITE)) {
		msm_property_install_volatile_range(
				&sde_crtc->property_info, "dest_scaler",
				0x0, 0, ~0, 0, CRTC_PROP_DEST_SCALER);
	}
}

static void sde_crtc_install_perf_properties(struct sde_crtc *sde_crtc,
		struct sde_kms *sde_kms, struct sde_mdss_cfg *catalog,
		struct sde_kms_info *info)
{
	msm_property_install_range(&sde_crtc->property_info,
			"core_clk", 0x0, 0, U64_MAX,
			sde_kms->perf.max_core_clk_rate,
			CRTC_PROP_CORE_CLK);
	msm_property_install_range(&sde_crtc->property_info,
			"core_ab", 0x0, 0, U64_MAX,
			catalog->perf.max_bw_high * 1000ULL,
			CRTC_PROP_CORE_AB);
	msm_property_install_range(&sde_crtc->property_info,
			"core_ib", 0x0, 0, U64_MAX,
			catalog->perf.max_bw_high * 1000ULL,
			CRTC_PROP_CORE_IB);
	msm_property_install_range(&sde_crtc->property_info,
			"llcc_ab", 0x0, 0, U64_MAX,
			catalog->perf.max_bw_high * 1000ULL,
			CRTC_PROP_LLCC_AB);
	msm_property_install_range(&sde_crtc->property_info,
			"llcc_ib", 0x0, 0, U64_MAX,
			catalog->perf.max_bw_high * 1000ULL,
			CRTC_PROP_LLCC_IB);
	msm_property_install_range(&sde_crtc->property_info,
			"dram_ab", 0x0, 0, U64_MAX,
			catalog->perf.max_bw_high * 1000ULL,
			CRTC_PROP_DRAM_AB);
	msm_property_install_range(&sde_crtc->property_info,
			"dram_ib", 0x0, 0, U64_MAX,
			catalog->perf.max_bw_high * 1000ULL,
			CRTC_PROP_DRAM_IB);
	msm_property_install_range(&sde_crtc->property_info,
			"rot_prefill_bw", 0, 0, U64_MAX,
			catalog->perf.max_bw_high * 1000ULL,
			CRTC_PROP_ROT_PREFILL_BW);
	msm_property_install_range(&sde_crtc->property_info,
			"rot_clk", 0, 0, U64_MAX,
			sde_kms->perf.max_core_clk_rate,
			CRTC_PROP_ROT_CLK);

	if (catalog->perf.max_bw_low)
		sde_kms_info_add_keyint(info, "max_bandwidth_low",
				catalog->perf.max_bw_low * 1000LL);
	if (catalog->perf.max_bw_high)
		sde_kms_info_add_keyint(info, "max_bandwidth_high",
				catalog->perf.max_bw_high * 1000LL);
	if (catalog->perf.min_core_ib)
		sde_kms_info_add_keyint(info, "min_core_ib",
				catalog->perf.min_core_ib * 1000LL);
	if (catalog->perf.min_llcc_ib)
		sde_kms_info_add_keyint(info, "min_llcc_ib",
				catalog->perf.min_llcc_ib * 1000LL);
	if (catalog->perf.min_dram_ib)
		sde_kms_info_add_keyint(info, "min_dram_ib",
				catalog->perf.min_dram_ib * 1000LL);
	if (sde_kms->perf.max_core_clk_rate)
		sde_kms_info_add_keyint(info, "max_mdp_clk",
				sde_kms->perf.max_core_clk_rate);
}

static void sde_crtc_setup_capabilities_blob(struct sde_kms_info *info,
		struct sde_mdss_cfg *catalog)
{
	sde_kms_info_reset(info);

	sde_kms_info_add_keyint(info, "hw_version", catalog->hw_rev);
	sde_kms_info_add_keyint(info, "max_linewidth",
			catalog->max_mixer_width);
	sde_kms_info_add_keyint(info, "max_blendstages",
			catalog->max_mixer_blendstages);

	if (catalog->qseed_sw_lib_rev == SDE_SSPP_SCALER_QSEED2)
		sde_kms_info_add_keystr(info, "qseed_type", "qseed2");
	if (catalog->qseed_sw_lib_rev == SDE_SSPP_SCALER_QSEED3)
		sde_kms_info_add_keystr(info, "qseed_type", "qseed3");
	if (catalog->qseed_sw_lib_rev == SDE_SSPP_SCALER_QSEED3LITE)
		sde_kms_info_add_keystr(info, "qseed_type", "qseed3lite");

	if (catalog->ubwc_rev) {
		sde_kms_info_add_keyint(info, "UBWC version", catalog->ubwc_rev);
		sde_kms_info_add_keyint(info, "UBWC macrotile_mode",
				catalog->macrotile_mode);
		sde_kms_info_add_keyint(info, "UBWC highest banking bit",
				catalog->mdp[0].highest_bank_bit);
		sde_kms_info_add_keyint(info, "UBWC swizzle",
				catalog->mdp[0].ubwc_swizzle);
	}

	if (of_fdt_get_ddrtype() == LP_DDR4_TYPE)
		sde_kms_info_add_keystr(info, "DDR version", "DDR4");
	else
		sde_kms_info_add_keystr(info, "DDR version", "DDR5");

	if (sde_is_custom_client()) {
		/* No support for SMART_DMA_V1 yet */
		if (catalog->smart_dma_rev == SDE_SSPP_SMART_DMA_V2)
			sde_kms_info_add_keystr(info,
					"smart_dma_rev", "smart_dma_v2");
		else if (catalog->smart_dma_rev == SDE_SSPP_SMART_DMA_V2p5)
			sde_kms_info_add_keystr(info,
					"smart_dma_rev", "smart_dma_v2p5");
	}

	sde_kms_info_add_keyint(info, "has_src_split", test_bit(SDE_FEATURE_SRC_SPLIT,
								catalog->features));
	sde_kms_info_add_keyint(info, "has_hdr", test_bit(SDE_FEATURE_HDR, catalog->features));
	sde_kms_info_add_keyint(info, "has_hdr_plus", test_bit(SDE_FEATURE_HDR_PLUS,
							       catalog->features));
	sde_kms_info_add_keyint(info, "skip_inline_rot_threshold",
				test_bit(SDE_FEATURE_INLINE_SKIP_THRESHOLD, catalog->features));

	if (catalog->allowed_dsc_reservation_switch)
		sde_kms_info_add_keyint(info, "allowed_dsc_reservation_switch",
			catalog->allowed_dsc_reservation_switch);

	if (catalog->uidle_cfg.uidle_rev)
		sde_kms_info_add_keyint(info, "has_uidle",
			true);

	sde_kms_info_add_keystr(info, "core_ib_ff",
			catalog->perf.core_ib_ff);
	sde_kms_info_add_keystr(info, "core_clk_ff",
			catalog->perf.core_clk_ff);
	sde_kms_info_add_keystr(info, "comp_ratio_rt",
			catalog->perf.comp_ratio_rt);
	sde_kms_info_add_keystr(info, "comp_ratio_nrt",
			catalog->perf.comp_ratio_nrt);
	sde_kms_info_add_keyint(info, "dest_scale_prefill_lines",
			catalog->perf.dest_scale_prefill_lines);
	sde_kms_info_add_keyint(info, "undersized_prefill_lines",
			catalog->perf.undersized_prefill_lines);
	sde_kms_info_add_keyint(info, "macrotile_prefill_lines",
			catalog->perf.macrotile_prefill_lines);
	sde_kms_info_add_keyint(info, "yuv_nv12_prefill_lines",
			catalog->perf.yuv_nv12_prefill_lines);
	sde_kms_info_add_keyint(info, "linear_prefill_lines",
			catalog->perf.linear_prefill_lines);
	sde_kms_info_add_keyint(info, "downscaling_prefill_lines",
			catalog->perf.downscaling_prefill_lines);
	sde_kms_info_add_keyint(info, "xtra_prefill_lines",
			catalog->perf.xtra_prefill_lines);
	sde_kms_info_add_keyint(info, "amortizable_threshold",
			catalog->perf.amortizable_threshold);
	sde_kms_info_add_keyint(info, "min_prefill_lines",
			catalog->perf.min_prefill_lines);
	sde_kms_info_add_keyint(info, "num_mnoc_ports",
			catalog->perf.num_mnoc_ports);
	sde_kms_info_add_keyint(info, "axi_bus_width",
			catalog->perf.axi_bus_width);

	sde_kms_info_add_keyint(info, "sec_ui_blendstage",
			catalog->sui_supported_blendstage);

	if (catalog->ubwc_bw_calc_rev)
		sde_kms_info_add_keyint(info, "ubwc_bw_calc_ver", catalog->ubwc_bw_calc_rev);
}

/**
 * sde_crtc_install_properties - install all drm properties for crtc
 * @crtc: Pointer to drm crtc structure
 */
static void sde_crtc_install_properties(struct drm_crtc *crtc,
				struct sde_mdss_cfg *catalog)
{
	struct sde_crtc *sde_crtc;
	struct sde_kms_info *info;
	struct sde_kms *sde_kms;

	static const struct drm_prop_enum_list e_secure_level[] = {
		{SDE_DRM_SEC_NON_SEC, "sec_and_non_sec"},
		{SDE_DRM_SEC_ONLY, "sec_only"},
	};

	static const struct drm_prop_enum_list e_cwb_data_points[] = {
		{CAPTURE_MIXER_OUT, "capture_mixer_out"},
		{CAPTURE_DSPP_OUT, "capture_pp_out"},
	};

	static const struct drm_prop_enum_list e_dcwb_data_points[] = {
		{CAPTURE_MIXER_OUT, "capture_mixer_out"},
		{CAPTURE_DSPP_OUT, "capture_pp_out"},
	};

	static const struct drm_prop_enum_list e_idle_pc_state[] = {
		{IDLE_PC_NONE, "idle_pc_none"},
		{IDLE_PC_ENABLE, "idle_pc_enable"},
		{IDLE_PC_DISABLE, "idle_pc_disable"},
	};

	static const struct drm_prop_enum_list e_cache_state[] = {
		{CACHE_STATE_DISABLED, "cache_state_disabled"},
		{CACHE_STATE_ENABLED, "cache_state_enabled"},
	};

	static const struct drm_prop_enum_list e_vm_req_state[] = {
		{VM_REQ_NONE, "vm_req_none"},
		{VM_REQ_RELEASE, "vm_req_release"},
		{VM_REQ_ACQUIRE, "vm_req_acquire"},
	};

	SDE_DEBUG("\n");

	if (!crtc || !catalog) {
		SDE_ERROR("invalid crtc or catalog\n");
		return;
	}

	sde_crtc = to_sde_crtc(crtc);
	sde_kms = _sde_crtc_get_kms(crtc);
	if (!sde_kms) {
		SDE_ERROR("invalid argument\n");
		return;
	}

	info = vzalloc(sizeof(struct sde_kms_info));
	if (!info) {
		SDE_ERROR("failed to allocate info memory\n");
		return;
	}

	sde_crtc_setup_capabilities_blob(info, catalog);

	msm_property_install_range(&sde_crtc->property_info,
		"input_fence_timeout", 0x0, 0,
		SDE_CRTC_MAX_INPUT_FENCE_TIMEOUT, SDE_CRTC_INPUT_FENCE_TIMEOUT,
		CRTC_PROP_INPUT_FENCE_TIMEOUT);
	msm_property_install_volatile_range(&sde_crtc->property_info,
		"output_fence", 0x0, 0, ~0, 0, CRTC_PROP_OUTPUT_FENCE);
	msm_property_install_range(&sde_crtc->property_info,
			"output_fence_offset", 0x0, 0, 1, 0,
			CRTC_PROP_OUTPUT_FENCE_OFFSET);

	sde_crtc_install_perf_properties(sde_crtc, sde_kms, catalog, info);

	if (test_bit(SDE_FEATURE_TRUSTED_VM, catalog->features)) {
		int init_idx = sde_in_trusted_vm(sde_kms) ? 1 : 0;

		msm_property_install_enum(&sde_crtc->property_info,
			"vm_request_state", 0x0, 0, e_vm_req_state,
			ARRAY_SIZE(e_vm_req_state), init_idx,
			CRTC_PROP_VM_REQ_STATE);
	}

	if (test_bit(SDE_FEATURE_IDLE_PC, catalog->features))
		msm_property_install_enum(&sde_crtc->property_info,
			"idle_pc_state", 0x0, 0, e_idle_pc_state,
			ARRAY_SIZE(e_idle_pc_state), 0,
			CRTC_PROP_IDLE_PC_STATE);

	if (test_bit(SDE_FEATURE_DEDICATED_CWB, catalog->features))
		msm_property_install_enum(&sde_crtc->property_info,
				"capture_mode", 0, 0, e_dcwb_data_points,
				ARRAY_SIZE(e_dcwb_data_points), 0,
				CRTC_PROP_CAPTURE_OUTPUT);
	else if (test_bit(SDE_FEATURE_CWB, catalog->features))
		msm_property_install_enum(&sde_crtc->property_info,
				"capture_mode", 0, 0, e_cwb_data_points,
				ARRAY_SIZE(e_cwb_data_points), 0,
				CRTC_PROP_CAPTURE_OUTPUT);

	msm_property_install_volatile_range(&sde_crtc->property_info,
		"sde_drm_roi_v1", 0x0, 0, ~0, 0, CRTC_PROP_ROI_V1);

	msm_property_install_enum(&sde_crtc->property_info, "security_level",
			0x0, 0, e_secure_level,
			ARRAY_SIZE(e_secure_level), 0,
			CRTC_PROP_SECURITY_LEVEL);

	if (catalog->sc_cfg[SDE_SYS_CACHE_DISP].has_sys_cache)
		msm_property_install_enum(&sde_crtc->property_info, "cache_state",
			0x0, 0, e_cache_state,
			ARRAY_SIZE(e_cache_state), 0,
			CRTC_PROP_CACHE_STATE);

	if (test_bit(SDE_FEATURE_DIM_LAYER, catalog->features)) {
		msm_property_install_volatile_range(&sde_crtc->property_info,
			"dim_layer_v1", 0x0, 0, ~0, 0, CRTC_PROP_DIM_LAYER_V1);
		sde_kms_info_add_keyint(info, "dim_layer_v1_max_layers",
				SDE_MAX_DIM_LAYERS);
	}

	if (catalog->mdp[0].has_dest_scaler)
		sde_crtc_install_dest_scale_properties(sde_crtc, catalog,
				info);

	if (catalog->dspp_count) {
		sde_kms_info_add_keyint(info, "dspp_count",
				catalog->dspp_count);

		if (catalog->rc_count) {
			sde_kms_info_add_keyint(info, "rc_count", catalog->rc_count);
			sde_kms_info_add_keyint(info, "rc_mem_size",
				catalog->dspp[0].sblk->rc.mem_total_size);
		}

		if (catalog->demura_count)
			sde_kms_info_add_keyint(info, "demura_count",
					catalog->demura_count);
	}

	sde_kms_info_add_keyint(info, "dsc_block_count", catalog->dsc_count);

	msm_property_install_blob(&sde_crtc->property_info, "capabilities",
		DRM_MODE_PROP_IMMUTABLE, CRTC_PROP_INFO);

	sde_kms_info_add_keyint(info, "use_baselayer_for_stage",
				test_bit(SDE_FEATURE_BASE_LAYER, catalog->features));

	msm_property_set_blob(&sde_crtc->property_info, &sde_crtc->blob_info,
			info->data, SDE_KMS_INFO_DATALEN(info),
			CRTC_PROP_INFO);

	sde_crtc_install_noise_layer_properties(sde_crtc, catalog, info);

	if (test_bit(SDE_FEATURE_UBWC_STATS, catalog->features))
		msm_property_install_range(&sde_crtc->property_info, "frame_data",
				0x0, 0, ~0, 0, CRTC_PROP_FRAME_DATA_BUF);

	vfree(info);
}

static int _sde_crtc_get_output_fence(struct drm_crtc *crtc,
	const struct drm_crtc_state *state, uint64_t *val)
{
	struct sde_crtc *sde_crtc;
	struct sde_crtc_state *cstate;
	uint32_t offset;
	bool is_vid = false;
	struct drm_encoder *encoder;

	sde_crtc = to_sde_crtc(crtc);
	cstate = to_sde_crtc_state(state);

	drm_for_each_encoder_mask(encoder, crtc->dev, state->encoder_mask) {
		if (sde_encoder_check_curr_mode(encoder,
						MSM_DISPLAY_VIDEO_MODE))
			is_vid = true;
		if (is_vid)
			break;
	}

	offset = sde_crtc_get_property(cstate, CRTC_PROP_OUTPUT_FENCE_OFFSET);

	/*
	 * Increment trigger offset for vidoe mode alone as its release fence
	 * can be triggered only after the next frame-update. For cmd mode &
	 * virtual displays the release fence for the current frame can be
	 * triggered right after PP_DONE/WB_DONE interrupt
	 */
	if (is_vid)
		offset++;

	/*
	 * Hwcomposer now queries the fences using the commit list in atomic
	 * commit ioctl. The offset should be set to next timeline
	 * which will be incremented during the prepare commit phase
	 */
	offset++;

	return sde_fence_create(sde_crtc->output_fence, val, offset);
}

/**
 * sde_crtc_atomic_set_property - atomically set a crtc drm property
 * @crtc: Pointer to drm crtc structure
 * @state: Pointer to drm crtc state structure
 * @property: Pointer to targeted drm property
 * @val: Updated property value
 * @Returns: Zero on success
 */
static int sde_crtc_atomic_set_property(struct drm_crtc *crtc,
		struct drm_crtc_state *state,
		struct drm_property *property,
		uint64_t val)
{
	struct sde_crtc *sde_crtc;
	struct sde_crtc_state *cstate;
	int idx, ret;
	uint64_t fence_user_fd;
	uint64_t __user prev_user_fd;

	if (!crtc || !state || !property) {
		SDE_ERROR("invalid argument(s)\n");
		return -EINVAL;
	}

	sde_crtc = to_sde_crtc(crtc);
	cstate = to_sde_crtc_state(state);

	SDE_ATRACE_BEGIN("sde_crtc_atomic_set_property");
	/* check with cp property system first */
	ret = sde_cp_crtc_set_property(crtc, state, property, val);
	if (ret != -ENOENT)
		goto exit;

	/* if not handled by cp, check msm_property system */
	ret = msm_property_atomic_set(&sde_crtc->property_info,
			&cstate->property_state, property, val);
	if (ret)
		goto exit;

	idx = msm_property_index(&sde_crtc->property_info, property);
	switch (idx) {
	case CRTC_PROP_INPUT_FENCE_TIMEOUT:
		_sde_crtc_set_input_fence_timeout(cstate);
		break;
	case CRTC_PROP_DIM_LAYER_V1:
		_sde_crtc_set_dim_layer_v1(crtc, cstate,
					(void __user *)(uintptr_t)val);
		break;
	case CRTC_PROP_ROI_V1:
		ret = _sde_crtc_set_roi_v1(state,
					(void __user *)(uintptr_t)val);
		break;
	case CRTC_PROP_DEST_SCALER:
		ret = _sde_crtc_set_dest_scaler(sde_crtc, cstate,
				(void __user *)(uintptr_t)val);
		break;
	case CRTC_PROP_DEST_SCALER_LUT_ED:
	case CRTC_PROP_DEST_SCALER_LUT_CIR:
	case CRTC_PROP_DEST_SCALER_LUT_SEP:
		ret = _sde_crtc_set_dest_scaler_lut(sde_crtc, cstate, idx);
		break;
	case CRTC_PROP_CORE_CLK:
	case CRTC_PROP_CORE_AB:
	case CRTC_PROP_CORE_IB:
		cstate->bw_control = true;
		break;
	case CRTC_PROP_LLCC_AB:
	case CRTC_PROP_LLCC_IB:
	case CRTC_PROP_DRAM_AB:
	case CRTC_PROP_DRAM_IB:
		cstate->bw_control = true;
		cstate->bw_split_vote = true;
		break;
	case CRTC_PROP_OUTPUT_FENCE:
		if (!val)
			goto exit;

		ret = copy_from_user(&prev_user_fd, (void __user *)val,
				sizeof(uint64_t));
		if (ret) {
			SDE_ERROR("copy from user failed rc:%d\n", ret);
			ret = -EFAULT;
			goto exit;
		}

		/*
		 * client is expected to reset the property to -1 before
		 * requesting for the release fence
		 */
		if (prev_user_fd == -1) {
			ret = _sde_crtc_get_output_fence(crtc, state,
					&fence_user_fd);
			if (ret) {
				SDE_ERROR("fence create failed rc:%d\n", ret);
				goto exit;
			}

			ret = copy_to_user((uint64_t __user *)(uintptr_t)val,
					&fence_user_fd, sizeof(uint64_t));
			if (ret) {
				SDE_ERROR("copy to user failed rc:%d\n", ret);
				put_unused_fd(fence_user_fd);
				ret = -EFAULT;
				goto exit;
			}
		}
		break;
	case CRTC_PROP_NOISE_LAYER_V1:
		_sde_crtc_set_noise_layer(sde_crtc, cstate,
					(void __user *)(uintptr_t)val);
		break;
	case CRTC_PROP_FRAME_DATA_BUF:
		_sde_crtc_set_frame_data_buffers(crtc, cstate, (void __user *)(uintptr_t)val);
		break;
	default:
		/* nothing to do */
		break;
	}

exit:
	if (ret) {
		if (ret != -EPERM)
			SDE_ERROR("%s: failed to set property%d %s: %d\n",
				crtc->name, DRMID(property),
				property->name, ret);
		else
			SDE_DEBUG("%s: failed to set property%d %s: %d\n",
				crtc->name, DRMID(property),
				property->name, ret);
	} else {
		SDE_DEBUG("%s: %s[%d] <= 0x%llx\n", crtc->name, property->name,
				property->base.id, val);
	}

	SDE_ATRACE_END("sde_crtc_atomic_set_property");
	return ret;
}

static void sde_crtc_update_line_time(struct drm_crtc *crtc)
{
	struct sde_crtc *sde_crtc = to_sde_crtc(crtc);
	struct drm_encoder *encoder;
	u32 min_transfer_time = 0, updated_fps = 0;

	drm_for_each_encoder_mask(encoder, crtc->dev, crtc->state->encoder_mask) {
		if (sde_encoder_check_curr_mode(encoder, MSM_DISPLAY_CMD_MODE))
			sde_encoder_get_transfer_time(encoder, &min_transfer_time);
	}

	if (min_transfer_time) {
		/* get fps by doing 1000 ms / transfer_time */
		updated_fps = DIV_ROUND_UP(1000000, min_transfer_time);
		/* get line time by doing 1000ns / (fps * vactive) */
		sde_crtc->line_time_in_ns = DIV_ROUND_UP(1000000000,
				updated_fps * crtc->mode.vdisplay);
	} else {
		/* get line time by doing 1000ns / (fps * vtotal) */
		sde_crtc->line_time_in_ns = DIV_ROUND_UP(1000000000,
				drm_mode_vrefresh(&crtc->mode) * crtc->mode.vtotal);
	}

	SDE_EVT32(min_transfer_time, updated_fps, crtc->mode.vdisplay, crtc->mode.vtotal,
		drm_mode_vrefresh(&crtc->mode), sde_crtc->line_time_in_ns);
}

void sde_crtc_set_qos_dirty(struct drm_crtc *crtc)
{
	struct drm_plane *plane;
	struct drm_plane_state *state;
	struct sde_plane_state *pstate;

	drm_atomic_crtc_for_each_plane(plane, crtc) {
		state = plane->state;
		if (!state)
			continue;

		pstate = to_sde_plane_state(state);

		pstate->dirty |= SDE_PLANE_DIRTY_QOS;
	}
	sde_crtc_update_line_time(crtc);
}

/**
 * sde_crtc_atomic_get_property - retrieve a crtc drm property
 * @crtc: Pointer to drm crtc structure
 * @state: Pointer to drm crtc state structure
 * @property: Pointer to targeted drm property
 * @val: Pointer to variable for receiving property value
 * @Returns: Zero on success
 */
static int sde_crtc_atomic_get_property(struct drm_crtc *crtc,
		const struct drm_crtc_state *state,
		struct drm_property *property,
		uint64_t *val)
{
	struct sde_crtc *sde_crtc;
	struct sde_crtc_state *cstate;
	int ret = -EINVAL, i;

	if (!crtc || !state) {
		SDE_ERROR("invalid argument(s)\n");
		goto end;
	}

	sde_crtc = to_sde_crtc(crtc);
	cstate = to_sde_crtc_state(state);

	i = msm_property_index(&sde_crtc->property_info, property);
	if (i == CRTC_PROP_OUTPUT_FENCE) {
		*val = ~0;
		ret = 0;
	} else {
		ret = msm_property_atomic_get(&sde_crtc->property_info,
			&cstate->property_state, property, val);
		if (ret)
			ret = sde_cp_crtc_get_property(crtc, property, val);
	}
	if (ret)
		DRM_ERROR("get property failed\n");

end:
	return ret;
}

int sde_crtc_helper_reset_custom_properties(struct drm_crtc *crtc,
		struct drm_crtc_state *crtc_state)
{
	struct sde_crtc *sde_crtc;
	struct sde_crtc_state *cstate;
	struct drm_property *drm_prop;
	enum msm_mdp_crtc_property prop_idx;

	if (!crtc || !crtc_state) {
		SDE_ERROR("invalid params\n");
		return -EINVAL;
	}

	sde_crtc = to_sde_crtc(crtc);
	cstate = to_sde_crtc_state(crtc_state);

	sde_cp_crtc_clear(crtc);

	for (prop_idx = 0; prop_idx < CRTC_PROP_COUNT; prop_idx++) {
		uint64_t val = cstate->property_values[prop_idx].value;
		uint64_t def;
		int ret;

		drm_prop = msm_property_index_to_drm_property(
				&sde_crtc->property_info, prop_idx);
		if (!drm_prop) {
			/* not all props will be installed, based on caps */
			SDE_DEBUG("%s: invalid property index %d\n",
					sde_crtc->name, prop_idx);
			continue;
		}

		def = msm_property_get_default(&sde_crtc->property_info,
				prop_idx);
		if (val == def)
			continue;

		SDE_DEBUG("%s: set prop %s idx %d from %llu to %llu\n",
				sde_crtc->name, drm_prop->name, prop_idx, val,
				def);

		ret = sde_crtc_atomic_set_property(crtc, crtc_state, drm_prop,
				def);
		if (ret) {
			SDE_ERROR("%s: set property failed, idx %d ret %d\n",
					sde_crtc->name, prop_idx, ret);
			continue;
		}
	}

	/* disable clk and bw control until clk & bw properties are set */
	cstate->bw_control = false;
	cstate->bw_split_vote = false;
	return 0;
}

void sde_crtc_misr_setup(struct drm_crtc *crtc, bool enable, u32 frame_count)
{
	struct sde_crtc *sde_crtc;
	struct sde_crtc_mixer *m;
	int i;

	if (!crtc) {
		SDE_ERROR("invalid argument\n");
		return;
	}
	sde_crtc = to_sde_crtc(crtc);

	sde_crtc->misr_enable_sui = enable;
	sde_crtc->misr_frame_count = frame_count;
	for (i = 0; i < sde_crtc->num_mixers; ++i) {
		m = &sde_crtc->mixers[i];
		if (!m->hw_lm || !m->hw_lm->ops.setup_misr)
			continue;

		m->hw_lm->ops.setup_misr(m->hw_lm, enable, frame_count);
	}
}

void sde_crtc_get_misr_info(struct drm_crtc *crtc,
			struct sde_crtc_misr_info *crtc_misr_info)
{
	struct sde_crtc *sde_crtc;
	struct sde_kms *sde_kms;

	if (!crtc_misr_info) {
		SDE_ERROR("invalid misr info\n");
		return;
	}

	crtc_misr_info->misr_enable = false;
	crtc_misr_info->misr_frame_count = 0;

	if (!crtc) {
		SDE_ERROR("invalid crtc\n");
		return;
	}

	sde_kms = _sde_crtc_get_kms(crtc);
	if (!sde_kms) {
		SDE_ERROR("invalid sde_kms\n");
		return;
	}

	if (sde_kms_is_secure_session_inprogress(sde_kms))
		return;

	sde_crtc = to_sde_crtc(crtc);
	crtc_misr_info->misr_enable =
			sde_crtc->misr_enable_debugfs ? true : false;
	crtc_misr_info->misr_frame_count = sde_crtc->misr_frame_count;
}

#if IS_ENABLED(CONFIG_DEBUG_FS)
static int _sde_debugfs_status_show(struct seq_file *s, void *data)
{
	struct sde_crtc *sde_crtc;
	struct sde_plane_state *pstate = NULL;
	struct sde_crtc_mixer *m;
	struct drm_crtc *crtc;
	struct drm_plane *plane;
	struct drm_display_mode *mode;
	struct drm_framebuffer *fb;
	struct drm_plane_state *state;
	struct sde_crtc_state *cstate;
	int i, mixer_width, mixer_height;

	if (!s || !s->private)
		return -EINVAL;

	sde_crtc = s->private;
	crtc = &sde_crtc->base;
	cstate = to_sde_crtc_state(crtc->state);

	mutex_lock(&sde_crtc->crtc_lock);
	mode = &crtc->state->adjusted_mode;
	sde_crtc_get_mixer_resolution(crtc, crtc->state, mode, &mixer_width, &mixer_height);

	seq_printf(s, "crtc:%d width:%d height:%d\n", DRMID(crtc),
				mixer_width * sde_crtc->num_mixers, mixer_height);

	seq_puts(s, "\n");

	for (i = 0; i < sde_crtc->num_mixers; ++i) {
		m = &sde_crtc->mixers[i];
		if (!m->hw_lm)
			seq_printf(s, "\tmixer[%d] has no lm\n", i);
		else if (!m->hw_ctl)
			seq_printf(s, "\tmixer[%d] has no ctl\n", i);
		else
			seq_printf(s, "\tmixer:%d ctl:%d width:%d height:%d\n",
				m->hw_lm->idx - LM_0, m->hw_ctl->idx - CTL_0,
				mixer_width, mixer_height);
	}

	seq_puts(s, "\n");

	for (i = 0; i < cstate->num_dim_layers; i++) {
		struct sde_hw_dim_layer *dim_layer = &cstate->dim_layer[i];

		seq_printf(s, "\tdim_layer:%d] stage:%d flags:%d\n",
				i, dim_layer->stage, dim_layer->flags);
		seq_printf(s, "\tdst_x:%d dst_y:%d dst_w:%d dst_h:%d\n",
				dim_layer->rect.x, dim_layer->rect.y,
				dim_layer->rect.w, dim_layer->rect.h);
		seq_printf(s,
			"\tcolor_0:%d color_1:%d color_2:%d color_3:%d\n",
				dim_layer->color_fill.color_0,
				dim_layer->color_fill.color_1,
				dim_layer->color_fill.color_2,
				dim_layer->color_fill.color_3);
		seq_puts(s, "\n");
	}

	drm_atomic_crtc_for_each_plane(plane, crtc) {
		pstate = to_sde_plane_state(plane->state);
		state = plane->state;

		if (!pstate || !state)
			continue;

		seq_printf(s, "\tplane:%u stage:%d rotation:%d\n",
			plane->base.id, pstate->stage, pstate->rotation);

		if (plane->state->fb) {
			fb = plane->state->fb;

			seq_printf(s, "\tfb:%d image format:%4.4s wxh:%ux%u ",
				fb->base.id, (char *) &fb->format->format,
				fb->width, fb->height);
			for (i = 0; i < ARRAY_SIZE(fb->format->cpp); ++i)
				seq_printf(s, "cpp[%d]:%u ",
						i, fb->format->cpp[i]);
			seq_puts(s, "\n\t");

			seq_printf(s, "modifier:%8llu ", fb->modifier);
			seq_puts(s, "\n");

			seq_puts(s, "\t");
			for (i = 0; i < ARRAY_SIZE(fb->pitches); i++)
				seq_printf(s, "pitches[%d]:%8u ", i,
							fb->pitches[i]);
			seq_puts(s, "\n");

			seq_puts(s, "\t");
			for (i = 0; i < ARRAY_SIZE(fb->offsets); i++)
				seq_printf(s, "offsets[%d]:%8u ", i,
							fb->offsets[i]);
			seq_puts(s, "\n");
		}

		seq_printf(s, "\tsrc_x:%4d src_y:%4d src_w:%4d src_h:%4d\n",
			state->src_x >> 16, state->src_y >> 16,
			state->src_w >> 16, state->src_h >> 16);

		seq_printf(s, "\tdst x:%4d dst_y:%4d dst_w:%4d dst_h:%4d\n",
			state->crtc_x, state->crtc_y, state->crtc_w,
			state->crtc_h);
		seq_printf(s, "\tmultirect: mode: %d index: %d\n",
			pstate->multirect_mode, pstate->multirect_index);

		seq_printf(s, "\texcl_rect: x:%4d y:%4d w:%4d h:%4d\n",
			pstate->excl_rect.x, pstate->excl_rect.y,
			pstate->excl_rect.w, pstate->excl_rect.h);

		seq_puts(s, "\n");
	}

	if (sde_crtc->vblank_cb_count) {
		ktime_t diff = ktime_sub(ktime_get(), sde_crtc->vblank_cb_time);
		u32 diff_ms = ktime_to_ms(diff);
		u64 fps = diff_ms ? DIV_ROUND_CLOSEST(
				sde_crtc->vblank_cb_count * 1000, diff_ms) : 0;

		seq_printf(s,
			"vblank fps:%lld count:%u total:%llums total_framecount:%llu\n",
				fps, sde_crtc->vblank_cb_count,
				ktime_to_ms(diff), sde_crtc->play_count);

		/* reset time & count for next measurement */
		sde_crtc->vblank_cb_count = 0;
		sde_crtc->vblank_cb_time = ktime_set(0, 0);
	}

	mutex_unlock(&sde_crtc->crtc_lock);

	return 0;
}

static int _sde_debugfs_status_open(struct inode *inode, struct file *file)
{
	return single_open(file, _sde_debugfs_status_show, inode->i_private);
}

static ssize_t _sde_crtc_misr_setup(struct file *file,
		const char __user *user_buf, size_t count, loff_t *ppos)
{
	struct drm_crtc *crtc;
	struct sde_crtc *sde_crtc;
	char buf[MISR_BUFF_SIZE + 1];
	u32 frame_count, enable;
	size_t buff_copy;
	struct sde_kms *sde_kms;

	if (!file || !file->private_data)
		return -EINVAL;

	sde_crtc = file->private_data;
	crtc = &sde_crtc->base;

	sde_kms = _sde_crtc_get_kms(crtc);
	if (!sde_kms) {
		SDE_ERROR("invalid sde_kms\n");
		return -EINVAL;
	}

	buff_copy = min_t(size_t, count, MISR_BUFF_SIZE);
	if (copy_from_user(buf, user_buf, buff_copy)) {
		SDE_ERROR("buffer copy failed\n");
		return -EINVAL;
	}

	buf[buff_copy] = 0; /* end of string */

	if (sscanf(buf, "%u %u", &enable, &frame_count) != 2)
		return -EINVAL;

	if (sde_kms_is_secure_session_inprogress(sde_kms)) {
		SDE_DEBUG("crtc:%d misr enable/disable not allowed\n",
				DRMID(crtc));
		return -EINVAL;
	}

	sde_crtc->misr_enable_debugfs = enable;
	sde_crtc->misr_frame_count = frame_count;
	sde_crtc->misr_reconfigure = true;

	return count;
}

static ssize_t _sde_crtc_misr_read(struct file *file,
		char __user *user_buff, size_t count, loff_t *ppos)
{
	struct drm_crtc *crtc;
	struct sde_crtc *sde_crtc;
	struct sde_kms *sde_kms;
	struct sde_crtc_mixer *m;
	int i = 0, rc;
	ssize_t len = 0;
	char buf[MISR_BUFF_SIZE + 1] = {'\0'};

	if (*ppos)
		return 0;

	if (!file || !file->private_data)
		return -EINVAL;

	sde_crtc = file->private_data;
	crtc = &sde_crtc->base;
	sde_kms = _sde_crtc_get_kms(crtc);
	if (!sde_kms)
		return -EINVAL;

	rc = pm_runtime_resume_and_get(crtc->dev->dev);
	if (rc < 0) {
		SDE_ERROR("failed to enable power resource %d\n", rc);
		return rc;
	}

	sde_vm_lock(sde_kms);
	if (!sde_vm_owns_hw(sde_kms)) {
		SDE_DEBUG("op not supported due to HW unavailability\n");
		rc = -EOPNOTSUPP;
		goto end;
	}

	if (sde_kms_is_secure_session_inprogress(sde_kms)) {
		SDE_DEBUG("crtc:%d misr read not allowed\n", DRMID(crtc));
		rc = -EOPNOTSUPP;
		goto end;
	}

	if (!sde_crtc->misr_enable_debugfs) {
		len += scnprintf(buf + len, MISR_BUFF_SIZE - len,
				"disabled\n");
		goto buff_check;
	}

	for (i = 0; i < sde_crtc->num_mixers; ++i) {
		u32 misr_value = 0;

		m = &sde_crtc->mixers[i];
		if (!m->hw_lm || !m->hw_lm->ops.collect_misr) {
			if (!m->hw_lm || !m->hw_lm->cap->dummy_mixer) {
				len += scnprintf(buf + len, MISR_BUFF_SIZE - len, "invalid\n");
				SDE_ERROR("crtc:%d invalid misr ops\n", DRMID(crtc));
			}
			continue;
		}

		rc = m->hw_lm->ops.collect_misr(m->hw_lm, false, &misr_value);
		if (rc) {
			len += scnprintf(buf + len, MISR_BUFF_SIZE - len, "invalid\n");
			SDE_ERROR("crtc:%d failed to collect misr %d\n", DRMID(crtc), rc);
			continue;
		} else {
			len += scnprintf(buf + len, MISR_BUFF_SIZE - len,
					"lm idx:%d\n", m->hw_lm->idx - LM_0);
			len += scnprintf(buf + len, MISR_BUFF_SIZE - len, "0x%x\n", misr_value);
		}
	}

buff_check:
	if (count <= len) {
		len = 0;
		goto end;
	}

	if (copy_to_user(user_buff, buf, len)) {
		len = -EFAULT;
		goto end;
	}

	*ppos += len;   /* increase offset */

end:
	sde_vm_unlock(sde_kms);
	pm_runtime_put_sync(crtc->dev->dev);
	return len;
}

#define DEFINE_SDE_DEBUGFS_SEQ_FOPS(__prefix)                          \
static int __prefix ## _open(struct inode *inode, struct file *file)	\
{									\
	return single_open(file, __prefix ## _show, inode->i_private);	\
}									\
static const struct file_operations __prefix ## _fops = {		\
	.owner = THIS_MODULE,						\
	.open = __prefix ## _open,					\
	.release = single_release,					\
	.read = seq_read,						\
	.llseek = seq_lseek,						\
}

static int sde_crtc_debugfs_state_show(struct seq_file *s, void *v)
{
	struct drm_crtc *crtc = (struct drm_crtc *) s->private;
	struct sde_crtc *sde_crtc = to_sde_crtc(crtc);
	struct sde_crtc_state *cstate = to_sde_crtc_state(crtc->state);
	int i;

	seq_printf(s, "num_connectors: %d\n", cstate->num_connectors);
	seq_printf(s, "client type: %d\n", sde_crtc_get_client_type(crtc));
	seq_printf(s, "intf_mode: %d\n", sde_crtc_get_intf_mode(crtc,
				crtc->state));
	seq_printf(s, "core_clk_rate: %llu\n",
			sde_crtc->cur_perf.core_clk_rate);
	for (i = SDE_POWER_HANDLE_DBUS_ID_MNOC;
			i < SDE_POWER_HANDLE_DBUS_ID_MAX; i++) {
		seq_printf(s, "bw_ctl[%s]: %llu\n",
				sde_power_handle_get_dbus_name(i),
				sde_crtc->cur_perf.bw_ctl[i]);
		seq_printf(s, "max_per_pipe_ib[%s]: %llu\n",
				sde_power_handle_get_dbus_name(i),
				sde_crtc->cur_perf.max_per_pipe_ib[i]);
	}

	return 0;
}
DEFINE_SDE_DEBUGFS_SEQ_FOPS(sde_crtc_debugfs_state);

static int _sde_debugfs_fence_status_show(struct seq_file *s, void *data)
{
	struct drm_crtc *crtc;
	struct drm_plane *plane;
	struct drm_connector *conn;
	struct drm_mode_object *drm_obj;
	struct sde_crtc *sde_crtc;
	struct sde_crtc_state *cstate;
	struct sde_fence_context *ctx;
	struct drm_connector_list_iter conn_iter;
	struct drm_device *dev;

	if (!s || !s->private)
		return -EINVAL;

	sde_crtc = s->private;
	crtc = &sde_crtc->base;
	dev = crtc->dev;
	cstate = to_sde_crtc_state(crtc->state);

	if (!sde_crtc->kickoff_in_progress)
		goto skip_input_fence;

	/* Dump input fence info */
	seq_puts(s, "===Input fence===\n");
	drm_atomic_crtc_for_each_plane(plane, crtc) {
		struct sde_plane_state *pstate;
		struct dma_fence *fence;

		pstate = to_sde_plane_state(plane->state);
		if (!pstate)
			continue;

		seq_printf(s, "plane:%u stage:%d\n", plane->base.id,
			pstate->stage);

		SDE_EVT32(DRMID(crtc), plane->base.id, pstate->input_fence);
		if (pstate->input_fence) {

			rcu_read_lock();
			fence = dma_fence_get_rcu(pstate->input_fence);
			rcu_read_unlock();

			if (fence) {
				sde_fence_list_dump(fence, &s);
				dma_fence_put(fence);
			}
		}
	}

skip_input_fence:
	/* Dump release fence info */
	seq_puts(s, "\n");
	seq_puts(s, "===Release fence===\n");
	ctx = sde_crtc->output_fence;
	drm_obj = &crtc->base;
	sde_debugfs_timeline_dump(ctx, drm_obj, &s);
	seq_puts(s, "\n");

	/* Dump retire fence info */
	seq_puts(s, "===Retire fence===\n");
	drm_connector_list_iter_begin(dev, &conn_iter);
	drm_for_each_connector_iter(conn, &conn_iter)
		if (conn->state && conn->state->crtc == crtc &&
				cstate->num_connectors < MAX_CONNECTORS) {
			struct sde_connector *c_conn;

			c_conn = to_sde_connector(conn);
			ctx = c_conn->retire_fence;
			drm_obj = &conn->base;
			sde_debugfs_timeline_dump(ctx, drm_obj, &s);
		}
	drm_connector_list_iter_end(&conn_iter);
	seq_puts(s, "\n");

	return 0;
}

static int _sde_debugfs_fence_status(struct inode *inode, struct file *file)
{
	return single_open(file, _sde_debugfs_fence_status_show,
				inode->i_private);
}

static int _sde_crtc_init_debugfs(struct drm_crtc *crtc)
{
	struct sde_crtc *sde_crtc;
	struct sde_kms *sde_kms;

	static const struct file_operations debugfs_status_fops = {
		.open =		_sde_debugfs_status_open,
		.read =		seq_read,
		.llseek =	seq_lseek,
		.release =	single_release,
	};
	static const struct file_operations debugfs_misr_fops = {
		.open =		simple_open,
		.read =		_sde_crtc_misr_read,
		.write =	_sde_crtc_misr_setup,
	};
	static const struct file_operations debugfs_fps_fops = {
		.open =		_sde_debugfs_fps_status,
		.read =		seq_read,
	};
	static const struct file_operations debugfs_fence_fops = {
		.open =		_sde_debugfs_fence_status,
		.read =		seq_read,
	};

	if (!crtc)
		return -EINVAL;
	sde_crtc = to_sde_crtc(crtc);

	sde_kms = _sde_crtc_get_kms(crtc);
	if (!sde_kms)
		return -EINVAL;

	sde_crtc->debugfs_root = debugfs_create_dir(sde_crtc->name,
			crtc->dev->primary->debugfs_root);
	if (!sde_crtc->debugfs_root)
		return -ENOMEM;

	/* don't error check these */
	debugfs_create_file("status", 0400,
			sde_crtc->debugfs_root,
			sde_crtc, &debugfs_status_fops);
	debugfs_create_file("state", 0400,
			sde_crtc->debugfs_root,
			&sde_crtc->base,
			&sde_crtc_debugfs_state_fops);
	debugfs_create_file("misr_data", 0600, sde_crtc->debugfs_root,
					sde_crtc, &debugfs_misr_fops);
	debugfs_create_file("fps", 0400, sde_crtc->debugfs_root,
					sde_crtc, &debugfs_fps_fops);
	debugfs_create_file("fence_status", 0400, sde_crtc->debugfs_root,
					sde_crtc, &debugfs_fence_fops);

	return 0;
}

static void _sde_crtc_destroy_debugfs(struct drm_crtc *crtc)
{
	struct sde_crtc *sde_crtc;

	if (!crtc)
		return;
	sde_crtc = to_sde_crtc(crtc);
	debugfs_remove_recursive(sde_crtc->debugfs_root);
}
#else
static int _sde_crtc_init_debugfs(struct drm_crtc *crtc)
{
	return 0;
}

static void _sde_crtc_destroy_debugfs(struct drm_crtc *crtc)
{
}
#endif /* CONFIG_DEBUG_FS */

static void vblank_ctrl_worker(struct kthread_work *work)
{
	struct vblank_work *cur_work = container_of(work,
					struct vblank_work, work);
	struct msm_drm_private *priv = cur_work->priv;

	sde_crtc_vblank(priv->crtcs[cur_work->crtc_id], cur_work->enable);

	kfree(cur_work);
}

static int vblank_ctrl_queue_work(struct msm_drm_private *priv,
					int crtc_id, bool enable)
{
	struct vblank_work *cur_work;
	struct drm_crtc *crtc;
	struct kthread_worker *worker;

	if (!priv || crtc_id >= priv->num_crtcs)
		return -EINVAL;

	cur_work = kzalloc(sizeof(*cur_work), GFP_ATOMIC);
	if (!cur_work)
		return -ENOMEM;

	crtc = priv->crtcs[crtc_id];

	kthread_init_work(&cur_work->work, vblank_ctrl_worker);
	cur_work->crtc_id = crtc_id;
	cur_work->enable = enable;
	cur_work->priv = priv;
	worker = &priv->event_thread[crtc_id].worker;

	kthread_queue_work(worker, &cur_work->work);
	return 0;
}

static int sde_crtc_enable_vblank(struct drm_crtc *crtc)
{
	struct drm_device *dev = crtc->dev;
	unsigned int pipe = crtc->index;
	struct msm_drm_private *priv = dev->dev_private;
	struct msm_kms *kms = priv->kms;

	if (!kms)
		return -ENXIO;

	DBG("dev=%pK, crtc=%u", dev, pipe);
	return vblank_ctrl_queue_work(priv, pipe, true);
}

static void sde_crtc_disable_vblank(struct drm_crtc *crtc)
{
	struct drm_device *dev = crtc->dev;
	unsigned int pipe = crtc->index;
	struct msm_drm_private *priv = dev->dev_private;
	struct msm_kms *kms = priv->kms;

	if (!kms)
		return;
	DBG("dev=%pK, crtc=%u", dev, pipe);

	vblank_ctrl_queue_work(priv, pipe, false);
}

static int sde_crtc_late_register(struct drm_crtc *crtc)
{
	return _sde_crtc_init_debugfs(crtc);
}

static void sde_crtc_early_unregister(struct drm_crtc *crtc)
{
	_sde_crtc_destroy_debugfs(crtc);
}

static const struct drm_crtc_funcs sde_crtc_funcs = {
	.set_config = drm_atomic_helper_set_config,
	.destroy = sde_crtc_destroy,
	.enable_vblank = sde_crtc_enable_vblank,
	.disable_vblank = sde_crtc_disable_vblank,
	.page_flip = drm_atomic_helper_page_flip,
	.atomic_set_property = sde_crtc_atomic_set_property,
	.atomic_get_property = sde_crtc_atomic_get_property,
	.reset = sde_crtc_reset,
	.atomic_duplicate_state = sde_crtc_duplicate_state,
	.atomic_destroy_state = sde_crtc_destroy_state,
	.late_register = sde_crtc_late_register,
	.early_unregister = sde_crtc_early_unregister,
};

static const struct drm_crtc_funcs sde_crtc_funcs_v1 = {
	.set_config = drm_atomic_helper_set_config,
	.destroy = sde_crtc_destroy,
	.enable_vblank = sde_crtc_enable_vblank,
	.disable_vblank = sde_crtc_disable_vblank,
	.page_flip = drm_atomic_helper_page_flip,
	.atomic_set_property = sde_crtc_atomic_set_property,
	.atomic_get_property = sde_crtc_atomic_get_property,
	.reset = sde_crtc_reset,
	.atomic_duplicate_state = sde_crtc_duplicate_state,
	.atomic_destroy_state = sde_crtc_destroy_state,
	.late_register = sde_crtc_late_register,
	.early_unregister = sde_crtc_early_unregister,
	.get_vblank_timestamp = sde_crtc_get_vblank_timestamp,
	.get_vblank_counter = sde_crtc_get_vblank_counter,
};

static const struct drm_crtc_helper_funcs sde_crtc_helper_funcs = {
	.mode_fixup = sde_crtc_mode_fixup,
	.disable = sde_crtc_disable,
	.atomic_enable = sde_crtc_enable,
	.atomic_check = sde_crtc_atomic_check,
	.atomic_begin = sde_crtc_atomic_begin,
	.atomic_flush = sde_crtc_atomic_flush,
};

static void _sde_crtc_event_cb(struct kthread_work *work)
{
	struct sde_crtc_event *event;
	struct sde_crtc *sde_crtc;
	unsigned long irq_flags;

	if (!work) {
		SDE_ERROR("invalid work item\n");
		return;
	}

	event = container_of(work, struct sde_crtc_event, kt_work);

	/* set sde_crtc to NULL for static work structures */
	sde_crtc = event->sde_crtc;
	if (!sde_crtc)
		return;

	if (event->cb_func)
		event->cb_func(&sde_crtc->base, event->usr);

	spin_lock_irqsave(&sde_crtc->event_lock, irq_flags);
	list_add_tail(&event->list, &sde_crtc->event_free_list);
	spin_unlock_irqrestore(&sde_crtc->event_lock, irq_flags);
}

int sde_crtc_event_queue(struct drm_crtc *crtc,
		void (*func)(struct drm_crtc *crtc, void *usr),
		void *usr, bool color_processing_event)
{
	unsigned long irq_flags;
	struct sde_crtc *sde_crtc;
	struct msm_drm_private *priv;
	struct sde_crtc_event *event = NULL;
	u32 crtc_id;

	if (!crtc || !crtc->dev || !crtc->dev->dev_private || !func) {
		SDE_ERROR("invalid parameters\n");
		return -EINVAL;
	}
	sde_crtc = to_sde_crtc(crtc);
	priv = crtc->dev->dev_private;
	crtc_id = drm_crtc_index(crtc);

	/*
	 * Obtain an event struct from the private cache. This event
	 * queue may be called from ISR contexts, so use a private
	 * cache to avoid calling any memory allocation functions.
	 */
	spin_lock_irqsave(&sde_crtc->event_lock, irq_flags);
	if (!list_empty(&sde_crtc->event_free_list)) {
		event = list_first_entry(&sde_crtc->event_free_list,
				struct sde_crtc_event, list);
		list_del_init(&event->list);
	}
	spin_unlock_irqrestore(&sde_crtc->event_lock, irq_flags);

	if (!event)
		return -ENOMEM;

	/* populate event node */
	event->sde_crtc = sde_crtc;
	event->cb_func = func;
	event->usr = usr;

	/* queue new event request */
	kthread_init_work(&event->kt_work, _sde_crtc_event_cb);
	if (color_processing_event)
		kthread_queue_work(&priv->pp_event_worker,
			&event->kt_work);
	else
		kthread_queue_work(&priv->event_thread[crtc_id].worker,
			&event->kt_work);

	return 0;
}

static int _sde_crtc_init_events(struct sde_crtc *sde_crtc)
{
	int i, rc = 0;

	if (!sde_crtc) {
		SDE_ERROR("invalid crtc\n");
		return -EINVAL;
	}

	spin_lock_init(&sde_crtc->event_lock);

	INIT_LIST_HEAD(&sde_crtc->event_free_list);
	for (i = 0; i < SDE_CRTC_MAX_EVENT_COUNT; ++i)
		list_add_tail(&sde_crtc->event_cache[i].list,
				&sde_crtc->event_free_list);

	return rc;
}

void sde_crtc_static_img_control(struct drm_crtc *crtc,
		enum sde_sys_cache_state state,
		bool is_vidmode)
{
	struct drm_plane *plane;
	struct sde_crtc *sde_crtc;
	struct sde_kms *sde_kms;

	if (!crtc || !crtc->dev)
		return;

	sde_kms = _sde_crtc_get_kms(crtc);
	if (!sde_kms || !sde_kms->catalog) {
		SDE_ERROR("invalid params\n");
		return;
	}

	if (!sde_kms->catalog->sc_cfg[SDE_SYS_CACHE_DISP].has_sys_cache) {
		SDE_DEBUG("DISP syscache not supported\n");
		return;
	}

	sde_crtc = to_sde_crtc(crtc);
	if (sde_crtc->cache_state == state)
		return;

	switch (state) {
	case CACHE_STATE_NORMAL:
		if (sde_crtc->cache_state == CACHE_STATE_DISABLED
				&& !is_vidmode)
			return;

		kthread_cancel_delayed_work_sync(
				&sde_crtc->static_cache_read_work);
		break;
	case CACHE_STATE_FRAME_WRITE:
		if (sde_crtc->cache_state != CACHE_STATE_NORMAL)
			return;
		break;
	case CACHE_STATE_FRAME_READ:
		if (sde_crtc->cache_state != CACHE_STATE_FRAME_WRITE)
			return;
		break;
	case CACHE_STATE_DISABLED:
		break;
	default:
		return;
	}

	sde_crtc->cache_state = state;
	drm_atomic_crtc_for_each_plane(plane, crtc)
		sde_plane_static_img_control(plane, state);
}

/*
 * __sde_crtc_static_cache_read_work - transition to cache read
 */
void __sde_crtc_static_cache_read_work(struct kthread_work *work)
{
	struct sde_crtc *sde_crtc = container_of(work, struct sde_crtc,
			static_cache_read_work.work);
	struct drm_crtc *crtc = &sde_crtc->base;
	struct sde_hw_ctl *ctl = sde_crtc->mixers[0].hw_ctl;
	struct drm_encoder *enc, *drm_enc = NULL;
	struct drm_plane *plane;

	if (sde_crtc->cache_state != CACHE_STATE_FRAME_WRITE)
		return;

	drm_for_each_encoder_mask(enc, crtc->dev, crtc->state->encoder_mask) {
		drm_enc = enc;
		if (sde_encoder_in_clone_mode(drm_enc))
			return;
	}

	if (!drm_enc || !ctl || !sde_crtc->num_mixers) {
		SDE_ERROR("invalid object, drm_enc:%d, ctl:%d\n", !drm_enc,
				!ctl);
		return;
	}

	SDE_EVT32(DRMID(crtc), SDE_EVTLOG_FUNC_ENTRY);

	sde_crtc_static_img_control(crtc, CACHE_STATE_FRAME_READ, false);

	/* flush only the sys-cache enabled SSPPs */
	if (ctl->ops.clear_pending_flush)
		ctl->ops.clear_pending_flush(ctl);

	drm_atomic_crtc_for_each_plane(plane, crtc)
		sde_plane_ctl_flush(plane, ctl, true);

	/* kickoff encoder and wait for VBLANK */
	sde_encoder_kickoff(drm_enc, false);
	sde_encoder_wait_for_event(drm_enc, MSM_ENC_VBLANK);

	SDE_EVT32(DRMID(crtc), SDE_EVTLOG_FUNC_EXIT);
}

void sde_crtc_static_cache_read_kickoff(struct drm_crtc *crtc)
{
	struct drm_device *dev;
	struct msm_drm_private *priv;
	struct msm_drm_thread *disp_thread;
	struct sde_crtc *sde_crtc;
	struct sde_crtc_state *cstate;
	u32 msecs_fps = 0;

	if (!crtc)
		return;

	dev = crtc->dev;
	sde_crtc = to_sde_crtc(crtc);
	cstate = to_sde_crtc_state(crtc->state);

	if (!dev || !dev->dev_private || !sde_crtc)
		return;

	priv = dev->dev_private;
	disp_thread = &priv->disp_thread[crtc->index];

	if (sde_crtc->cache_state != CACHE_STATE_FRAME_WRITE)
		return;

	msecs_fps = DIV_ROUND_UP((1 * 1000), sde_crtc_get_fps_mode(crtc));

	/* Kickoff transition to read state after next vblank */
	kthread_queue_delayed_work(&disp_thread->worker,
			&sde_crtc->static_cache_read_work,
			msecs_to_jiffies(msecs_fps));
}

void sde_crtc_cancel_delayed_work(struct drm_crtc *crtc)
{
	struct sde_crtc *sde_crtc;
	struct sde_crtc_state *cstate;
	bool cache_status;

	if (!crtc || !crtc->state)
		return;

	sde_crtc = to_sde_crtc(crtc);
	cstate = to_sde_crtc_state(crtc->state);

	cache_status = kthread_cancel_delayed_work_sync(&sde_crtc->static_cache_read_work);
	SDE_EVT32(DRMID(crtc), cache_status);
}

/* initialize crtc */
struct drm_crtc *sde_crtc_init(struct drm_device *dev, struct drm_plane *plane)
{
	struct drm_crtc *crtc = NULL;
	struct sde_crtc *sde_crtc = NULL;
	struct msm_drm_private *priv = NULL;
	struct sde_kms *kms = NULL;
	const struct drm_crtc_funcs *crtc_funcs;
	int i, rc;

	priv = dev->dev_private;
	kms = to_sde_kms(priv->kms);

	sde_crtc = kzalloc(sizeof(*sde_crtc), GFP_KERNEL);
	if (!sde_crtc)
		return ERR_PTR(-ENOMEM);

	crtc = &sde_crtc->base;
	crtc->dev = dev;

	mutex_init(&sde_crtc->crtc_lock);
	spin_lock_init(&sde_crtc->spin_lock);
	spin_lock_init(&sde_crtc->fevent_spin_lock);
	atomic_set(&sde_crtc->frame_pending, 0);

	sde_crtc->enabled = false;
	sde_crtc->kickoff_in_progress = false;

	/* Below parameters are for fps calculation for sysfs node */
	sde_crtc->fps_info.fps_periodic_duration = DEFAULT_FPS_PERIOD_1_SEC;
	sde_crtc->fps_info.time_buf = kmalloc_array(MAX_FRAME_COUNT,
			sizeof(ktime_t), GFP_KERNEL);

	if (!sde_crtc->fps_info.time_buf)
		SDE_ERROR("invalid buffer\n");
	else
		memset(sde_crtc->fps_info.time_buf, 0,
			sizeof(*(sde_crtc->fps_info.time_buf)));

	INIT_LIST_HEAD(&sde_crtc->frame_event_list);
	INIT_LIST_HEAD(&sde_crtc->user_event_list);
	for (i = 0; i < ARRAY_SIZE(sde_crtc->frame_events); i++) {
		INIT_LIST_HEAD(&sde_crtc->frame_events[i].list);
		list_add(&sde_crtc->frame_events[i].list,
				&sde_crtc->frame_event_list);
		kthread_init_work(&sde_crtc->frame_events[i].work,
				sde_crtc_frame_event_work);
	}

	crtc_funcs = test_bit(SDE_FEATURE_HW_VSYNC_TS, kms->catalog->features) ?
			&sde_crtc_funcs_v1 : &sde_crtc_funcs;
	drm_crtc_init_with_planes(dev, crtc, plane, NULL, crtc_funcs, NULL);
	drm_crtc_helper_add(crtc, &sde_crtc_helper_funcs);

	/* save user friendly CRTC name for later */
	snprintf(sde_crtc->name, SDE_CRTC_NAME_SIZE, "crtc%u", crtc->base.id);

	/* initialize event handling */
	rc = _sde_crtc_init_events(sde_crtc);
	if (rc) {
		drm_crtc_cleanup(crtc);
		kfree(sde_crtc);
		return ERR_PTR(rc);
	}

	/* initialize output fence support */
	sde_crtc->output_fence = sde_fence_init(sde_crtc->name, crtc->base.id);

	if (IS_ERR(sde_crtc->output_fence)) {
		rc = PTR_ERR(sde_crtc->output_fence);
		SDE_ERROR("failed to init fence, %d\n", rc);
		drm_crtc_cleanup(crtc);
		kfree(sde_crtc);
		return ERR_PTR(rc);
	}

	/* create CRTC properties */
	msm_property_init(&sde_crtc->property_info, &crtc->base, dev,
			priv->crtc_property, sde_crtc->property_data,
			CRTC_PROP_COUNT, CRTC_PROP_BLOBCOUNT,
			sizeof(struct sde_crtc_state));

	sde_crtc_install_properties(crtc, kms->catalog);

	/* Install color processing properties */
	sde_cp_crtc_init(crtc);
	sde_cp_crtc_install_properties(crtc);

	for (i = 0; i < SDE_SYS_CACHE_MAX; i++) {
		sde_crtc->cur_perf.llcc_active[i] = false;
		sde_crtc->new_perf.llcc_active[i] = false;
	}

	kthread_init_delayed_work(&sde_crtc->static_cache_read_work,
			__sde_crtc_static_cache_read_work);

	SDE_DEBUG("%s: successfully initialized crtc\n", sde_crtc->name);
	return crtc;
}

int sde_crtc_post_init(struct drm_device *dev, struct drm_crtc *crtc)
{
	struct sde_crtc *sde_crtc;
	int rc = 0;

	if (!dev || !dev->primary || !dev->primary->kdev || !crtc) {
		SDE_ERROR("invalid input param(s)\n");
		rc = -EINVAL;
		goto end;
	}

	sde_crtc = to_sde_crtc(crtc);
	sde_crtc->sysfs_dev = device_create_with_groups(
		dev->primary->kdev->class, dev->primary->kdev, 0, crtc,
		sde_crtc_attr_groups, "sde-crtc-%d", crtc->index);
	if (IS_ERR_OR_NULL(sde_crtc->sysfs_dev)) {
		SDE_ERROR("crtc:%d sysfs create failed rc:%ld\n", crtc->index,
			PTR_ERR(sde_crtc->sysfs_dev));
		if (!sde_crtc->sysfs_dev)
			rc = -EINVAL;
		else
			rc = PTR_ERR(sde_crtc->sysfs_dev);
		goto end;
	}

	sde_crtc->vsync_event_sf = sysfs_get_dirent(
		sde_crtc->sysfs_dev->kobj.sd, "vsync_event");
	if (!sde_crtc->vsync_event_sf)
		SDE_ERROR("crtc:%d vsync_event sysfs create failed\n",
						crtc->base.id);

	sde_crtc->retire_frame_event_sf = sysfs_get_dirent(
		sde_crtc->sysfs_dev->kobj.sd, "retire_frame_event");
	if (!sde_crtc->retire_frame_event_sf)
		SDE_ERROR("crtc:%d retire frame event sysfs create failed\n",
						crtc->base.id);
end:
	return rc;
}

static int _sde_crtc_event_enable(struct sde_kms *kms,
		struct drm_crtc *crtc_drm, u32 event)
{
	struct sde_crtc *crtc = NULL;
	struct sde_crtc_irq_info *node;
	unsigned long flags;
	bool found = false;
	int ret, i = 0;
	bool add_event = false;

	crtc = to_sde_crtc(crtc_drm);
	spin_lock_irqsave(&crtc->spin_lock, flags);
	list_for_each_entry(node, &crtc->user_event_list, list) {
		if (node->event == event) {
			found = true;
			break;
		}
	}
	spin_unlock_irqrestore(&crtc->spin_lock, flags);

	/* event already enabled */
	if (found)
		return 0;

	node = NULL;
	for (i = 0; i < ARRAY_SIZE(custom_events); i++) {
		if (custom_events[i].event == event &&
			custom_events[i].func) {
			node = kzalloc(sizeof(*node), GFP_KERNEL);
			if (!node)
				return -ENOMEM;
			INIT_LIST_HEAD(&node->list);
			INIT_LIST_HEAD(&node->irq.list);
			node->func = custom_events[i].func;
			node->event = event;
			node->state = IRQ_NOINIT;
			spin_lock_init(&node->state_lock);
			break;
		}
	}

	if (!node) {
		SDE_ERROR("unsupported event %x\n", event);
		return -EINVAL;
	}

	ret = 0;
	if (crtc_drm->enabled) {
		ret = pm_runtime_resume_and_get(crtc_drm->dev->dev);
		if (ret < 0) {
			SDE_ERROR("failed to enable power resource %d\n", ret);
			SDE_EVT32(ret, SDE_EVTLOG_ERROR);
			kfree(node);
			return ret;
		}

		INIT_LIST_HEAD(&node->irq.list);

		mutex_lock(&crtc->crtc_lock);
		ret = node->func(crtc_drm, true, &node->irq);
		if (!ret) {
			spin_lock_irqsave(&crtc->spin_lock, flags);
			list_add_tail(&node->list, &crtc->user_event_list);
			add_event = true;
			spin_unlock_irqrestore(&crtc->spin_lock, flags);
		}
		mutex_unlock(&crtc->crtc_lock);

		pm_runtime_put_sync(crtc_drm->dev->dev);
	}

	if (add_event)
		return 0;

	if (!ret) {
		spin_lock_irqsave(&crtc->spin_lock, flags);
		list_add_tail(&node->list, &crtc->user_event_list);
		spin_unlock_irqrestore(&crtc->spin_lock, flags);
	} else {
		kfree(node);
	}

	return ret;
}

static int _sde_crtc_event_disable(struct sde_kms *kms,
		struct drm_crtc *crtc_drm, u32 event)
{
	struct sde_crtc *crtc = NULL;
	struct sde_crtc_irq_info *node = NULL;
	unsigned long flags;
	bool found = false;
	int ret;

	crtc = to_sde_crtc(crtc_drm);
	spin_lock_irqsave(&crtc->spin_lock, flags);
	list_for_each_entry(node, &crtc->user_event_list, list) {
		if (node->event == event) {
			list_del_init(&node->list);
			found = true;
			break;
		}
	}
	spin_unlock_irqrestore(&crtc->spin_lock, flags);

	/* event already disabled */
	if (!found)
		return 0;

	/**
	 * crtc is disabled interrupts are cleared remove from the list,
	 * no need to disable/de-register.
	 */
	if (!crtc_drm->enabled) {
		kfree(node);
		return 0;
	}
	ret = pm_runtime_resume_and_get(crtc_drm->dev->dev);
	if (ret < 0) {
		SDE_ERROR("failed to enable power resource %d\n", ret);
		SDE_EVT32(ret, SDE_EVTLOG_ERROR);
		kfree(node);
		return ret;
	}

	ret = node->func(crtc_drm, false, &node->irq);
	if (ret) {
		spin_lock_irqsave(&crtc->spin_lock, flags);
		list_add_tail(&node->list, &crtc->user_event_list);
		spin_unlock_irqrestore(&crtc->spin_lock, flags);
	} else {
		kfree(node);
	}

	pm_runtime_put_sync(crtc_drm->dev->dev);
	return ret;
}

int sde_crtc_register_custom_event(struct sde_kms *kms,
		struct drm_crtc *crtc_drm, u32 event, bool en)
{
	struct sde_crtc *crtc = NULL;
	int ret;

	crtc = to_sde_crtc(crtc_drm);
	if (!crtc || !kms || !kms->dev) {
		DRM_ERROR("invalid sde_crtc %pK kms %pK dev %pK\n", crtc,
			kms, ((kms) ? (kms->dev) : NULL));
		return -EINVAL;
	}

	if (en)
		ret = _sde_crtc_event_enable(kms, crtc_drm, event);
	else
		ret = _sde_crtc_event_disable(kms, crtc_drm, event);

	return ret;
}

static int sde_crtc_power_interrupt_handler(struct drm_crtc *crtc_drm,
	bool en, struct sde_irq_callback *irq)
{
	return 0;
}

static int sde_crtc_pm_event_handler(struct drm_crtc *crtc, bool en,
		struct sde_irq_callback *noirq)
{
	/*
	 * IRQ object noirq is not being used here since there is
	 * no crtc irq from pm event.
	 */
	return 0;
}

static int sde_crtc_idle_interrupt_handler(struct drm_crtc *crtc_drm,
	bool en, struct sde_irq_callback *irq)
{
	return 0;
}

static int sde_crtc_mmrm_interrupt_handler(struct drm_crtc *crtc_drm,
	bool en, struct sde_irq_callback *irq)
{
	return 0;
}

static int sde_crtc_vm_release_handler(struct drm_crtc *crtc_drm,
	bool en, struct sde_irq_callback *irq)
{
	return 0;
}

static int sde_crtc_frame_data_interrupt_handler(struct drm_crtc *crtc_drm,
	bool en, struct sde_irq_callback *irq)
{
	return 0;
}

/**
 * sde_crtc_update_cont_splash_settings - update mixer settings
 *	and initial clk during device bootup for cont_splash use case
 * @crtc: Pointer to drm crtc structure
 */
void sde_crtc_update_cont_splash_settings(struct drm_crtc *crtc)
{
	struct sde_kms *kms = NULL;
	struct msm_drm_private *priv;
	struct sde_crtc *sde_crtc;
	u64 rate;

	if (!crtc || !crtc->state || !crtc->dev || !crtc->dev->dev_private) {
		SDE_ERROR("invalid crtc\n");
		return;
	}

	priv = crtc->dev->dev_private;
	kms = to_sde_kms(priv->kms);
	if (!kms || !kms->catalog) {
		SDE_ERROR("invalid parameters\n");
		return;
	}

	_sde_crtc_setup_mixers(crtc);
	sde_cp_crtc_refresh_status_properties(crtc);
	crtc->enabled = true;

	/* update core clk value for initial state with cont-splash */
	sde_crtc = to_sde_crtc(crtc);
	rate = sde_power_clk_get_rate(&priv->phandle, kms->perf.clk_name);
	sde_crtc->cur_perf.core_clk_rate = (rate > 0) ?
					rate : kms->perf.max_core_clk_rate;
	sde_crtc->cur_perf.core_clk_rate = kms->perf.max_core_clk_rate;
}

static void sde_crtc_install_noise_layer_properties(struct sde_crtc *sde_crtc,
		struct sde_mdss_cfg *catalog, struct sde_kms_info *info)
{
	struct sde_lm_cfg *lm;
	char feature_name[256];
	u32 version;

	if (!catalog->mixer_count)
		return;

	lm = &catalog->mixer[0];
	if (!(lm->features & BIT(SDE_MIXER_NOISE_LAYER)))
		return;

	version = lm->sblk->nlayer.version >> 16;
	snprintf(feature_name, ARRAY_SIZE(feature_name), "%s%d", "noise_layer_v", version);

	switch (version) {
	case 1:
		sde_kms_info_add_keyint(info, "has_noise_layer", 1);
		msm_property_install_volatile_range(&sde_crtc->property_info,
			feature_name, 0x0, 0, ~0, 0, CRTC_PROP_NOISE_LAYER_V1);
		break;
	default:
		SDE_ERROR("unsupported noise layer version %d\n", version);
		break;
	}
}

static int _sde_crtc_set_noise_layer(struct sde_crtc *sde_crtc,
				struct sde_crtc_state *cstate,
				void __user *usr_ptr)
{
	int ret;

	if (!sde_crtc || !cstate) {
		SDE_ERROR("invalid sde_crtc/state\n");
		return -EINVAL;
	}

	SDE_DEBUG("crtc %s\n", sde_crtc->name);

	if (!usr_ptr) {
		SDE_DEBUG("noise layer removed\n");
		cstate->noise_layer_en = false;
		set_bit(SDE_CRTC_NOISE_LAYER, cstate->dirty);
		return 0;
	}
	ret = copy_from_user(&cstate->layer_cfg, usr_ptr,
		sizeof(cstate->layer_cfg));
	if (ret) {
		SDE_ERROR("failed to copy noise layer %d\n", ret);
		return -EFAULT;
	}
	if (cstate->layer_cfg.zposn != cstate->layer_cfg.zposattn - 1 ||
		cstate->layer_cfg.zposattn >= SDE_STAGE_MAX ||
		!cstate->layer_cfg.attn_factor ||
		cstate->layer_cfg.attn_factor > DRM_NOISE_ATTN_MAX ||
		cstate->layer_cfg.strength > DRM_NOISE_STREN_MAX ||
		!cstate->layer_cfg.alpha_noise ||
		cstate->layer_cfg.alpha_noise > DRM_NOISE_ATTN_MAX) {
		SDE_ERROR("invalid param zposn %d zposattn %d attn_factor %d \
			   strength %d alpha noise %d\n", cstate->layer_cfg.zposn,
			   cstate->layer_cfg.zposattn, cstate->layer_cfg.attn_factor,
			   cstate->layer_cfg.strength, cstate->layer_cfg.alpha_noise);
		return -EINVAL;
	}
	cstate->noise_layer_en = true;
	set_bit(SDE_CRTC_NOISE_LAYER, cstate->dirty);
	return 0;
}

static void sde_cp_crtc_apply_noise(struct drm_crtc *crtc,
		struct drm_crtc_state *state)
{
	struct sde_crtc *scrtc = to_sde_crtc(crtc);
	struct sde_crtc_state *cstate = to_sde_crtc_state(crtc->state);
	struct sde_hw_mixer *lm;
	int i;
	struct sde_hw_noise_layer_cfg cfg;
	struct sde_kms *kms;

	if (!test_bit(SDE_CRTC_NOISE_LAYER, cstate->dirty))
		return;

	kms = _sde_crtc_get_kms(crtc);
	if (!kms || !kms->catalog) {
		SDE_ERROR("Invalid kms\n");
		return;
	}

	cfg.flags = cstate->layer_cfg.flags;
	cfg.alpha_noise = cstate->layer_cfg.alpha_noise;
	cfg.attn_factor = cstate->layer_cfg.attn_factor;
	cfg.strength = cstate->layer_cfg.strength;
	if (!test_bit(SDE_FEATURE_BASE_LAYER, kms->catalog->features)) {
		cfg.noise_blend_stage = cstate->layer_cfg.zposn + SDE_STAGE_0;
		cfg.attn_blend_stage = cstate->layer_cfg.zposattn + SDE_STAGE_0;
	} else {
		cfg.noise_blend_stage = cstate->layer_cfg.zposn;
		cfg.attn_blend_stage = cstate->layer_cfg.zposattn;
	}

	for (i = 0; i < scrtc->num_mixers; i++) {
		lm = scrtc->mixers[i].hw_lm;
		if (!lm->ops.setup_noise_layer)
			break;
		if (!cstate->noise_layer_en)
			lm->ops.setup_noise_layer(lm, NULL);
		else
			lm->ops.setup_noise_layer(lm, &cfg);
	}
	if (!cstate->noise_layer_en)
		clear_bit(SDE_CRTC_NOISE_LAYER, cstate->dirty);
}

void sde_crtc_disable_cp_features(struct drm_crtc *crtc)
{
	sde_cp_disable_features(crtc);
}

void _sde_crtc_vm_release_notify(struct drm_crtc *crtc)
{
	uint32_t val = 1;

	sde_crtc_event_notify(crtc, DRM_EVENT_VM_RELEASE, &val, sizeof(uint32_t));
}<|MERGE_RESOLUTION|>--- conflicted
+++ resolved
@@ -4758,11 +4758,8 @@
 	int ret, i;
 	struct sde_crtc_state *cstate;
 	struct msm_display_mode *msm_mode;
-<<<<<<< HEAD
 	enum sde_intf_mode intf_mode;
-=======
 	struct sde_kms *kms;
->>>>>>> 344e25da
 
 	if (!crtc || !crtc->dev || !crtc->dev->dev_private) {
 		SDE_ERROR("invalid crtc\n");
@@ -4793,21 +4790,15 @@
 	if (!sde_crtc->enabled) {
 		/* cache the encoder mask now for vblank work */
 		sde_crtc->cached_encoder_mask = crtc->state->encoder_mask;
-<<<<<<< HEAD
 
 		/* avoid vblank on/off for virtual display */
 		intf_mode = sde_crtc_get_intf_mode(crtc, crtc->state);
 		if ((intf_mode != INTF_MODE_WB_BLOCK) && (intf_mode != INTF_MODE_WB_LINE)) {
 			/* max possible vsync_cnt(atomic_t) soft counter */
-			drm_crtc_set_max_vblank_count(crtc, INT_MAX);
+			if (kms->catalog->has_precise_vsync_ts)
+				drm_crtc_set_max_vblank_count(crtc, INT_MAX);
 			drm_crtc_vblank_on(crtc);
 		}
-=======
-		/* max possible vsync_cnt(atomic_t) soft counter */
-		if (kms->catalog->has_precise_vsync_ts)
-			drm_crtc_set_max_vblank_count(crtc, INT_MAX);
-		drm_crtc_vblank_on(crtc);
->>>>>>> 344e25da
 	}
 
 	mutex_lock(&sde_crtc->crtc_lock);
