--- conflicted
+++ resolved
@@ -1,12 +1,7 @@
 // SPDX-License-Identifier: GPL-2.0-only
 /*
-<<<<<<< HEAD
  * Copyright (c) 2021-2022 Qualcomm Innovation Center, Inc. All rights reserved.
  * Copyright (c) 2015-2021, The Linux Foundation. All rights reserved.
-=======
- * Copyright (c) 2022 Qualcomm Innovation Center, Inc. All rights reserved.
- * Copyright (c) 2015-2022, The Linux Foundation. All rights reserved.
->>>>>>> 344e25da
  */
 
 #define pr_fmt(fmt)	"[drm:%s:%d] " fmt, __func__, __LINE__
@@ -3198,13 +3193,10 @@
 			if (PROP_VALUE_ACCESS(prop_value, DSC_422, i))
 					set_bit(SDE_DSC_NATIVE_422_EN,
 						&dsc->features);
-<<<<<<< HEAD
 			if (SDE_HW_MAJOR(sde_cfg->hw_rev) >= SDE_HW_MAJOR(SDE_HW_VER_900))
 				set_bit(SDE_DSC_4HS, &dsc->features);
-=======
 			if (sde_cfg->has_reduced_ob_max)
 				set_bit(SDE_DSC_REDUCED_OB_MAX, &dsc->features);
->>>>>>> 344e25da
 		} else {
 			set_bit(SDE_DSC_HW_REV_1_1, &dsc->features);
 		}
