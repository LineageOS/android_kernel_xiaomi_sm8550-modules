--- conflicted
+++ resolved
@@ -1,6 +1,6 @@
 // SPDX-License-Identifier: GPL-2.0-only
 /*
- * Copyright (c) 2021 Qualcomm Innovation Center, Inc. All rights reserved.
+ * Copyright (c) 2021-2022 Qualcomm Innovation Center, Inc. All rights reserved.
  * Copyright (c) 2015-2021, The Linux Foundation. All rights reserved.
  */
 
@@ -452,19 +452,14 @@
 	/* Retrieve previously allocated HW Resources. Shouldn't fail */
 	sde_rm_init_hw_iter(&iter, phys_enc->parent->base.id, SDE_HW_BLK_CTL);
 	for (i = 0; i <= instance; i++) {
-<<<<<<< HEAD
-		if (sde_rm_get_hw(rm, &iter))
-			phys_enc->hw_ctl = to_sde_hw_ctl(iter.hw);
-=======
 		if (sde_rm_get_hw(rm, &iter)) {
-			if (phys_enc->hw_ctl && phys_enc->hw_ctl != iter.hw) {
+			if (phys_enc->hw_ctl && phys_enc->hw_ctl != to_sde_hw_ctl(iter.hw)) {
 				*reinit_mixers =  true;
 				SDE_EVT32(phys_enc->hw_ctl->idx,
-					((struct sde_hw_ctl *)iter.hw)->idx);
+						to_sde_hw_ctl(iter.hw)->idx);
 			}
-			phys_enc->hw_ctl = (struct sde_hw_ctl *)iter.hw;
+			phys_enc->hw_ctl = to_sde_hw_ctl(iter.hw);
 		}
->>>>>>> 344e25da
 	}
 
 	if (IS_ERR_OR_NULL(phys_enc->hw_ctl)) {
