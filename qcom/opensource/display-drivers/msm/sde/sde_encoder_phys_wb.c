// SPDX-License-Identifier: GPL-2.0-only
/*
 * Copyright (c) 2021-2023 Qualcomm Innovation Center, Inc. All rights reserved.
 * Copyright (c) 2015-2021, The Linux Foundation. All rights reserved.
 */

#define pr_fmt(fmt)	"[drm:%s:%d] " fmt, __func__, __LINE__
#include <linux/debugfs.h>
#include <drm/sde_drm.h>

#include "sde_encoder_phys.h"
#include "sde_formats.h"
#include "sde_hw_top.h"
#include "sde_hw_interrupts.h"
#include "sde_core_irq.h"
#include "sde_wb.h"
#include "sde_vbif.h"
#include "sde_crtc.h"
#include "sde_hw_dnsc_blur.h"
#include "sde_trace.h"

#define to_sde_encoder_phys_wb(x) \
	container_of(x, struct sde_encoder_phys_wb, base)

#define WBID(wb_enc) \
	((wb_enc && wb_enc->wb_dev) ? wb_enc->wb_dev->wb_idx - WB_0 : -1)

#define TO_S15D16(_x_)	((_x_) << 7)

#define SDE_WB_MAX_LINEWIDTH(fmt, wb_cfg) \
	((SDE_FORMAT_IS_UBWC(fmt) || SDE_FORMAT_IS_YUV(fmt)) ? wb_cfg->sblk->maxlinewidth : \
	wb_cfg->sblk->maxlinewidth_linear)

static const u32 cwb_irq_tbl[PINGPONG_MAX] = {SDE_NONE, INTR_IDX_PP1_OVFL,
	INTR_IDX_PP2_OVFL, INTR_IDX_PP3_OVFL, INTR_IDX_PP4_OVFL,
	INTR_IDX_PP5_OVFL, SDE_NONE, SDE_NONE};

/**
 * sde_rgb2yuv_601l - rgb to yuv color space conversion matrix
 *
 */
static struct sde_csc_cfg sde_encoder_phys_wb_rgb2yuv_601l = {
	{
		TO_S15D16(0x0083), TO_S15D16(0x0102), TO_S15D16(0x0032),
		TO_S15D16(0x1fb5), TO_S15D16(0x1f6c), TO_S15D16(0x00e1),
		TO_S15D16(0x00e1), TO_S15D16(0x1f45), TO_S15D16(0x1fdc)
	},
	{ 0x00, 0x00, 0x00 },
	{ 0x0040, 0x0200, 0x0200 },
	{ 0x000, 0x3ff, 0x000, 0x3ff, 0x000, 0x3ff },
	{ 0x040, 0x3ac, 0x040, 0x3c0, 0x040, 0x3c0 },
};

/**
 * sde_encoder_phys_wb_is_master - report wb always as master encoder
 */
static bool sde_encoder_phys_wb_is_master(struct sde_encoder_phys *phys_enc)
{
	return true;
}

/**
 * sde_encoder_phys_wb_get_intr_type - get interrupt type based on block mode
 * @hw_wb:	Pointer to h/w writeback driver
 */
static enum sde_intr_type sde_encoder_phys_wb_get_intr_type(
		struct sde_hw_wb *hw_wb)
{
	return (hw_wb->caps->features & BIT(SDE_WB_BLOCK_MODE)) ?
			SDE_IRQ_TYPE_WB_ROT_COMP : SDE_IRQ_TYPE_WB_WFD_COMP;
}

/**
 * sde_encoder_phys_wb_set_ot_limit - set OT limit for writeback interface
 * @phys_enc:	Pointer to physical encoder
 */
static void sde_encoder_phys_wb_set_ot_limit(struct sde_encoder_phys *phys_enc)
{
	struct sde_encoder_phys_wb *wb_enc = to_sde_encoder_phys_wb(phys_enc);
	struct sde_hw_wb *hw_wb = wb_enc->hw_wb;
	struct drm_connector_state *conn_state;
	struct sde_vbif_set_ot_params ot_params;
	enum sde_wb_usage_type usage_type;

	conn_state = phys_enc->connector->state;
	usage_type = sde_connector_get_property(conn_state, CONNECTOR_PROP_WB_USAGE_TYPE);

	memset(&ot_params, 0, sizeof(ot_params));
	ot_params.xin_id = hw_wb->caps->xin_id;
	ot_params.num = hw_wb->idx - WB_0;
	ot_params.width = wb_enc->wb_roi.w;
	ot_params.height = wb_enc->wb_roi.h;
	ot_params.is_wfd = ((phys_enc->in_clone_mode) || (usage_type == WB_USAGE_OFFLINE_WB)) ?
					false : true;
	ot_params.frame_rate = drm_mode_vrefresh(&phys_enc->cached_mode);
	ot_params.vbif_idx = hw_wb->caps->vbif_idx;
	ot_params.clk_ctrl = hw_wb->caps->clk_ctrl;
	ot_params.rd = false;

	sde_vbif_set_ot_limit(phys_enc->sde_kms, &ot_params);
}

/**
 * sde_encoder_phys_wb_set_qos_remap - set QoS remapper for writeback
 * @phys_enc:	Pointer to physical encoder
 */
static void sde_encoder_phys_wb_set_qos_remap(struct sde_encoder_phys *phys_enc)
{
	struct sde_encoder_phys_wb *wb_enc;
	struct sde_hw_wb *hw_wb;
	struct drm_crtc *crtc;
	struct drm_connector_state *conn_state;
	struct sde_vbif_set_qos_params qos_params;
	enum sde_wb_usage_type usage_type;

	if (!phys_enc || !phys_enc->parent || !phys_enc->parent->crtc) {
		SDE_ERROR("invalid arguments\n");
		return;
	}

	wb_enc = to_sde_encoder_phys_wb(phys_enc);
	if (!wb_enc->crtc) {
		SDE_ERROR("[enc:%d, wb:%d] invalid crtc\n", DRMID(phys_enc->parent), WBID(wb_enc));
		return;
	}

	crtc = wb_enc->crtc;
	conn_state = phys_enc->connector->state;
	usage_type = sde_connector_get_property(conn_state, CONNECTOR_PROP_WB_USAGE_TYPE);

	if (!wb_enc->hw_wb || !wb_enc->hw_wb->caps) {
		SDE_ERROR("[enc:%d wb:%d] invalid WB HW\n", DRMID(phys_enc->parent), WBID(wb_enc));
		return;
	}

	hw_wb = wb_enc->hw_wb;

	memset(&qos_params, 0, sizeof(qos_params));
	qos_params.vbif_idx = hw_wb->caps->vbif_idx;
	qos_params.xin_id = hw_wb->caps->xin_id;
	qos_params.clk_ctrl = hw_wb->caps->clk_ctrl;
	qos_params.num = hw_wb->idx - WB_0;
	if (phys_enc->in_clone_mode)
		qos_params.client_type = VBIF_CWB_CLIENT;
	else if (usage_type == WB_USAGE_OFFLINE_WB)
		qos_params.client_type = VBIF_OFFLINE_WB_CLIENT;
	else
		qos_params.client_type = VBIF_NRT_CLIENT;

	SDE_DEBUG("[enc:%d wb:%d] qos_remap - wb:%d vbif:%d xin:%d clone:%d\n",
		DRMID(phys_enc->parent), WBID(wb_enc), qos_params.num,
		qos_params.vbif_idx, qos_params.xin_id, qos_params.client_type);

	sde_vbif_set_qos_remap(phys_enc->sde_kms, &qos_params);
}

/**
 * sde_encoder_phys_wb_set_qos - set QoS/danger/safe LUTs for writeback
 * @phys_enc:	Pointer to physical encoder
 */
static void sde_encoder_phys_wb_set_qos(struct sde_encoder_phys *phys_enc)
{
	struct sde_encoder_phys_wb *wb_enc;
	struct sde_hw_wb *hw_wb;
	struct drm_connector_state *conn_state;
	struct sde_hw_wb_qos_cfg qos_cfg = {0};
	struct sde_perf_cfg *perf;
	u32 fps_index = 0, lut_index, creq_index, ds_index, frame_rate, qos_count;
	enum sde_wb_usage_type usage_type;

	if (!phys_enc || !phys_enc->sde_kms || !phys_enc->sde_kms->catalog) {
		SDE_ERROR("invalid parameter(s)\n");
		return;
	}

	wb_enc = to_sde_encoder_phys_wb(phys_enc);
	if (!wb_enc->hw_wb) {
		SDE_ERROR("[enc:%d wb:%d] invalid WB HW\n", DRMID(phys_enc->parent), WBID(wb_enc));
		return;
	}

	conn_state = phys_enc->connector->state;
	usage_type = sde_connector_get_property(conn_state, CONNECTOR_PROP_WB_USAGE_TYPE);

	perf = &phys_enc->sde_kms->catalog->perf;
	frame_rate = drm_mode_vrefresh(&phys_enc->cached_mode);

	hw_wb = wb_enc->hw_wb;
	qos_count = perf->qos_refresh_count;
	while ((fps_index < qos_count) && perf->qos_refresh_rate) {
		if ((frame_rate <= perf->qos_refresh_rate[fps_index]) ||
				(fps_index == qos_count - 1))
			break;
		fps_index++;
	}

	qos_cfg.danger_safe_en = true;

	if (phys_enc->in_clone_mode)
		lut_index = (SDE_FORMAT_IS_TILE(wb_enc->wb_fmt)
				|| SDE_FORMAT_IS_UBWC(wb_enc->wb_fmt)) ?
					SDE_QOS_LUT_USAGE_CWB_TILE : SDE_QOS_LUT_USAGE_CWB;
	else
		lut_index = (usage_type == WB_USAGE_OFFLINE_WB) ?
					SDE_QOS_LUT_USAGE_OFFLINE_WB : SDE_QOS_LUT_USAGE_NRT;

	creq_index = lut_index * SDE_CREQ_LUT_TYPE_MAX;
	creq_index += (fps_index * SDE_QOS_LUT_USAGE_MAX * SDE_CREQ_LUT_TYPE_MAX);
	qos_cfg.creq_lut = perf->creq_lut[creq_index];

	ds_index = lut_index * SDE_DANGER_SAFE_LUT_TYPE_MAX;
	ds_index += (fps_index * SDE_QOS_LUT_USAGE_MAX * SDE_DANGER_SAFE_LUT_TYPE_MAX);
	qos_cfg.danger_lut = perf->danger_lut[ds_index];
	qos_cfg.safe_lut = (u32) perf->safe_lut[ds_index];

	SDE_DEBUG("[enc:%d wb:%d] fps:%d mode:%d type:%d luts[0x%x,0x%x 0x%llx]\n",
		DRMID(phys_enc->parent), WBID(wb_enc), frame_rate, phys_enc->in_clone_mode,
		usage_type, qos_cfg.danger_lut, qos_cfg.safe_lut, qos_cfg.creq_lut);

	if (hw_wb->ops.setup_qos_lut)
		hw_wb->ops.setup_qos_lut(hw_wb, &qos_cfg);
}

/**
 * sde_encoder_phys_setup_cdm - setup chroma down block
 * @phys_enc:	Pointer to physical encoder
 * @fb:		Pointer to output framebuffer
 * @format:	Output format
 */
void sde_encoder_phys_setup_cdm(struct sde_encoder_phys *phys_enc, struct drm_framebuffer *fb,
		const struct sde_format *format, struct sde_rect *wb_roi)
{
	struct sde_hw_cdm *hw_cdm;
	struct sde_hw_cdm_cfg *cdm_cfg;
	struct sde_hw_pingpong *hw_pp;
	struct sde_encoder_phys_wb *wb_enc;
	int ret;

	if (!phys_enc || !format)
		return;

	wb_enc = to_sde_encoder_phys_wb(phys_enc);
	cdm_cfg = &phys_enc->cdm_cfg;
	hw_pp = phys_enc->hw_pp;
	hw_cdm = phys_enc->hw_cdm;
	if (!hw_cdm)
		return;

	if (!SDE_FORMAT_IS_YUV(format)) {
		SDE_DEBUG("[enc:%d wb:%d] cdm_disable fmt:%x\n", DRMID(phys_enc->parent),
				WBID(wb_enc), format->base.pixel_format);
		if (hw_cdm && hw_cdm->ops.disable)
			hw_cdm->ops.disable(hw_cdm);

		return;
	}

	memset(cdm_cfg, 0, sizeof(struct sde_hw_cdm_cfg));

	if (!wb_roi)
		return;

	cdm_cfg->output_width = wb_roi->w;
	cdm_cfg->output_height = wb_roi->h;
	cdm_cfg->output_fmt = format;
	cdm_cfg->output_type = CDM_CDWN_OUTPUT_WB;
	cdm_cfg->output_bit_depth = SDE_FORMAT_IS_DX(format) ?
		CDM_CDWN_OUTPUT_10BIT : CDM_CDWN_OUTPUT_8BIT;

	/* enable 10 bit logic */
	switch (cdm_cfg->output_fmt->chroma_sample) {
	case SDE_CHROMA_RGB:
		cdm_cfg->h_cdwn_type = CDM_CDWN_DISABLE;
		cdm_cfg->v_cdwn_type = CDM_CDWN_DISABLE;
		break;
	case SDE_CHROMA_H2V1:
		cdm_cfg->h_cdwn_type = CDM_CDWN_COSITE;
		cdm_cfg->v_cdwn_type = CDM_CDWN_DISABLE;
		break;
	case SDE_CHROMA_420:
		cdm_cfg->h_cdwn_type = CDM_CDWN_COSITE;
		cdm_cfg->v_cdwn_type = CDM_CDWN_OFFSITE;
		break;
	case SDE_CHROMA_H1V2:
	default:
		SDE_ERROR("[enc:%d wb:%d] unsupported chroma sampling type\n",
				DRMID(phys_enc->parent), WBID(wb_enc));
		cdm_cfg->h_cdwn_type = CDM_CDWN_DISABLE;
		cdm_cfg->v_cdwn_type = CDM_CDWN_DISABLE;
		break;
	}

	SDE_DEBUG("[enc:%d wb:%d] cdm_enable:%d,%d,%X,%d,%d,%d,%d]\n",
		DRMID(phys_enc->parent), WBID(wb_enc), cdm_cfg->output_width,
		cdm_cfg->output_height, cdm_cfg->output_fmt->base.pixel_format,
		cdm_cfg->output_type, cdm_cfg->output_bit_depth,
		cdm_cfg->h_cdwn_type, cdm_cfg->v_cdwn_type);

	if (hw_cdm && hw_cdm->ops.setup_csc_data) {
		ret = hw_cdm->ops.setup_csc_data(hw_cdm, &sde_encoder_phys_wb_rgb2yuv_601l);
		if (ret < 0) {
			SDE_ERROR("[enc:%d wb:%d] failed to setup CSC; ret:%d\n",
					DRMID(phys_enc->parent), WBID(wb_enc), ret);
			return;
		}
	}

	if (hw_cdm && hw_cdm->ops.setup_cdwn) {
		ret = hw_cdm->ops.setup_cdwn(hw_cdm, cdm_cfg);
		if (ret < 0) {
			SDE_ERROR("[enc:%d wb:%d] failed to setup CDWN; ret:%d\n",
					DRMID(phys_enc->parent), WBID(wb_enc), ret);
			return;
		}
	}

	if (hw_cdm && hw_pp && hw_cdm->ops.enable) {
		cdm_cfg->pp_id = hw_pp->idx;
		ret = hw_cdm->ops.enable(hw_cdm, cdm_cfg);
		if (ret < 0) {
			SDE_ERROR("[enc:%d wb:%d] failed to enable CDM; ret:%d\n",
					DRMID(phys_enc->parent), WBID(wb_enc), ret);
			return;
		}
	}
}

static void _sde_enc_phys_wb_get_out_resolution(struct drm_crtc_state *crtc_state,
			struct drm_connector_state *conn_state, u32 *out_width, u32 *out_height)
{
	struct sde_crtc_state *cstate = to_sde_crtc_state(crtc_state);
	const struct drm_display_mode *mode = &crtc_state->mode;
	struct sde_io_res ds_res = {0, }, dnsc_blur_res = {0, };
	u32 ds_tap_pt = sde_crtc_get_property(cstate, CRTC_PROP_CAPTURE_OUTPUT);

	sde_crtc_get_ds_io_res(crtc_state, &ds_res);
	sde_connector_get_dnsc_blur_io_res(conn_state, &dnsc_blur_res);

	if (dnsc_blur_res.enabled) {
		*out_width = dnsc_blur_res.dst_w;
		*out_height = dnsc_blur_res.dst_h;
	} else if (ds_res.enabled) {
		if (ds_tap_pt == CAPTURE_DSPP_OUT) {
			*out_width = ds_res.dst_w;
			*out_height = ds_res.dst_h;
		} else if (ds_tap_pt == CAPTURE_MIXER_OUT) {
			*out_width = ds_res.src_w;
			*out_height = ds_res.src_h;
		} else {
			*out_width = mode->hdisplay;
			*out_height = mode->vdisplay;
		}
	}  else {
		*out_width = mode->hdisplay;
		*out_height = mode->vdisplay;
	}
}

static void _sde_encoder_phys_wb_setup_cdp(struct sde_encoder_phys *phys_enc,
		struct sde_hw_wb_cfg *wb_cfg)
{
	struct sde_encoder_phys_wb *wb_enc = to_sde_encoder_phys_wb(phys_enc);
	struct sde_hw_wb *hw_wb = wb_enc->hw_wb;
	struct sde_hw_wb_cdp_cfg *cdp_cfg = &wb_enc->cdp_cfg;
	u32 cdp_index;

	if (!hw_wb->ops.setup_cdp)
		return;

	memset(cdp_cfg, 0, sizeof(struct sde_hw_wb_cdp_cfg));

	cdp_index = phys_enc->in_clone_mode ? SDE_PERF_CDP_USAGE_RT : SDE_PERF_CDP_USAGE_NRT;
	cdp_cfg->enable = phys_enc->sde_kms->catalog->perf.cdp_cfg[cdp_index].wr_enable;
	cdp_cfg->ubwc_meta_enable = SDE_FORMAT_IS_UBWC(wb_cfg->dest.format);
	cdp_cfg->tile_amortize_enable = SDE_FORMAT_IS_UBWC(wb_cfg->dest.format) ||
						SDE_FORMAT_IS_TILE(wb_cfg->dest.format);
	cdp_cfg->preload_ahead = SDE_WB_CDP_PRELOAD_AHEAD_64;

	hw_wb->ops.setup_cdp(hw_wb, cdp_cfg);
}

static void _sde_encoder_phys_wb_setup_roi(struct sde_encoder_phys *phys_enc,
		struct sde_hw_wb_cfg *wb_cfg, u32 out_width, u32 out_height)
{
	struct sde_encoder_phys_wb *wb_enc = to_sde_encoder_phys_wb(phys_enc);
	struct sde_hw_wb *hw_wb = wb_enc->hw_wb;
	struct drm_crtc_state *crtc_state = wb_enc->crtc->state;
	struct sde_crtc_state *cstate = to_sde_crtc_state(crtc_state);
	struct sde_rect pu_roi = {0,};

	if (!hw_wb->ops.setup_roi)
		return;

	if (hw_wb->ops.setup_crop && phys_enc->in_clone_mode) {
		wb_cfg->crop.x = wb_cfg->roi.x;
		wb_cfg->crop.y = wb_cfg->roi.y;

		if (cstate->user_roi_list.num_rects) {
			sde_kms_rect_merge_rectangles(&cstate->user_roi_list, &pu_roi);

			if ((wb_cfg->roi.w != pu_roi.w) || (wb_cfg->roi.h != pu_roi.h)) {
				/* offset cropping region to PU region */
				wb_cfg->crop.x = wb_cfg->crop.x - pu_roi.x;
				wb_cfg->crop.y = wb_cfg->crop.y - pu_roi.y;
				hw_wb->ops.setup_crop(hw_wb, wb_cfg, true);
			} else {
				hw_wb->ops.setup_crop(hw_wb, wb_cfg, false);
			}
		} else if ((wb_cfg->roi.w != out_width) || (wb_cfg->roi.h != out_height)) {
			hw_wb->ops.setup_crop(hw_wb, wb_cfg, true);
		} else {
			hw_wb->ops.setup_crop(hw_wb, wb_cfg, false);
		}

		/* If output buffer is less than source size, align roi at top left corner */
		if (wb_cfg->dest.width < out_width || wb_cfg->dest.height < out_height) {
			wb_cfg->roi.x = 0;
			wb_cfg->roi.y = 0;
		}

		SDE_EVT32(DRMID(phys_enc->parent), WBID(wb_enc), wb_cfg->crop.x, wb_cfg->crop.y,
				pu_roi.x, pu_roi.y, pu_roi.w, pu_roi.h);
	}

	hw_wb->ops.setup_roi(hw_wb, wb_cfg);
}

static void _sde_encoder_phys_wb_setup_out_cfg(struct sde_encoder_phys *phys_enc,
		struct sde_hw_wb_cfg *wb_cfg)
{
	struct sde_encoder_phys_wb *wb_enc = to_sde_encoder_phys_wb(phys_enc);
	struct sde_hw_wb *hw_wb = wb_enc->hw_wb;

	SDE_DEBUG("[enc:%d wb:%d] [fb_offset:%8.8x,%8.8x,%8.8x,%8.8x], fb_sec:%d\n",
		DRMID(phys_enc->parent), WBID(wb_enc), wb_cfg->dest.plane_addr[0],
		wb_cfg->dest.plane_addr[1], wb_cfg->dest.plane_addr[2],
		wb_cfg->dest.plane_addr[3], wb_cfg->is_secure);
	SDE_DEBUG("[fb_stride:%8.8x,%8.8x,%8.8x,%8.8x]\n", wb_cfg->dest.plane_pitch[0],
		wb_cfg->dest.plane_pitch[1], wb_cfg->dest.plane_pitch[2],
		wb_cfg->dest.plane_pitch[3]);

	if (hw_wb->ops.setup_outformat)
		hw_wb->ops.setup_outformat(hw_wb, wb_cfg);

	if (hw_wb->ops.setup_outaddress) {
		SDE_EVT32(DRMID(phys_enc->parent), WBID(wb_enc),
			wb_cfg->dest.width, wb_cfg->dest.height,
			wb_cfg->dest.plane_addr[0], wb_cfg->dest.plane_size[0],
			wb_cfg->dest.plane_addr[1], wb_cfg->dest.plane_size[1],
			wb_cfg->dest.plane_addr[2], wb_cfg->dest.plane_size[2],
			wb_cfg->dest.plane_addr[3], wb_cfg->dest.plane_size[3],
			wb_cfg->roi.x, wb_cfg->roi.y, wb_cfg->roi.w, wb_cfg->roi.h);
		hw_wb->ops.setup_outaddress(hw_wb, wb_cfg);
	}
}

/**
 * sde_encoder_phys_wb_setup_fb - setup output framebuffer
 * @phys_enc:	Pointer to physical encoder
 * @fb:		Pointer to output framebuffer
 * @wb_roi:	Pointer to output region of interest
 */
static void sde_encoder_phys_wb_setup_fb(struct sde_encoder_phys *phys_enc,
		struct drm_framebuffer *fb, struct sde_rect *wb_roi, u32 out_width, u32 out_height)
{
	struct sde_encoder_phys_wb *wb_enc;
	struct sde_hw_wb *hw_wb;
	struct sde_hw_wb_cfg *wb_cfg;
	const struct msm_format *format;
	int ret;
	struct msm_gem_address_space *aspace;
	u32 fb_mode;

	if (!phys_enc || !phys_enc->sde_kms || !phys_enc->sde_kms->catalog ||
			!phys_enc->connector) {
		SDE_ERROR("invalid encoder\n");
		return;
	}

	wb_enc = to_sde_encoder_phys_wb(phys_enc);
	hw_wb = wb_enc->hw_wb;
	wb_cfg = &wb_enc->wb_cfg;
	memset(wb_cfg, 0, sizeof(struct sde_hw_wb_cfg));

	wb_cfg->intf_mode = phys_enc->intf_mode;

	fb_mode = sde_connector_get_property(phys_enc->connector->state,
			CONNECTOR_PROP_FB_TRANSLATION_MODE);
	if (phys_enc->enable_state == SDE_ENC_DISABLING)
		wb_cfg->is_secure = false;
	else
		wb_cfg->is_secure = (fb_mode == SDE_DRM_FB_SEC) ? true : false;

	aspace = (wb_cfg->is_secure) ? wb_enc->aspace[SDE_IOMMU_DOMAIN_SECURE] :
			wb_enc->aspace[SDE_IOMMU_DOMAIN_UNSECURE];

	ret = msm_framebuffer_prepare(fb, aspace);
	if (ret) {
		SDE_ERROR("[enc:%d wb:%d] prep fb failed; fb_sec:%d, ret:%d\n",
				DRMID(phys_enc->parent), WBID(wb_enc), wb_cfg->is_secure, ret);
		return;
	}

	/* cache framebuffer for cleanup in writeback done */
	wb_enc->wb_fb = fb;
	wb_enc->wb_aspace = aspace;
	drm_framebuffer_get(fb);

	format = msm_framebuffer_format(fb);
	if (!format) {
		SDE_DEBUG("[enc:%d wb:%d] invalid fb fmt\n", DRMID(phys_enc->parent), WBID(wb_enc));
		return;
	}

	wb_cfg->dest.format = sde_get_sde_format_ext(format->pixel_format, fb->modifier);
	if (!wb_cfg->dest.format) {
		/* this error should be detected during atomic_check */
		SDE_ERROR("[enc:%d wb:%d] failed to get format:%x\n",
				DRMID(phys_enc->parent), WBID(wb_enc), format->pixel_format);
		return;
	}
	wb_cfg->roi = *wb_roi;

	ret = sde_format_populate_layout(aspace, fb, &wb_cfg->dest);
	if (ret) {
		SDE_DEBUG("[enc:%d wb:%d] failed to populate layout; ret:%d\n",
				DRMID(phys_enc->parent), WBID(wb_enc), ret);
		return;
	}
	wb_cfg->dest.width = fb->width;
	wb_cfg->dest.height = fb->height;
	wb_cfg->dest.num_planes = wb_cfg->dest.format->num_planes;

	if ((wb_cfg->dest.format->fetch_planes == SDE_PLANE_PLANAR) &&
			(wb_cfg->dest.format->element[0] == C1_B_Cb))
		swap(wb_cfg->dest.plane_addr[1], wb_cfg->dest.plane_addr[2]);

	_sde_encoder_phys_wb_setup_roi(phys_enc, wb_cfg, out_width, out_height);

	_sde_encoder_phys_wb_setup_cdp(phys_enc, wb_cfg);

	_sde_encoder_phys_wb_setup_out_cfg(phys_enc, wb_cfg);

}

static inline bool _sde_encoder_is_single_lm_partial_update(struct sde_encoder_phys_wb *wb_enc)
{
	struct sde_crtc *sde_crtc;
	struct sde_crtc_state *cstate;
	bool lr_only_pu = false;

	if (!wb_enc || !wb_enc->crtc || !wb_enc->crtc->state) {
		SDE_ERROR("invalid parameter(s)\n");
		return true;
	}

	sde_crtc = to_sde_crtc(wb_enc->crtc);
	cstate = to_sde_crtc_state(wb_enc->crtc->state);

	/**
	 * partial update logic and CWB is currently supported only
	 * upto dual pipe configurations.
	 */
	if (sde_crtc->num_mixers != CRTC_DUAL_MIXERS_ONLY)
		return true;

	lr_only_pu =  (!sde_kms_rect_is_null(&cstate->lm_roi[0]) &&
				sde_kms_rect_is_null(&cstate->lm_roi[1])) ||
				(sde_kms_rect_is_null(&cstate->lm_roi[0]) &&
				!sde_kms_rect_is_null(&cstate->lm_roi[1]));

<<<<<<< HEAD
	SDE_EVT32(lr_only_pu,cstate->lm_roi[0].w, cstate->lm_roi[0].h, cstate->lm_roi[1].w, cstate->lm_roi[1].h);
=======
>>>>>>> 137ee741
	return lr_only_pu;
}

static void _sde_encoder_phys_wb_setup_cwb(struct sde_encoder_phys *phys_enc, bool enable)
{
	struct sde_encoder_phys_wb *wb_enc = to_sde_encoder_phys_wb(phys_enc);
	struct sde_hw_wb *hw_wb = wb_enc->hw_wb;
	struct sde_hw_wb_cfg *wb_cfg = &wb_enc->wb_cfg;
	struct sde_hw_ctl *hw_ctl = phys_enc->hw_ctl;
	struct sde_crtc *crtc = to_sde_crtc(wb_enc->crtc);
	struct sde_hw_pingpong *hw_pp = phys_enc->hw_pp;
	struct sde_hw_dnsc_blur *hw_dnsc_blur = phys_enc->hw_dnsc_blur;
	bool need_merge = false;
	enum sde_dcwb;
<<<<<<< HEAD
	int i = 0, num_mixers = crtc->num_mixers;
=======
	int i = 0, num_mixers = 0;
>>>>>>> 137ee741
	const int num_wb = 1;

	if (!phys_enc->in_clone_mode) {
		SDE_DEBUG("[enc:%d wb:%d] not in CWB mode. early return\n",
				DRMID(phys_enc->parent), WBID(wb_enc));
		return;
	}

	if (!hw_pp || !hw_ctl || !hw_wb || hw_pp->idx >= PINGPONG_MAX) {
		SDE_ERROR("[enc:%d wb:%d] invalid hw resources - return\n",
				DRMID(phys_enc->parent), WBID(wb_enc));
		return;
	}

<<<<<<< HEAD
=======
	if (crtc->num_mixers > MAX_CWB_PER_CTL_V1) {
		SDE_ERROR("[enc:%d wb:%d] %d LM %d CWB case not supported\n",
				DRMID(phys_enc->parent), WBID(wb_enc),
				crtc->num_mixers, MAX_CWB_PER_CTL_V1);
		return;
	}

>>>>>>> 137ee741
	/**
	 * 3d_merge active or cwb active for cwb path has to be set based upon
	 * LMs in a CTL path. On cwb disable commit both 3d_merge active and cwb
	 * active for a particular CTL path has to be disabled.
	 */
	if (enable) {
		need_merge = !(_sde_encoder_is_single_lm_partial_update(wb_enc));
<<<<<<< HEAD
		num_mixers = (need_merge ? crtc->num_mixers : 1);
	}

	SDE_EVT32(need_merge, num_mixers);
=======
		num_mixers = need_merge ? crtc->num_mixers : CRTC_SINGLE_MIXER_ONLY;
	} else {
		need_merge = (crtc->num_mixers > CRTC_SINGLE_MIXER_ONLY) ? true : false;
		num_mixers = crtc->num_mixers;
	}

>>>>>>> 137ee741
	hw_ctl = crtc->mixers[0].hw_ctl;
	if (hw_ctl && hw_ctl->ops.setup_intf_cfg_v1 &&
			(test_bit(SDE_WB_CWB_CTRL, &hw_wb->caps->features) ||
			test_bit(SDE_WB_DCWB_CTRL, &hw_wb->caps->features))) {
		struct sde_hw_intf_cfg_v1 intf_cfg = { 0, };

		intf_cfg.wb_count = num_wb;
		intf_cfg.wb[0] = hw_wb->idx;

		for (i = 0; i < num_mixers; i++) {
			if (test_bit(SDE_WB_DCWB_CTRL, &hw_wb->caps->features))
				intf_cfg.cwb[intf_cfg.cwb_count++] =
						(enum sde_cwb)(hw_pp->dcwb_idx + i);
			else
				intf_cfg.cwb[intf_cfg.cwb_count++] = (enum sde_cwb)(hw_pp->idx + i);
		}

		if (hw_pp->merge_3d && (intf_cfg.merge_3d_count <
				MAX_MERGE_3D_PER_CTL_V1) && need_merge)
			intf_cfg.merge_3d[intf_cfg.merge_3d_count++] = hw_pp->merge_3d->idx;

		if (hw_dnsc_blur)
			intf_cfg.dnsc_blur[intf_cfg.dnsc_blur_count++] = hw_dnsc_blur->idx;

		if (hw_pp->ops.setup_3d_mode)
			hw_pp->ops.setup_3d_mode(hw_pp, (enable && need_merge) ?
					BLEND_3D_H_ROW_INT : 0);

		if ((hw_wb->ops.bind_pingpong_blk) &&
				test_bit(SDE_WB_CWB_CTRL, &hw_wb->caps->features))
			hw_wb->ops.bind_pingpong_blk(hw_wb, enable, hw_pp->idx);

		if ((hw_wb->ops.bind_dcwb_pp_blk) &&
				test_bit(SDE_WB_DCWB_CTRL, &hw_wb->caps->features))
			hw_wb->ops.bind_dcwb_pp_blk(hw_wb, enable, hw_pp->idx);

		if (hw_wb->ops.setup_crop && !enable)
			hw_wb->ops.setup_crop(hw_wb, wb_cfg, false);

		if (hw_ctl->ops.update_intf_cfg) {
			hw_ctl->ops.update_intf_cfg(hw_ctl, &intf_cfg, enable);
			SDE_DEBUG("[enc:%d wb:%d] in CWB/DCWB mode on CTL_%d PP-%d merge3d:%d\n",
				DRMID(phys_enc->parent), WBID(wb_enc),
				hw_ctl->idx - CTL_0, hw_pp->idx - PINGPONG_0,
				hw_pp->merge_3d ? hw_pp->merge_3d->idx - MERGE_3D_0 : -1);
		}
	} else {
		struct sde_hw_intf_cfg *intf_cfg = &phys_enc->intf_cfg;

		memset(intf_cfg, 0, sizeof(struct sde_hw_intf_cfg));
		intf_cfg->intf = SDE_NONE;
		intf_cfg->wb = hw_wb->idx;

		if (hw_ctl && hw_ctl->ops.update_wb_cfg) {
			hw_ctl->ops.update_wb_cfg(hw_ctl, intf_cfg, enable);
			SDE_DEBUG("[enc:%d wb:%d] in CWB/DCWB mode adding WB for CTL_%d\n",
				DRMID(phys_enc->parent), WBID(wb_enc), hw_ctl->idx - CTL_0);
		}
	}
}

static void _sde_encoder_phys_wb_setup_ctl(struct sde_encoder_phys *phys_enc,
		const struct sde_format *format)
{
	struct sde_encoder_phys_wb *wb_enc;
	struct sde_hw_wb *hw_wb;
	struct sde_hw_cdm *hw_cdm;
	struct sde_hw_dnsc_blur *hw_dnsc_blur;
	struct sde_hw_ctl *ctl;
	const int num_wb = 1;
	bool need_merge = false;

	if (!phys_enc) {
		SDE_ERROR("invalid encoder\n");
		return;
	}
	wb_enc = to_sde_encoder_phys_wb(phys_enc);

	if (phys_enc->in_clone_mode) {
		SDE_DEBUG("[enc:%d wb:%d] in CWB mode. early return\n",
				DRMID(phys_enc->parent), WBID(wb_enc));
		return;
	}

	hw_wb = wb_enc->hw_wb;
	hw_cdm = phys_enc->hw_cdm;
	hw_dnsc_blur = phys_enc->hw_dnsc_blur;
	ctl = phys_enc->hw_ctl;
	need_merge = !(_sde_encoder_is_single_lm_partial_update(wb_enc));
<<<<<<< HEAD
	SDE_EVT32(need_merge);
=======
>>>>>>> 137ee741

	if (test_bit(SDE_CTL_ACTIVE_CFG, &ctl->caps->features) &&
			(phys_enc->hw_ctl && phys_enc->hw_ctl->ops.setup_intf_cfg_v1)) {
		struct sde_hw_intf_cfg_v1 *intf_cfg_v1 = &phys_enc->intf_cfg_v1;
		struct sde_hw_pingpong *hw_pp = phys_enc->hw_pp;
		enum sde_3d_blend_mode mode_3d;

		memset(intf_cfg_v1, 0, sizeof(struct sde_hw_intf_cfg_v1));

		mode_3d = sde_encoder_helper_get_3d_blend_mode(phys_enc);
		intf_cfg_v1->intf_count = SDE_NONE;
		intf_cfg_v1->wb_count = num_wb;
		intf_cfg_v1->wb[0] = hw_wb->idx;
		if (SDE_FORMAT_IS_YUV(format)) {
			intf_cfg_v1->cdm_count = num_wb;
			intf_cfg_v1->cdm[0] = hw_cdm->idx;
		}

		if (hw_dnsc_blur) {
			intf_cfg_v1->dnsc_blur_count = num_wb;
			intf_cfg_v1->dnsc_blur[0] = hw_dnsc_blur->idx;
		}

<<<<<<< HEAD
		if (need_merge && mode_3d && hw_pp && hw_pp->merge_3d &&
=======
		if (mode_3d && need_merge && hw_pp && hw_pp->merge_3d &&
>>>>>>> 137ee741
			intf_cfg_v1->merge_3d_count < MAX_MERGE_3D_PER_CTL_V1)
			intf_cfg_v1->merge_3d[intf_cfg_v1->merge_3d_count++] = hw_pp->merge_3d->idx;

		if (hw_pp && hw_pp->ops.setup_3d_mode)
			hw_pp->ops.setup_3d_mode(hw_pp, need_merge ? mode_3d : 0);

		/* setup which pp blk will connect to this wb */
		if (hw_pp && hw_wb->ops.bind_pingpong_blk)
			hw_wb->ops.bind_pingpong_blk(hw_wb, true, hw_pp->idx);

		phys_enc->hw_ctl->ops.setup_intf_cfg_v1(phys_enc->hw_ctl, intf_cfg_v1);
	} else if (phys_enc->hw_ctl && phys_enc->hw_ctl->ops.setup_intf_cfg) {
		struct sde_hw_intf_cfg *intf_cfg = &phys_enc->intf_cfg;

		memset(intf_cfg, 0, sizeof(struct sde_hw_intf_cfg));

		intf_cfg->intf = SDE_NONE;
		intf_cfg->wb = hw_wb->idx;
		intf_cfg->mode_3d = sde_encoder_helper_get_3d_blend_mode(phys_enc);
		phys_enc->hw_ctl->ops.setup_intf_cfg(phys_enc->hw_ctl, intf_cfg);
	}

}

static void _sde_enc_phys_wb_detect_cwb(struct sde_encoder_phys *phys_enc,
		struct drm_crtc_state *crtc_state)
{
	struct sde_encoder_phys_wb *wb_enc = to_sde_encoder_phys_wb(phys_enc);
	struct sde_crtc_state *cstate = to_sde_crtc_state(crtc_state);
	const struct sde_wb_cfg *wb_cfg = wb_enc->hw_wb->caps;
	u32 encoder_mask = 0;

	/* Check if WB has CWB support */
	if ((wb_cfg->features & BIT(SDE_WB_HAS_CWB)) || (wb_cfg->features & BIT(SDE_WB_HAS_DCWB))) {
		encoder_mask = crtc_state->encoder_mask;
		encoder_mask &= ~drm_encoder_mask(phys_enc->parent);
	}

	cstate->cwb_enc_mask = encoder_mask ? drm_encoder_mask(phys_enc->parent) : 0;

	SDE_DEBUG("[enc:%d wb:%d] detect CWB - status:%d, phys state:%d in_clone_mode:%d\n",
		 DRMID(phys_enc->parent), WBID(wb_enc), cstate->cwb_enc_mask,
		 phys_enc->enable_state, phys_enc->in_clone_mode);
}

static int _sde_enc_phys_wb_validate_dnsc_blur_filter(
		struct sde_dnsc_blur_filter_info *filter_info, u32 src, u32 dst)
{
	u32 dnsc_ratio;

	if (!src || !dst || (src < dst)) {
		SDE_ERROR("invalid dnsc_blur src:%u, dst:%u\n", src, dst);
		return -EINVAL;
	}

	dnsc_ratio = DIV_ROUND_UP(src, dst);

	if ((src < filter_info->src_min) || (src > filter_info->src_max)
			|| (dst < filter_info->dst_min) || (dst > filter_info->dst_max)) {
		SDE_ERROR(
		  "invalid dnsc_blur size, fil:%d, src/dst:%u/%u, [min/max-src:%u/%u, dst:%u/%u]\n",
				filter_info->filter, src, dst, filter_info->src_min,
				filter_info->src_max, filter_info->dst_min, filter_info->dst_max);
		return -EINVAL;
	}  else if ((dnsc_ratio < filter_info->min_ratio)
			|| (dnsc_ratio > filter_info->max_ratio)) {
		SDE_ERROR(
		  "invalid dnsc_blur ratio, fil:%d, src/dst:%u/%u, ratio:%u, ratio-min/max:%u/%u\n",
				filter_info->filter, src, dst, dnsc_ratio,
				filter_info->min_ratio, filter_info->max_ratio);
		return -EINVAL;
	}

	return 0;
}

static int _sde_enc_phys_wb_validate_dnsc_blur_filters(struct drm_crtc_state *crtc_state,
		struct drm_connector_state *conn_state)
{
	struct sde_connector_state *sde_conn_state = to_sde_connector_state(conn_state);
	struct sde_dnsc_blur_filter_info *filter_info;
	struct sde_drm_dnsc_blur_cfg *cfg;
	struct sde_kms *sde_kms;
	int ret = 0, i, j;

	sde_kms = sde_connector_get_kms(conn_state->connector);
	if (!sde_kms) {
		SDE_ERROR("invalid kms\n");
		return -EINVAL;
	}

	for (i = 0; i < sde_conn_state->dnsc_blur_count; i++) {
		cfg = &sde_conn_state->dnsc_blur_cfg[i];

		for (j = 0; j < sde_kms->catalog->dnsc_blur_filter_count; j++) {
			filter_info = &sde_kms->catalog->dnsc_blur_filters[i];
			if (cfg->flags_h == filter_info->filter) {
				ret = _sde_enc_phys_wb_validate_dnsc_blur_filter(filter_info,
						cfg->src_width, cfg->dst_width);
				if (ret)
					break;
			}
			if (cfg->flags_v == filter_info->filter) {
				ret = _sde_enc_phys_wb_validate_dnsc_blur_filter(filter_info,
						cfg->src_height, cfg->dst_height);
				if (ret)
					break;
			}
		}
	}

	return ret;
}

static int _sde_enc_phys_wb_validate_dnsc_blur_ds(struct drm_crtc_state *crtc_state,
			struct drm_connector_state *conn_state, const struct sde_format *fmt,
			struct sde_rect *wb_roi)
{
	struct sde_crtc_state *cstate = to_sde_crtc_state(crtc_state);
	const struct drm_display_mode *mode = &crtc_state->mode;
	struct sde_io_res ds_res = {0, }, dnsc_blur_res = {0, };
	u32 ds_tap_pt = sde_crtc_get_property(cstate, CRTC_PROP_CAPTURE_OUTPUT);

	sde_crtc_get_ds_io_res(crtc_state, &ds_res);
	sde_connector_get_dnsc_blur_io_res(conn_state, &dnsc_blur_res);

	/* wb_roi should match with mode w/h if none of these features are enabled */
	if ((!ds_res.enabled && !dnsc_blur_res.enabled && !cstate->cwb_enc_mask)
			&& ((wb_roi->w && (wb_roi->w != mode->hdisplay))
				|| (wb_roi->h && (wb_roi->h != mode->vdisplay)))) {
		SDE_ERROR("invalid wb-roi {%u,%u,%u,%u} mode:%ux%u\n",
				wb_roi->x, wb_roi->y, wb_roi->w, wb_roi->h,
				mode->hdisplay, mode->vdisplay);
		return -EINVAL;
	}

	if (!dnsc_blur_res.enabled)
		return 0;

	if (!dnsc_blur_res.src_w || !dnsc_blur_res.src_h
			|| !dnsc_blur_res.dst_w || !dnsc_blur_res.dst_h
			|| (dnsc_blur_res.src_w < dnsc_blur_res.dst_w)
			|| (dnsc_blur_res.src_h < dnsc_blur_res.dst_h)) {
		SDE_ERROR("invalid dnsc_blur cfg src:%ux%u dst:%ux%u\n",
				dnsc_blur_res.src_w, dnsc_blur_res.src_h,
				dnsc_blur_res.dst_w, dnsc_blur_res.dst_h);
		return -EINVAL;
	} else if (ds_res.enabled && (ds_tap_pt == CAPTURE_DSPP_OUT)
			&& ((ds_res.dst_w  != dnsc_blur_res.src_w)
				|| (ds_res.dst_h != dnsc_blur_res.src_h))) {
		SDE_ERROR("invalid DSPP OUT cfg: ds dst:%ux%u dnsc_blur src:%ux%u\n",
				ds_res.dst_w, ds_res.dst_h,
				dnsc_blur_res.src_w, dnsc_blur_res.src_h);
		return -EINVAL;
	} else if (ds_res.enabled && (ds_tap_pt == CAPTURE_MIXER_OUT)
			&& ((ds_res.src_w  != dnsc_blur_res.src_w)
				|| (ds_res.src_h != dnsc_blur_res.src_h))) {
		SDE_ERROR("invalid MIXER OUT cfg: ds src:%ux%u dnsc_blur src:%ux%u\n",
				ds_res.dst_w, ds_res.dst_h,
				dnsc_blur_res.src_w, dnsc_blur_res.src_h);
		return -EINVAL;
	} else if (cstate->user_roi_list.num_rects) {
		SDE_ERROR("PU with dnsc_blur not supported\n");
		return -EINVAL;
	} else if (SDE_FORMAT_IS_YUV(fmt)) {
		SDE_ERROR("YUV output not supported with dnsc_blur\n");
		return -EINVAL;
	} else if ((wb_roi->w && (wb_roi->w != dnsc_blur_res.dst_w)) ||
			(wb_roi->h && (wb_roi->h != dnsc_blur_res.dst_h))) {
		SDE_ERROR("invalid WB ROI with dnsc_blur, roi:{%d,%d,%d,%d}, dnsc_blur dst:%ux%u\n",
				wb_roi->x, wb_roi->y, wb_roi->w, wb_roi->h,
				dnsc_blur_res.dst_w, dnsc_blur_res.dst_h);
		return -EINVAL;
	}

	return _sde_enc_phys_wb_validate_dnsc_blur_filters(crtc_state, conn_state);
}

static int _sde_enc_phys_wb_validate_cwb(struct sde_encoder_phys *phys_enc,
			struct drm_crtc_state *crtc_state,
			struct drm_connector_state *conn_state)
{
	struct drm_framebuffer *fb;
	struct sde_crtc_state *cstate = to_sde_crtc_state(crtc_state);
	struct sde_rect wb_roi = {0,}, pu_roi = {0,};
	u32  out_width = 0, out_height = 0;
	const struct sde_format *fmt;
	int num_lm, prog_line, ret = 0;

	fb = sde_wb_connector_state_get_output_fb(conn_state);
	if (!fb) {
		SDE_DEBUG("no output framebuffer\n");
		return 0;
	}

	num_lm = sde_crtc_get_num_datapath(crtc_state->crtc, conn_state->connector, crtc_state);
	if (num_lm > MAX_CWB_PER_CTL_V1) {
		SDE_ERROR("%d LM %d CWB case not supported\n", num_lm, MAX_CWB_PER_CTL_V1);
		return -EINVAL;
	}

	fmt = sde_get_sde_format_ext(fb->format->format, fb->modifier);
	if (!fmt) {
		SDE_ERROR("unsupported output pixel format:%x\n", fb->format->format);
		return -EINVAL;
	}

	ret = sde_wb_connector_state_get_output_roi(conn_state, &wb_roi);
	if (ret) {
		SDE_ERROR("failed to get roi %d\n", ret);
		return ret;
	}

	if (!wb_roi.w || !wb_roi.h) {
		SDE_ERROR("cwb roi is not set wxh:%dx%d\n", wb_roi.w, wb_roi.h);
		return -EINVAL;
	}

	prog_line = sde_connector_get_property(conn_state, CONNECTOR_PROP_EARLY_FENCE_LINE);
	if (prog_line) {
		SDE_ERROR("early fence not supported with CWB, prog_line:%d\n", prog_line);
		return -EINVAL;
	}

	/*
	 * 1) No DS case: same restrictions for LM & DSSPP tap point
	 *	a) wb-roi should be inside FB
	 *	b) mode resolution & wb-roi should be same
	 * 2) With DS case: restrictions would change based on tap point
	 *	2.1) LM Tap Point:
	 *		a) wb-roi should be inside FB
	 *		b) wb-roi should be same as crtc-LM bounds
	 *	2.2) DSPP Tap point: same as No DS case
	 *		a) wb-roi should be inside FB
	 *		b) mode resolution & wb-roi should be same
	 * 3) With DNSC_BLUR case:
	 *      a) wb-roi should be inside FB
	 *      b) mode resolution and wb-roi should be same
	 * 4) Partial Update case: additional stride check
	 *      a) cwb roi should be inside PU region or FB
	 *      b) cropping is only allowed for fully sampled data
	 *      c) add check for stride and QOS setting by 256B
	 */
	_sde_enc_phys_wb_get_out_resolution(crtc_state, conn_state, &out_width, &out_height);

	if (SDE_FORMAT_IS_YUV(fmt) && ((wb_roi.w != out_width) || (wb_roi.h != out_height))) {
		SDE_ERROR("invalid wb roi[%dx%d] out[%dx%d] fmt:%x\n",
				wb_roi.w, wb_roi.h, out_width, out_height, fmt->base.pixel_format);
		return -EINVAL;
	}

	if ((wb_roi.w > out_width) || (wb_roi.h > out_height)) {
		SDE_ERROR("invalid wb roi[%dx%d] out[%dx%d]\n",
				wb_roi.w, wb_roi.h, out_width, out_height);
		return -EINVAL;
	}

	/*
	 * If output size is equal to input size ensure wb_roi with x and y offset
	 * will be within buffer. If output size is smaller, only width and height are taken
	 * into consideration as output region will begin at top left corner
	 */
	if ((fb->width == out_width && fb->height == out_height) &&
			(((wb_roi.x + wb_roi.w) > fb->width)
				|| ((wb_roi.y + wb_roi.h) > fb->height))) {
		SDE_ERROR("invalid wb roi[%d,%d,%d,%d] fb[%dx%d] out[%dx%d]\n",
				wb_roi.x, wb_roi.y, wb_roi.w, wb_roi.h, fb->width, fb->height,
				out_width, out_height);
		return -EINVAL;
	} else if ((fb->width < out_width || fb->height < out_height) &&
			((wb_roi.w > fb->width || wb_roi.h > fb->height))) {
		SDE_ERROR("invalid wb roi[%d,%d,%d,%d] fb[%dx%d] out[%dx%d]\n",
				wb_roi.x, wb_roi.y, wb_roi.w, wb_roi.h, fb->width, fb->height,
				out_width, out_height);
		return -EINVAL;
	}

	/* validate wb roi against pu rect */
	if (cstate->user_roi_list.num_rects) {
		sde_kms_rect_merge_rectangles(&cstate->user_roi_list, &pu_roi);
		if (wb_roi.w > pu_roi.w || wb_roi.h > pu_roi.h) {
			SDE_ERROR("invalid wb roi with pu [%dx%d vs %dx%d]\n",
					wb_roi.w, wb_roi.h, pu_roi.w, pu_roi.h);
			return -EINVAL;
		}
	}

	return ret;
}

/**
 * sde_encoder_phys_wb_atomic_check - verify and fixup given atomic states
 * @phys_enc:	Pointer to physical encoder
 * @crtc_state:	Pointer to CRTC atomic state
 * @conn_state:	Pointer to connector atomic state
 */
static int sde_encoder_phys_wb_atomic_check(struct sde_encoder_phys *phys_enc,
		struct drm_crtc_state *crtc_state, struct drm_connector_state *conn_state)
{
	struct sde_encoder_phys_wb *wb_enc = to_sde_encoder_phys_wb(phys_enc);
	struct sde_crtc_state *cstate = to_sde_crtc_state(crtc_state);
	struct sde_connector_state *sde_conn_state;
	struct sde_hw_wb *hw_wb = wb_enc->hw_wb;
	const struct sde_wb_cfg *wb_cfg = hw_wb->caps;
	struct drm_framebuffer *fb;
	const struct sde_format *fmt;
	struct sde_rect wb_roi;
	u32 out_width = 0, out_height = 0;
	const struct drm_display_mode *mode = &crtc_state->mode;
	int rc;
	bool clone_mode_curr = false;
	bool cwb_disable_pending = false;

	SDE_DEBUG("[enc:%d wb:%d] atomic_check:\"%s\",%d,%d]\n", DRMID(phys_enc->parent),
			WBID(wb_enc), mode->name, mode->hdisplay, mode->vdisplay);

	if (!conn_state || !conn_state->connector) {
		SDE_ERROR("[enc:%d wb:%d] invalid connector state\n",
			DRMID(phys_enc->parent), WBID(wb_enc));
		return -EINVAL;
	} else if (conn_state->connector->status != connector_status_connected) {
		SDE_ERROR("[enc:%d wb:%d] connector not connected; ret:%d\n",
			DRMID(phys_enc->parent), WBID(wb_enc), conn_state->connector->status);
		return -EINVAL;
	}

	sde_conn_state = to_sde_connector_state(conn_state);
	clone_mode_curr = phys_enc->in_clone_mode;
	cwb_disable_pending = phys_enc->cwb_disable_pending;

	_sde_enc_phys_wb_detect_cwb(phys_enc, crtc_state);

	if ((clone_mode_curr || cwb_disable_pending) && !cstate->cwb_enc_mask) {
		SDE_ERROR("[enc:%d wb:%d] WB commit before CWB disable, Clone mode %d %d\n",
		 DRMID(phys_enc->parent), WBID(wb_enc), clone_mode_curr, cwb_disable_pending);
		return -EINVAL;
	}

	memset(&wb_roi, 0, sizeof(struct sde_rect));

	rc = sde_wb_connector_state_get_output_roi(conn_state, &wb_roi);
	if (rc) {
		SDE_ERROR("[enc:%d wb:%d] failed to get roi; ret:%d\n",
				DRMID(phys_enc->parent), WBID(wb_enc), rc);
		return rc;
	}

	/* bypass check if commit with no framebuffer */
	fb = sde_wb_connector_state_get_output_fb(conn_state);
	if (!fb) {
		SDE_ERROR("[enc:%d wb:%d] no out fb\n", DRMID(phys_enc->parent), WBID(wb_enc));
		return -EINVAL;
	}

	fmt = sde_get_sde_format_ext(fb->format->format, fb->modifier);
	if (!fmt) {
		SDE_ERROR("[enc:%d wb:%d] unsupported output pixel format:%x\n",
				DRMID(phys_enc->parent), WBID(wb_enc), fb->format->format);
		return -EINVAL;
	}

	SDE_DEBUG("[enc:%d enc:%d] fb_id:%u, wxh:%ux%u, fb_fmt:%x,%llx, roi:{%d,%d,%d,%d}\n",
		DRMID(phys_enc->parent), WBID(wb_enc), fb->base.id, fb->width, fb->height,
		fb->format->format, fb->modifier, wb_roi.x, wb_roi.y, wb_roi.w, wb_roi.h);

	if (fmt->chroma_sample == SDE_CHROMA_H2V1 ||
		fmt->chroma_sample == SDE_CHROMA_H1V2) {
		SDE_ERROR("[enc:%d wb:%d] invalid chroma sample type in output format:%x\n",
			DRMID(phys_enc->parent), WBID(wb_enc), fmt->base.pixel_format);
		return -EINVAL;
	}

	if (SDE_FORMAT_IS_UBWC(fmt) && !(wb_cfg->features & BIT(SDE_WB_UBWC))) {
		SDE_ERROR("[enc:%d wb:%d] invalid output format:%x\n",
				DRMID(phys_enc->parent), WBID(wb_enc), fmt->base.pixel_format);
		return -EINVAL;
	}

	if (SDE_FORMAT_IS_YUV(fmt) != !!phys_enc->hw_cdm)
		crtc_state->mode_changed = true;

	rc = _sde_enc_phys_wb_validate_dnsc_blur_ds(crtc_state, conn_state, fmt, &wb_roi);
	if (rc) {
		SDE_ERROR("[enc:%d wb:%d] failed dnsc_blur/ds validation; ret:%d\n",
				DRMID(phys_enc->parent), WBID(wb_enc), rc);
		return rc;
	}

	/* if in clone mode, return after cwb validation */
	if (cstate->cwb_enc_mask) {
		rc = _sde_enc_phys_wb_validate_cwb(phys_enc, crtc_state, conn_state);
		if (rc)
			SDE_ERROR("[enc:%d wb:%d] failed in cwb validation %d\n",
					DRMID(phys_enc->parent), WBID(wb_enc), rc);

		return rc;
	}

	_sde_enc_phys_wb_get_out_resolution(crtc_state, conn_state, &out_width, &out_height);
	if (!wb_roi.w || !wb_roi.h) {
		wb_roi.x = 0;
		wb_roi.y = 0;
		wb_roi.w = out_width;
		wb_roi.h = out_height;
	}

	if ((wb_roi.x + wb_roi.w > fb->width) || (wb_roi.x + wb_roi.w > out_width)) {
		SDE_ERROR("[enc:%d wb:%d] invalid roi x:%d, w:%d, fb_w:%d, mode_w:%d, out_w:%d\n",
				DRMID(phys_enc->parent), WBID(wb_enc), wb_roi.x, wb_roi.w,
				fb->width, mode->hdisplay, out_width);
		return -EINVAL;
	} else if ((wb_roi.y + wb_roi.h > fb->height) || (wb_roi.y + wb_roi.h > out_height)) {
		SDE_ERROR("[enc:%d wb:%d] invalid roi y:%d, h:%d, fb_h:%d, mode_h%d, out_h:%d\n",
				DRMID(phys_enc->parent), WBID(wb_enc), wb_roi.y, wb_roi.h,
				fb->height, mode->vdisplay, out_height);
		return -EINVAL;
	} else if ((out_width > mode->hdisplay) || (out_height > mode->vdisplay)) {
		SDE_ERROR("[enc:%d wb:%d] invalid o w/h o_w:%d, mode_w:%d, o_h:%d, mode_h:%d\n",
				DRMID(phys_enc->parent), WBID(wb_enc), out_width, mode->hdisplay,
				out_height, mode->vdisplay);
		return -EINVAL;
	} else if (wb_roi.w > SDE_WB_MAX_LINEWIDTH(fmt, wb_cfg)) {
		SDE_ERROR("[enc:%d wb:%d] invalid roi ubwc:%d, w:%d, maxlinewidth:%u\n",
				DRMID(phys_enc->parent), WBID(wb_enc), SDE_FORMAT_IS_UBWC(fmt),
				wb_roi.w, SDE_WB_MAX_LINEWIDTH(fmt, wb_cfg));
		return -EINVAL;
	}

	return rc;
}

static void _sde_encoder_phys_wb_setup_sys_cache(struct sde_encoder_phys *phys_enc,
		struct drm_framebuffer *fb)
{
	struct sde_encoder_phys_wb *wb_enc = to_sde_encoder_phys_wb(phys_enc);
	struct sde_wb_device *wb_dev = wb_enc->wb_dev;
	struct drm_connector_state *state = wb_dev->connector->state;
	struct sde_hw_wb *hw_wb = wb_enc->hw_wb;
	struct sde_crtc *sde_crtc = to_sde_crtc(wb_enc->crtc);
	struct sde_sc_cfg *sc_cfg;
	struct sde_hw_wb_sc_cfg *cfg  = &wb_enc->sc_cfg;
	u32 cache_enable, cache_flag, cache_rd_type, cache_wr_type;
	int i;

	if (!fb) {
		SDE_ERROR("invalid fb on wb %d\n", WBID(wb_enc));
		return;
	}

	if (!hw_wb || !hw_wb->ops.setup_sys_cache) {
		SDE_DEBUG("unsupported ops: setup_sys_cache WB %d\n", WBID(wb_enc));
		return;
	}

	/*
	 * - use LLCC_DISP/LLCC_DISP_1 for cwb static display
	 * - use LLCC_DISP_WB for 2-pass composition using offline-wb
	 */
	if (phys_enc->in_clone_mode) {
		/* toggle system cache SCID between consecutive CWB writes */
		if (test_bit(SDE_SYS_CACHE_DISP_1, hw_wb->catalog->sde_sys_cache_type_map)
				&& cfg->type == SDE_SYS_CACHE_DISP) {
			cache_wr_type = SDE_SYS_CACHE_DISP_1;
			cache_rd_type = SDE_SYS_CACHE_DISP_1;
		} else {
			cache_wr_type = SDE_SYS_CACHE_DISP;
			cache_rd_type = SDE_SYS_CACHE_DISP;
		}
	} else {
		cache_rd_type = SDE_SYS_CACHE_DISP_WB;
		cache_wr_type = SDE_SYS_CACHE_DISP_WB;
	}

	sc_cfg = &hw_wb->catalog->sc_cfg[cache_wr_type];
	if (!test_bit(cache_wr_type, hw_wb->catalog->sde_sys_cache_type_map)) {
		SDE_DEBUG("sys cache type %d not enabled\n", cache_wr_type);
		return;
	}

	cache_enable = sde_connector_get_property(state, CONNECTOR_PROP_CACHE_STATE);

	if (!cfg->wr_en && !cache_enable)
		return;

	cfg->wr_en = cache_enable;
	cfg->flags = SYS_CACHE_EN_FLAG | SYS_CACHE_SCID;

	if (cache_enable) {
		cfg->wr_scid = sc_cfg->llcc_scid;
		cfg->type = cache_wr_type;
		cache_flag = MSM_FB_CACHE_WRITE_EN;
	} else {
		cfg->wr_scid = 0x0;
		cfg->type = SDE_SYS_CACHE_NONE;
		cache_flag = MSM_FB_CACHE_NONE;
		cache_rd_type = SDE_SYS_CACHE_NONE;
		cache_wr_type = SDE_SYS_CACHE_NONE;
	}
	msm_framebuffer_set_cache_hint(fb, cache_flag, cache_rd_type, cache_wr_type);

	/*
	 * avoid llcc_active reset for crtc while in clone mode as it will reset it for
	 * primary display as well
	 */
	if (cache_enable) {
		sde_crtc->new_perf.llcc_active[cache_wr_type] = true;
		sde_crtc->new_perf.llcc_active[cache_rd_type] = true;
		sde_core_perf_crtc_update_llcc(wb_enc->crtc);
	} else if (!phys_enc->in_clone_mode) {
		for (i = 0; i < SDE_SYS_CACHE_MAX; i++)
			sde_crtc->new_perf.llcc_active[i] = false;
		sde_core_perf_crtc_update_llcc(wb_enc->crtc);
	}

	hw_wb->ops.setup_sys_cache(hw_wb, cfg);
	SDE_EVT32(WBID(wb_enc), cfg->wr_scid, cfg->flags, cfg->type, cache_enable,
			phys_enc->in_clone_mode, cache_flag, cache_rd_type,
			cache_wr_type, fb->base.id);
}

static void _sde_encoder_phys_wb_update_cwb_flush_helper(
		struct sde_encoder_phys *phys_enc, bool enable)
{
	struct sde_connector *c_conn = NULL;
	struct sde_connector_state *c_state = NULL;
	struct sde_hw_wb *hw_wb;
	struct sde_hw_ctl *hw_ctl;
	struct sde_hw_pingpong *hw_pp;
	struct sde_encoder_phys_wb *wb_enc = to_sde_encoder_phys_wb(phys_enc);
	struct sde_crtc_state *crtc_state;
	struct sde_crtc *crtc;
	int i = 0, num_mixers;
	int cwb_capture_mode = 0;
	bool need_merge = false;
	bool dspp_out = false;
	enum sde_cwb cwb_idx = 0;
	enum sde_cwb src_pp_idx = 0;
	enum sde_dcwb dcwb_idx = 0;
	size_t dither_sz = 0;
	void *dither_cfg = NULL;

	/* In CWB mode, program actual source master sde_hw_ctl from crtc */
	crtc = to_sde_crtc(wb_enc->crtc);
	hw_ctl = crtc->mixers[0].hw_ctl;
	hw_pp = phys_enc->hw_pp;
	hw_wb = wb_enc->hw_wb;
	if (!hw_ctl || !hw_wb || !hw_pp) {
		SDE_ERROR("[enc:%d wb:%d] HW resource not available for CWB\n",
				DRMID(phys_enc->parent), WBID(wb_enc));
		return;
	}

	if (enable) {
		need_merge = !(_sde_encoder_is_single_lm_partial_update(wb_enc));
		num_mixers = need_merge ? crtc->num_mixers : CRTC_SINGLE_MIXER_ONLY;
	} else {
		need_merge = (crtc->num_mixers > CRTC_SINGLE_MIXER_ONLY) ? true : false;
		num_mixers = crtc->num_mixers;
	}

	crtc_state = to_sde_crtc_state(wb_enc->crtc->state);
	cwb_capture_mode = sde_crtc_get_property(crtc_state, CRTC_PROP_CAPTURE_OUTPUT);
<<<<<<< HEAD

	if (enable) {
		need_merge = !(_sde_encoder_is_single_lm_partial_update(wb_enc));
		num_mixers = (need_merge) ? crtc->num_mixers : 1;
	} else {
		need_merge = (crtc->num_mixers > 1);
		num_mixers = crtc->num_mixers;
	}

	SDE_EVT32(need_merge, num_mixers);
=======
>>>>>>> 137ee741
	dspp_out = (cwb_capture_mode == CAPTURE_DSPP_OUT);
	cwb_idx = (enum sde_cwb)hw_pp->idx;
	src_pp_idx = (enum sde_cwb)crtc->mixers[0].hw_lm->idx;

	if (test_bit(SDE_WB_CWB_DITHER_CTRL, &hw_wb->caps->features)) {
		if (cwb_capture_mode) {
			c_conn = to_sde_connector(phys_enc->connector);
			c_state = to_sde_connector_state(phys_enc->connector->state);
			dither_cfg = msm_property_get_blob(&c_conn->property_info,
					&c_state->property_state, &dither_sz,
					CONNECTOR_PROP_PP_CWB_DITHER);
			SDE_DEBUG("Read cwb dither setting from blob %pK\n", dither_cfg);
		} else {
			/* disable case: tap is lm */
			dither_cfg = NULL;
		}
	}

	for (i = 0; i < num_mixers; i++) {
		src_pp_idx = (enum sde_cwb) (src_pp_idx + i);

		if (test_bit(SDE_WB_DCWB_CTRL, &hw_wb->caps->features)) {
			dcwb_idx = (enum sde_dcwb) ((hw_pp->idx % 2) + i);
			if ((test_bit(SDE_WB_CWB_DITHER_CTRL, &hw_wb->caps->features)) &&
				hw_wb->ops.program_cwb_dither_ctrl){
				hw_wb->ops.program_cwb_dither_ctrl(hw_wb,
					dcwb_idx, dither_cfg, dither_sz, enable);
			}
			if (hw_wb->ops.program_dcwb_ctrl)
				hw_wb->ops.program_dcwb_ctrl(hw_wb, dcwb_idx,
					src_pp_idx, cwb_capture_mode, enable);
			if (hw_ctl->ops.update_bitmask)
				hw_ctl->ops.update_bitmask(hw_ctl,
					SDE_HW_FLUSH_CWB, dcwb_idx, 1);

		} else if (test_bit(SDE_WB_CWB_CTRL, &hw_wb->caps->features)) {
			cwb_idx = (enum sde_cwb) (hw_pp->idx + i);
			if (hw_wb->ops.program_cwb_ctrl)
				hw_wb->ops.program_cwb_ctrl(hw_wb, cwb_idx,
					src_pp_idx, dspp_out, enable);
			if (hw_ctl->ops.update_bitmask)
				hw_ctl->ops.update_bitmask(hw_ctl,
					SDE_HW_FLUSH_CWB, cwb_idx, 1);
		}
	}

	if (need_merge && hw_ctl->ops.update_bitmask && hw_pp && hw_pp->merge_3d)
		hw_ctl->ops.update_bitmask(hw_ctl, SDE_HW_FLUSH_MERGE_3D,
				hw_pp->merge_3d->idx, 1);
}

static void _sde_encoder_phys_wb_update_cwb_flush(struct sde_encoder_phys *phys_enc, bool enable)
{
	struct sde_encoder_phys_wb *wb_enc = to_sde_encoder_phys_wb(phys_enc);
	struct sde_hw_wb *hw_wb;
	struct sde_hw_ctl *hw_ctl;
	struct sde_hw_cdm *hw_cdm;
	struct sde_hw_pingpong *hw_pp;
	struct sde_hw_dnsc_blur *hw_dnsc_blur;
	struct sde_crtc *crtc;
	struct sde_crtc_state *crtc_state;
	int cwb_capture_mode = 0;
	enum sde_cwb cwb_idx = 0;
	enum sde_dcwb dcwb_idx = 0;
	enum sde_cwb src_pp_idx = 0;
	bool dspp_out = false, need_merge = false;

	if (!phys_enc->in_clone_mode) {
		SDE_DEBUG("enc:%d, wb:%d - not in CWB mode. early return\n",
				DRMID(phys_enc->parent), WBID(wb_enc));
		return;
	}

	crtc = to_sde_crtc(wb_enc->crtc);
	crtc_state = to_sde_crtc_state(wb_enc->crtc->state);
	cwb_capture_mode = sde_crtc_get_property(crtc_state,
			CRTC_PROP_CAPTURE_OUTPUT);

	hw_pp = phys_enc->hw_pp;
	hw_wb = wb_enc->hw_wb;
	hw_cdm = phys_enc->hw_cdm;
	hw_dnsc_blur = phys_enc->hw_dnsc_blur;

	/* In CWB mode, program actual source master sde_hw_ctl from crtc */
	hw_ctl = crtc->mixers[0].hw_ctl;
	if (!hw_ctl || !hw_wb || !hw_pp) {
		SDE_ERROR("[enc:%d wb:%d] HW resource not available for CWB\n",
				DRMID(phys_enc->parent), WBID(wb_enc));
		return;
	}

	/* treating LM idx of primary display ctl path as source ping-pong idx*/
	src_pp_idx = (enum sde_cwb)crtc->mixers[0].hw_lm->idx;
	cwb_idx = (enum sde_cwb)hw_pp->idx;
	dspp_out = (cwb_capture_mode == CAPTURE_DSPP_OUT);
	need_merge = !(_sde_encoder_is_single_lm_partial_update(wb_enc));
<<<<<<< HEAD
	SDE_EVT32(need_merge);
=======
>>>>>>> 137ee741

	if (test_bit(SDE_WB_DCWB_CTRL, &hw_wb->caps->features)) {
		dcwb_idx = hw_pp->dcwb_idx;
		if ((dcwb_idx + crtc->num_mixers) > DCWB_MAX) {
			SDE_ERROR("[enc:%d, wb:%d] invalid DCWB config; dcwb=%d, num_lm=%d\n",
				DRMID(phys_enc->parent), WBID(wb_enc), dcwb_idx, crtc->num_mixers);
			return;
		}
	} else {
		if (src_pp_idx > CWB_0 ||  ((cwb_idx + crtc->num_mixers) > CWB_MAX)) {
			SDE_ERROR("[enc:%d wb:%d] invalid CWB onfig; pp_idx:%d, cwb:%d, num_lm%d\n",
				DRMID(phys_enc->parent), WBID(wb_enc), src_pp_idx,
				dcwb_idx, crtc->num_mixers);
			return;
		}
	}

	if (hw_ctl->ops.update_bitmask)
		hw_ctl->ops.update_bitmask(hw_ctl, SDE_HW_FLUSH_WB, hw_wb->idx, 1);

	if (hw_ctl->ops.update_bitmask && hw_cdm)
		hw_ctl->ops.update_bitmask(hw_ctl, SDE_HW_FLUSH_CDM, hw_cdm->idx, 1);

	if (hw_ctl->ops.update_dnsc_blur_bitmask && hw_dnsc_blur)
		hw_ctl->ops.update_dnsc_blur_bitmask(hw_ctl, hw_dnsc_blur->idx, 1);

	if (test_bit(SDE_WB_CWB_CTRL, &hw_wb->caps->features) ||
			test_bit(SDE_WB_DCWB_CTRL, &hw_wb->caps->features)) {
		_sde_encoder_phys_wb_update_cwb_flush_helper(phys_enc, enable);
	} else {
		phys_enc->hw_mdptop->ops.set_cwb_ppb_cntl(phys_enc->hw_mdptop,
				need_merge, dspp_out);
	}
}

/**
 * _sde_encoder_phys_wb_update_flush - flush hardware update
 * @phys_enc:	Pointer to physical encoder
 */
static void _sde_encoder_phys_wb_update_flush(struct sde_encoder_phys *phys_enc)
{
	struct sde_encoder_phys_wb *wb_enc;
	struct sde_hw_wb *hw_wb;
	struct sde_hw_ctl *hw_ctl;
	struct sde_hw_cdm *hw_cdm;
	struct sde_hw_pingpong *hw_pp;
	struct sde_hw_dnsc_blur *hw_dnsc_blur;
	struct sde_ctl_flush_cfg pending_flush = {0,};

	if (!phys_enc)
		return;

	wb_enc = to_sde_encoder_phys_wb(phys_enc);
	hw_wb = wb_enc->hw_wb;
	hw_cdm = phys_enc->hw_cdm;
	hw_pp = phys_enc->hw_pp;
	hw_ctl = phys_enc->hw_ctl;
	hw_dnsc_blur = phys_enc->hw_dnsc_blur;

	SDE_DEBUG("[enc:%d wb:%d]\n", DRMID(phys_enc->parent), WBID(wb_enc));

	if (phys_enc->in_clone_mode) {
		SDE_DEBUG("[enc:%d wb:%d] in CWB mode. early return\n",
				DRMID(phys_enc->parent), WBID(wb_enc));
		return;
	}

	if (!hw_ctl) {
		SDE_DEBUG("[enc:%d wb:%d] invalid ctl\n", DRMID(phys_enc->parent), WBID(wb_enc));
		return;
	}

	if (hw_ctl->ops.update_bitmask)
		hw_ctl->ops.update_bitmask(hw_ctl, SDE_HW_FLUSH_WB, hw_wb->idx, 1);

	if (hw_ctl->ops.update_bitmask && hw_cdm)
		hw_ctl->ops.update_bitmask(hw_ctl, SDE_HW_FLUSH_CDM, hw_cdm->idx, 1);

	if (hw_ctl->ops.update_bitmask && hw_pp && hw_pp->merge_3d)
		hw_ctl->ops.update_bitmask(hw_ctl, SDE_HW_FLUSH_MERGE_3D, hw_pp->merge_3d->idx, 1);

	if (hw_ctl->ops.update_dnsc_blur_bitmask && hw_dnsc_blur)
		hw_ctl->ops.update_dnsc_blur_bitmask(hw_ctl, hw_dnsc_blur->idx, 1);

	if (hw_ctl->ops.get_pending_flush)
		hw_ctl->ops.get_pending_flush(hw_ctl, &pending_flush);

	SDE_DEBUG("[enc:%d wb:%d] Pending flush mask for CTL_%d is 0x%x\n",
			DRMID(phys_enc->parent), WBID(wb_enc),
			hw_ctl->idx - CTL_0, pending_flush.pending_flush_mask);
}

static void _sde_encoder_phys_wb_setup_dnsc_blur(struct sde_encoder_phys *phys_enc)
{
	struct sde_encoder_phys_wb *wb_enc = to_sde_encoder_phys_wb(phys_enc);
	struct sde_wb_device *wb_dev = wb_enc->wb_dev;
	struct sde_kms *sde_kms = phys_enc->sde_kms;
	struct sde_hw_dnsc_blur *hw_dnsc_blur = phys_enc->hw_dnsc_blur;
	struct sde_hw_pingpong *hw_pp = phys_enc->hw_pp;
	struct sde_connector *sde_conn;
	struct sde_connector_state *sde_conn_state;
	struct sde_drm_dnsc_blur_cfg *cfg;
	int i;
	bool enable;

	if (!sde_kms->catalog->dnsc_blur_count || !hw_pp)
		return;

	sde_conn = to_sde_connector(wb_dev->connector);
	sde_conn_state = to_sde_connector_state(wb_dev->connector->state);

	if (sde_conn_state->dnsc_blur_count
			&& (!hw_dnsc_blur || !hw_dnsc_blur->ops.setup_dnsc_blur)) {
		SDE_ERROR("[enc:%d wb:%d] invalid config - dnsc_blur block not reserved\n",
			DRMID(phys_enc->parent), WBID(wb_enc));
		return;
	}

	/* swap between 0 & 1 lut idx on each config change for gaussian lut */
	sde_conn_state->dnsc_blur_lut = 1 - sde_conn_state->dnsc_blur_lut;

	/*
	 * disable dnsc_blur case - safe to update the opmode as dynamic switching of
	 * dnsc_blur hw block between WBs are not supported currently.
	 */
	if (hw_dnsc_blur && !sde_conn_state->dnsc_blur_count) {
		hw_dnsc_blur->ops.setup_dnsc_blur(hw_dnsc_blur, NULL, 0);
		SDE_EVT32(DRMID(phys_enc->parent), WBID(wb_enc), SDE_EVTLOG_FUNC_CASE1);
		return;
	}

	for (i = 0; i < sde_conn_state->dnsc_blur_count; i++) {
		cfg = &sde_conn_state->dnsc_blur_cfg[i];

		enable = (cfg->flags & DNSC_BLUR_EN);
		hw_dnsc_blur->ops.setup_dnsc_blur(hw_dnsc_blur, cfg, sde_conn_state->dnsc_blur_lut);

		if (hw_dnsc_blur->ops.setup_dither)
			hw_dnsc_blur->ops.setup_dither(hw_dnsc_blur, cfg);

		if (hw_dnsc_blur->ops.bind_pingpong_blk)
			hw_dnsc_blur->ops.bind_pingpong_blk(hw_dnsc_blur, enable, hw_pp->idx,
					phys_enc->in_clone_mode);

		SDE_EVT32(DRMID(phys_enc->parent), WBID(wb_enc), sde_conn_state->dnsc_blur_count,
				cfg->flags, cfg->flags_h, cfg->flags_v, cfg->src_width,
				cfg->src_height, cfg->dst_width, cfg->dst_height,
				sde_conn_state->dnsc_blur_lut);
	}
}

static void _sde_encoder_phys_wb_setup_prog_line(struct sde_encoder_phys *phys_enc)
{
	struct sde_encoder_phys_wb *wb_enc = to_sde_encoder_phys_wb(phys_enc);
	struct sde_wb_device *wb_dev = wb_enc->wb_dev;
	struct drm_connector_state *state = wb_dev->connector->state;
	struct sde_hw_wb *hw_wb = wb_enc->hw_wb;
	u32 prog_line;

	if (phys_enc->in_clone_mode || !hw_wb->ops.set_prog_line_count)
		return;

	prog_line = sde_connector_get_property(state, CONNECTOR_PROP_EARLY_FENCE_LINE);
	if (wb_enc->prog_line != prog_line) {
		SDE_EVT32(DRMID(phys_enc->parent), WBID(wb_enc), wb_enc->prog_line, prog_line);
		wb_enc->prog_line = prog_line;
		hw_wb->ops.set_prog_line_count(hw_wb, prog_line);
	}
}

/**
 * sde_encoder_phys_wb_setup - setup writeback encoder
 * @phys_enc:	Pointer to physical encoder
 */
static void sde_encoder_phys_wb_setup(struct sde_encoder_phys *phys_enc)
{
	struct sde_encoder_phys_wb *wb_enc = to_sde_encoder_phys_wb(phys_enc);
	struct drm_display_mode mode = phys_enc->cached_mode;
	struct drm_connector_state *conn_state = phys_enc->connector->state;
	struct drm_crtc_state *crtc_state = wb_enc->crtc->state;
	struct drm_framebuffer *fb;
	struct sde_rect *wb_roi = &wb_enc->wb_roi;
	u32 out_width = 0, out_height = 0;

	SDE_DEBUG("[enc:%d wb:%d] mode_set:\"%s\",%d,%d]\n", DRMID(phys_enc->parent),
			WBID(wb_enc), mode.name, mode.hdisplay, mode.vdisplay);

	memset(wb_roi, 0, sizeof(struct sde_rect));

	/* clear writeback framebuffer - will be updated in setup_fb */
	wb_enc->wb_fb = NULL;
	wb_enc->wb_aspace = NULL;

	if (phys_enc->enable_state == SDE_ENC_DISABLING) {
		fb = wb_enc->fb_disable;
		wb_roi->w = 0;
		wb_roi->h = 0;
	} else {
		fb = sde_wb_get_output_fb(wb_enc->wb_dev);
		sde_wb_get_output_roi(wb_enc->wb_dev, wb_roi);
	}

	if (!fb) {
		SDE_DEBUG("[enc:%d wb:%d] no out fb\n", DRMID(phys_enc->parent), WBID(wb_enc));
		return;
	}

	SDE_DEBUG("[fb_id:%u][fb:%u,%u]\n", fb->base.id, fb->width, fb->height);

	_sde_enc_phys_wb_get_out_resolution(crtc_state, conn_state, &out_width, &out_height);
	if (wb_roi->w == 0 || wb_roi->h == 0) {
		wb_roi->x = 0;
		wb_roi->y = 0;
		wb_roi->w = out_width;
		wb_roi->h = out_height;
	}

	wb_enc->wb_fmt = sde_get_sde_format_ext(fb->format->format,
							fb->modifier);
	if (!wb_enc->wb_fmt) {
		SDE_ERROR("[enc:%d wb:%d] unsupported output pixel format:%d\n",
				DRMID(phys_enc->parent), WBID(wb_enc), fb->format->format);
		return;
	}

	SDE_DEBUG("[enc:%d enc:%d] fb_id:%u, wxh:%ux%u, fb_fmt:%x,%llx, roi:{%d,%d,%d,%d}\n",
		DRMID(phys_enc->parent), WBID(wb_enc), fb->base.id, fb->width, fb->height,
		fb->format->format, fb->modifier, wb_roi->x, wb_roi->y, wb_roi->w, wb_roi->h);

	SDE_EVT32(DRMID(phys_enc->parent), WBID(wb_enc), wb_roi->x, wb_roi->y, wb_roi->w, wb_roi->h,
			out_width, out_height, fb->width, fb->height, mode.hdisplay, mode.vdisplay);

	sde_encoder_phys_wb_set_ot_limit(phys_enc);

	sde_encoder_phys_wb_set_qos_remap(phys_enc);

	sde_encoder_phys_wb_set_qos(phys_enc);

	sde_encoder_phys_setup_cdm(phys_enc, fb, wb_enc->wb_fmt, wb_roi);

	sde_encoder_phys_wb_setup_fb(phys_enc, fb, wb_roi, out_width, out_height);

	_sde_encoder_phys_wb_setup_ctl(phys_enc, wb_enc->wb_fmt);

	_sde_encoder_phys_wb_setup_sys_cache(phys_enc, fb);

	_sde_encoder_phys_wb_setup_cwb(phys_enc, true);

	_sde_encoder_phys_wb_setup_prog_line(phys_enc);

	_sde_encoder_phys_wb_setup_dnsc_blur(phys_enc);
}

static void sde_encoder_phys_wb_ctl_start_irq(void *arg, int irq_idx)
{
	struct sde_encoder_phys_wb *wb_enc = arg;
	struct sde_encoder_phys *phys_enc;
	struct sde_hw_wb *hw_wb;
	u32 line_cnt = 0;

	if (!wb_enc)
		return;

	SDE_ATRACE_BEGIN("ctl_start_irq");
	phys_enc = &wb_enc->base;
	if (atomic_add_unless(&phys_enc->pending_ctl_start_cnt, -1, 0))
		wake_up_all(&phys_enc->pending_kickoff_wq);

	hw_wb = wb_enc->hw_wb;
	if (hw_wb->ops.get_line_count)
		line_cnt = hw_wb->ops.get_line_count(hw_wb);

	SDE_ATRACE_END("ctl_start_irq");
	SDE_EVT32_IRQ(DRMID(phys_enc->parent), WBID(wb_enc), line_cnt);
}

static void _sde_encoder_phys_wb_frame_done_helper(void *arg, bool frame_error)
{
	struct sde_encoder_phys_wb *wb_enc = arg;
	struct sde_encoder_phys *phys_enc = &wb_enc->base;
	u32 event = frame_error ? SDE_ENCODER_FRAME_EVENT_ERROR : 0;
	u32 ubwc_error = 0;

	/* don't notify upper layer for internal commit */
	if (phys_enc->enable_state == SDE_ENC_DISABLING && !phys_enc->in_clone_mode)
		goto end;

	if (phys_enc->parent_ops.handle_frame_done &&
			atomic_add_unless(&phys_enc->pending_kickoff_cnt, -1, 0)) {
		event |= SDE_ENCODER_FRAME_EVENT_DONE;

		/*
		 * signal retire-fence during wb-done
		 * - when prog_line is not configured
		 * - when prog_line is configured and line-ptr-irq is missed
		 */
		if (!wb_enc->prog_line || (wb_enc->prog_line &&
				(atomic_read(&phys_enc->pending_kickoff_cnt) <
					atomic_read(&phys_enc->pending_retire_fence_cnt)))) {
			atomic_add_unless(&phys_enc->pending_retire_fence_cnt, -1, 0);
			event |= SDE_ENCODER_FRAME_EVENT_SIGNAL_RETIRE_FENCE;
		}

		if (phys_enc->in_clone_mode)
			event |= SDE_ENCODER_FRAME_EVENT_CWB_DONE
					| SDE_ENCODER_FRAME_EVENT_SIGNAL_RETIRE_FENCE;
		else
			event |= SDE_ENCODER_FRAME_EVENT_SIGNAL_RELEASE_FENCE;

		phys_enc->parent_ops.handle_frame_done(phys_enc->parent, phys_enc, event);
	}

	if (!phys_enc->in_clone_mode && phys_enc->parent_ops.handle_vblank_virt)
		phys_enc->parent_ops.handle_vblank_virt(phys_enc->parent, phys_enc);

end:
	if (frame_error && wb_enc->hw_wb->ops.get_ubwc_error
			&& wb_enc->hw_wb->ops.clear_ubwc_error) {
		wb_enc->hw_wb->ops.get_ubwc_error(wb_enc->hw_wb);
		wb_enc->hw_wb->ops.clear_ubwc_error(wb_enc->hw_wb);
	}
	SDE_EVT32_IRQ(DRMID(phys_enc->parent), WBID(wb_enc), phys_enc->in_clone_mode,
			phys_enc->enable_state, event, atomic_read(&phys_enc->pending_kickoff_cnt),
			atomic_read(&phys_enc->pending_retire_fence_cnt),
			ubwc_error, frame_error);

	wake_up_all(&phys_enc->pending_kickoff_wq);
}

/**
 * sde_encoder_phys_wb_done_irq - Pingpong overflow interrupt handler for CWB
 * @arg:	Pointer to writeback encoder
 * @irq_idx:	interrupt index
 */
static void sde_encoder_phys_cwb_ovflow(void *arg, int irq_idx)
{
	_sde_encoder_phys_wb_frame_done_helper(arg, true);
}

/**
 * sde_encoder_phys_wb_done_irq - writeback interrupt handler
 * @arg:	Pointer to writeback encoder
 * @irq_idx:	interrupt index
 */
static void sde_encoder_phys_wb_done_irq(void *arg, int irq_idx)
{
	SDE_ATRACE_BEGIN("wb_done_irq");
	_sde_encoder_phys_wb_frame_done_helper(arg, false);
	SDE_ATRACE_END("wb_done_irq");
}

static void sde_encoder_phys_wb_lineptr_irq(void *arg, int irq_idx)
{
	struct sde_encoder_phys_wb *wb_enc = arg;
	struct sde_encoder_phys *phys_enc;
	struct sde_hw_wb *hw_wb;
	u32 event = 0, line_cnt = 0;

	if (!wb_enc || !wb_enc->prog_line)
		return;

	SDE_ATRACE_BEGIN("wb_lineptr_irq");
	phys_enc = &wb_enc->base;
	if (phys_enc->parent_ops.handle_frame_done &&
			atomic_add_unless(&phys_enc->pending_retire_fence_cnt, -1, 0)) {
		event = SDE_ENCODER_FRAME_EVENT_SIGNAL_RETIRE_FENCE;
		phys_enc->parent_ops.handle_frame_done(phys_enc->parent, phys_enc, event);
	}

	hw_wb = wb_enc->hw_wb;
	if (hw_wb->ops.get_line_count)
		line_cnt = hw_wb->ops.get_line_count(hw_wb);

	SDE_ATRACE_END("wb_lineptr_irq");
	SDE_EVT32_IRQ(DRMID(phys_enc->parent), WBID(wb_enc), event, wb_enc->prog_line, line_cnt);
}

/**
 * sde_encoder_phys_wb_irq_ctrl - irq control of WB
 * @phys:	Pointer to physical encoder
 * @enable:	indicates enable or disable interrupts
 */
static void sde_encoder_phys_wb_irq_ctrl(struct sde_encoder_phys *phys, bool enable)
{

	struct sde_encoder_phys_wb *wb_enc = to_sde_encoder_phys_wb(phys);
	const struct sde_wb_cfg *wb_cfg;
	int index = 0, pp = 0;
	u32 max_num_of_irqs = 0;
	const u32 *irq_table = NULL;
	enum sde_intr_idx intr_idx;

	if (!wb_enc)
		return;

	pp = phys->hw_pp->idx - PINGPONG_0;
	if ((pp + CRTC_DUAL_MIXERS_ONLY) >= PINGPONG_MAX) {
		SDE_ERROR("[enc:%d wb:%d] invalid pp:%d\n", DRMID(phys->parent), WBID(wb_enc), pp);
		return;
	}

	/*
	 * For Dedicated CWB, only one overflow IRQ is used for
	 * both the PP_CWB blks. Make sure only one IRQ is registered
	 * when D-CWB is enabled.
	 */
	wb_cfg = wb_enc->hw_wb->caps;
	if (wb_cfg->features & BIT(SDE_WB_HAS_DCWB)) {
		max_num_of_irqs = 1;
	} else {
		max_num_of_irqs = CRTC_DUAL_MIXERS_ONLY;
		irq_table = cwb_irq_tbl;
	}

	if (enable && atomic_inc_return(&phys->wbirq_refcount) == 1) {
		sde_encoder_helper_register_irq(phys, INTR_IDX_WB_DONE);
		sde_encoder_helper_register_irq(phys, INTR_IDX_CTL_START);

		if (test_bit(SDE_WB_PROG_LINE, &wb_cfg->features))
			sde_encoder_helper_register_irq(phys, INTR_IDX_WB_LINEPTR);

		for (index = 0; index < max_num_of_irqs; index++) {
			intr_idx = irq_table ? irq_table[index + pp] : INTR_IDX_PP_CWB_OVFL;
			if (intr_idx != SDE_NONE)
				sde_encoder_helper_register_irq(phys, intr_idx);
		}
	} else if (!enable && atomic_dec_return(&phys->wbirq_refcount) == 0) {
		sde_encoder_helper_unregister_irq(phys, INTR_IDX_WB_DONE);
		sde_encoder_helper_unregister_irq(phys, INTR_IDX_CTL_START);

		if (test_bit(SDE_WB_PROG_LINE, &wb_cfg->features))
			sde_encoder_helper_unregister_irq(phys, INTR_IDX_WB_LINEPTR);

		for (index = 0; index < max_num_of_irqs; index++) {
			intr_idx = irq_table ? irq_table[index + pp] : INTR_IDX_PP_CWB_OVFL;
			if (intr_idx != SDE_NONE)
				sde_encoder_helper_unregister_irq(phys, intr_idx);
		}
	}
}

/**
 * sde_encoder_phys_wb_mode_set - set display mode
 * @phys_enc:	Pointer to physical encoder
 * @mode:	Pointer to requested display mode
 * @adj_mode:	Pointer to adjusted display mode
 */
static void sde_encoder_phys_wb_mode_set(
		struct sde_encoder_phys *phys_enc,
		struct drm_display_mode *mode,
		struct drm_display_mode *adj_mode, bool *reinit_mixers)
{
	struct sde_encoder_phys_wb *wb_enc = to_sde_encoder_phys_wb(phys_enc);
	struct sde_rm *rm = &phys_enc->sde_kms->rm;
	struct sde_rm_hw_iter iter;
	int i, instance;
	struct sde_encoder_irq *irq;

	phys_enc->cached_mode = *adj_mode;
	instance = phys_enc->split_role == ENC_ROLE_SLAVE ? 1 : 0;

	SDE_DEBUG("[enc:%d wb:%d] mode_set_cache:\"%s\",%d,%d\n", DRMID(phys_enc->parent),
			WBID(wb_enc), mode->name, mode->hdisplay, mode->vdisplay);

	phys_enc->hw_ctl = NULL;
	phys_enc->hw_cdm = NULL;
	phys_enc->hw_dnsc_blur = NULL;

	/* Retrieve previously allocated HW Resources. CTL shouldn't fail */
	sde_rm_init_hw_iter(&iter, phys_enc->parent->base.id, SDE_HW_BLK_CTL);
	for (i = 0; i <= instance; i++) {
		sde_rm_get_hw(rm, &iter);
		if (i == instance) {
			if (phys_enc->hw_ctl && phys_enc->hw_ctl != to_sde_hw_ctl(iter.hw)) {
				*reinit_mixers =  true;
				SDE_EVT32(phys_enc->hw_ctl->idx, to_sde_hw_ctl(iter.hw)->idx);
			}
			phys_enc->hw_ctl = to_sde_hw_ctl(iter.hw);
		}
	}

	if (IS_ERR_OR_NULL(phys_enc->hw_ctl)) {
		SDE_ERROR("[enc:%d, wb:%d] failed init ctl: %ld\n", DRMID(phys_enc->parent),
			WBID(wb_enc), (!phys_enc->hw_ctl) ? -EINVAL : PTR_ERR(phys_enc->hw_ctl));
		phys_enc->hw_ctl = NULL;
		return;
	}

	/* CDM is optional */
	sde_rm_init_hw_iter(&iter, phys_enc->parent->base.id, SDE_HW_BLK_CDM);
	for (i = 0; i <= instance; i++) {
		sde_rm_get_hw(rm, &iter);
		if (i == instance)
			phys_enc->hw_cdm = to_sde_hw_cdm(iter.hw);
	}

	if (IS_ERR(phys_enc->hw_cdm)) {
		SDE_ERROR("[enc:%d wb:%d] CDM required but not allocated:%ld\n",
			DRMID(phys_enc->parent), WBID(wb_enc), PTR_ERR(phys_enc->hw_cdm));
		phys_enc->hw_cdm = NULL;
	}

	/* Downscale Blur is optional */
	sde_rm_init_hw_iter(&iter, phys_enc->parent->base.id, SDE_HW_BLK_DNSC_BLUR);
	for (i = 0; i <= instance; i++) {
		sde_rm_get_hw(rm, &iter);
		if (i == instance)
			phys_enc->hw_dnsc_blur =  to_sde_hw_dnsc_blur(iter.hw);
	}

	if (IS_ERR(phys_enc->hw_dnsc_blur)) {
		SDE_ERROR("[enc:%d wb:%d] Downscale Blur required but not allocated:%ld\n",
			DRMID(phys_enc->parent), WBID(wb_enc), PTR_ERR(phys_enc->hw_dnsc_blur));
		phys_enc->hw_dnsc_blur = NULL;
	}

	phys_enc->kickoff_timeout_ms =
		sde_encoder_helper_get_kickoff_timeout_ms(phys_enc->parent);

	/* set ctl idx for ctl-start-irq */
	irq = &phys_enc->irq[INTR_IDX_CTL_START];
	irq->hw_idx = phys_enc->hw_ctl->idx;
}

static bool _sde_encoder_phys_wb_is_idle(struct sde_encoder_phys *phys_enc)
{
	struct sde_encoder_phys_wb *wb_enc = to_sde_encoder_phys_wb(phys_enc);
	struct sde_hw_wb *hw_wb = wb_enc->hw_wb;
	struct sde_vbif_get_xin_status_params xin_status = {0};

	xin_status.vbif_idx = hw_wb->caps->vbif_idx;
	xin_status.xin_id = hw_wb->caps->xin_id;
	xin_status.clk_ctrl = hw_wb->caps->clk_ctrl;

	return sde_vbif_get_xin_status(phys_enc->sde_kms, &xin_status);
}

static void _sde_encoder_phys_wb_reset_state(struct sde_encoder_phys *phys_enc)
{
	struct sde_encoder_phys_wb *wb_enc = to_sde_encoder_phys_wb(phys_enc);
	struct sde_encoder_virt *sde_enc = to_sde_encoder_virt(phys_enc->parent);
	struct sde_wb_device *wb_dev = wb_enc->wb_dev;
	struct sde_crtc *sde_crtc;

	phys_enc->enable_state = SDE_ENC_DISABLED;

	/* cleanup any pending buffer */
	if (wb_enc->wb_fb && wb_enc->wb_aspace) {
		msm_framebuffer_cleanup(wb_enc->wb_fb, wb_enc->wb_aspace);
		drm_framebuffer_put(wb_enc->wb_fb);
		wb_enc->wb_fb = NULL;
		wb_enc->wb_aspace = NULL;
	}

	sde_crtc = to_sde_crtc(sde_enc->crtc);
	if (sde_crtc)
		sde_crtc->cached_encoder_mask &= ~drm_encoder_mask(phys_enc->parent);

	wb_enc->crtc = NULL;
	phys_enc->hw_cdm = NULL;
	phys_enc->hw_ctl = NULL;
	phys_enc->in_clone_mode = false;
	atomic_set(&phys_enc->pending_kickoff_cnt, 0);
	atomic_set(&phys_enc->pending_retire_fence_cnt, 0);
	atomic_set(&phys_enc->pending_ctl_start_cnt, 0);
	mutex_lock(&wb_dev->wb_lock);
	kfree(wb_dev->modes);
	wb_dev->modes = NULL;
	wb_dev->count_modes = 0;
	mutex_unlock(&wb_dev->wb_lock);
}

static int _sde_encoder_phys_wb_wait_for_idle(struct sde_encoder_phys *phys_enc, bool force_wait)
{
	struct sde_encoder_phys_wb *wb_enc = to_sde_encoder_phys_wb(phys_enc);
	struct sde_encoder_wait_info wait_info = {0};
	int rc = 0;
	bool is_idle;

	/* Return EWOULDBLOCK since we know the wait isn't necessary */
	if (phys_enc->enable_state == SDE_ENC_DISABLED) {
		SDE_ERROR("enc:%d, wb:%d - encoder already disabled\n",
				DRMID(phys_enc->parent), WBID(wb_enc));
		return -EWOULDBLOCK;
	}

	SDE_EVT32(DRMID(phys_enc->parent), WBID(wb_enc), phys_enc->in_clone_mode,
			atomic_read(&phys_enc->pending_kickoff_cnt), force_wait);

	if (!force_wait && phys_enc->in_clone_mode
			&& (atomic_read(&phys_enc->pending_kickoff_cnt) <= 1))
		return 0;

	/*
	 * signal completion if commit with no framebuffer
	 * handle frame-done when WB HW is idle
	 */
	is_idle = _sde_encoder_phys_wb_is_idle(phys_enc);
	if (!wb_enc->wb_fb || is_idle) {
		SDE_EVT32((phys_enc->parent), WBID(wb_enc), !wb_enc->wb_fb, is_idle);
		goto frame_done;
	}

	if (atomic_read(&phys_enc->pending_kickoff_cnt) > 1)
		wait_info.count_check = 1;

	wait_info.wq = &phys_enc->pending_kickoff_wq;
	wait_info.atomic_cnt = &phys_enc->pending_kickoff_cnt;
	wait_info.timeout_ms = max_t(u32, wb_enc->wbdone_timeout, phys_enc->kickoff_timeout_ms);

	rc = sde_encoder_helper_wait_for_irq(phys_enc, INTR_IDX_WB_DONE, &wait_info);
	if (rc == -ETIMEDOUT) {
		/* handle frame-done when WB HW is idle */
		if (_sde_encoder_phys_wb_is_idle(phys_enc))
			rc = 0;

		SDE_ERROR("caller:%pS [enc:%d, wb:%d] clone_mode:%d kickoff timed out\n",
			__builtin_return_address(0), DRMID(phys_enc->parent), WBID(wb_enc),
			phys_enc->in_clone_mode);
		SDE_EVT32(DRMID(phys_enc->parent), WBID(wb_enc),
			atomic_read(&phys_enc->pending_kickoff_cnt), SDE_EVTLOG_ERROR);
		goto frame_done;
	}

	return 0;

frame_done:
	_sde_encoder_phys_wb_frame_done_helper(wb_enc, rc ? true : false);
	return rc;
}

static int _sde_encoder_phys_wb_wait_for_ctl_start(struct sde_encoder_phys *phys_enc)
{
	struct sde_encoder_phys_wb *wb_enc = to_sde_encoder_phys_wb(phys_enc);
	struct sde_encoder_wait_info wait_info = {0};
	struct sde_hw_ctl *hw_ctl = phys_enc->hw_ctl;
	int rc = 0;

	if (!atomic_read(&phys_enc->pending_ctl_start_cnt))
		return 0;

	SDE_EVT32(DRMID(phys_enc->parent), WBID(wb_enc), phys_enc->in_clone_mode,
			atomic_read(&phys_enc->pending_kickoff_cnt),
			atomic_read(&phys_enc->pending_retire_fence_cnt),
			atomic_read(&phys_enc->pending_ctl_start_cnt));

	wait_info.wq = &phys_enc->pending_kickoff_wq;
	wait_info.atomic_cnt = &phys_enc->pending_ctl_start_cnt;
	wait_info.timeout_ms = max_t(u32, wb_enc->wbdone_timeout, phys_enc->kickoff_timeout_ms);

	rc = sde_encoder_helper_wait_for_irq(phys_enc, INTR_IDX_CTL_START, &wait_info);

	/*
	 * if hwfencing enabled, try again to wait for up to the extended timeout time in
	 * increments as long as fence has not been signaled.
	 */
	if (rc == -ETIMEDOUT && phys_enc->sde_kms->catalog->hw_fence_rev && hw_ctl)
		rc = sde_encoder_helper_hw_fence_extended_wait(phys_enc, hw_ctl,
			&wait_info, INTR_IDX_CTL_START);

	if (rc == -ETIMEDOUT) {
		atomic_add_unless(&phys_enc->pending_ctl_start_cnt, -1, 0);

		/* if we timeout after the extended wait, reset mixers and do sw override */
		if (phys_enc->sde_kms->catalog->hw_fence_rev)
			sde_encoder_helper_hw_fence_sw_override(phys_enc, hw_ctl);

		SDE_ERROR("[enc:%d wb:%d] ctl_start timed out\n",
				DRMID(phys_enc->parent), WBID(wb_enc));
		SDE_EVT32(DRMID(phys_enc->parent), WBID(wb_enc), SDE_EVTLOG_ERROR);
	}

	return rc;
}

/**
 * sde_encoder_phys_wb_wait_for_commit_done - wait until request is committed
 * @phys_enc:	Pointer to physical encoder
 */
static int sde_encoder_phys_wb_wait_for_commit_done(struct sde_encoder_phys *phys_enc)
{
	struct sde_encoder_phys_wb *wb_enc = to_sde_encoder_phys_wb(phys_enc);
	int rc, pending_cnt, i;
	bool is_idle;

	/* CWB - wait for previous frame completion */
	if (phys_enc->in_clone_mode) {
		rc = _sde_encoder_phys_wb_wait_for_idle(phys_enc, false);
		goto end;
	}

	/*
	 * WB - wait for ctl-start-irq by default and additionally for
	 * wb-done-irq during timeout or serialize frame-trigger
	 */
	rc = _sde_encoder_phys_wb_wait_for_ctl_start(phys_enc);

	pending_cnt = atomic_read(&phys_enc->pending_kickoff_cnt);
	is_idle = _sde_encoder_phys_wb_is_idle(phys_enc);

	if (rc || (pending_cnt > 1) || (pending_cnt && is_idle)
			|| (!rc && (phys_enc->frame_trigger_mode == FRAME_DONE_WAIT_SERIALIZE))) {
		for (i = 0; i < pending_cnt; i++)
			rc |= _sde_encoder_phys_wb_wait_for_idle(phys_enc, true);

		if (rc) {
			SDE_EVT32(DRMID(phys_enc->parent), WBID(wb_enc),
					phys_enc->frame_trigger_mode,
					atomic_read(&phys_enc->pending_kickoff_cnt), is_idle, rc);
			SDE_ERROR("[enc:%d, wb:%d] failed wait_for_idle; ret:%d\n",
					DRMID(phys_enc->parent), WBID(wb_enc), rc);
		}
	}

end:
	/* cleanup any pending previous buffer */
	if (wb_enc->old_fb && wb_enc->old_aspace) {
		msm_framebuffer_cleanup(wb_enc->old_fb, wb_enc->old_aspace);
		drm_framebuffer_put(wb_enc->old_fb);
		wb_enc->old_fb = NULL;
		wb_enc->old_aspace = NULL;
	}

	return rc;
}

static int sde_encoder_phys_wb_wait_for_tx_complete(struct sde_encoder_phys *phys_enc)
{
	int rc = 0;

	if (atomic_read(&phys_enc->pending_kickoff_cnt))
		rc = _sde_encoder_phys_wb_wait_for_idle(phys_enc, true);

	if ((phys_enc->enable_state == SDE_ENC_DISABLING) && phys_enc->in_clone_mode) {
		_sde_encoder_phys_wb_reset_state(phys_enc);
		sde_encoder_phys_wb_irq_ctrl(phys_enc, false);
	}

	return rc;
}

/**
 * sde_encoder_phys_wb_prepare_for_kickoff - pre-kickoff processing
 * @phys_enc:	Pointer to physical encoder
 * @params:	kickoff parameters
 * Returns:	Zero on success
 */
static int sde_encoder_phys_wb_prepare_for_kickoff(struct sde_encoder_phys *phys_enc,
		struct sde_encoder_kickoff_params *params)
{
	struct sde_encoder_phys_wb *wb_enc = to_sde_encoder_phys_wb(phys_enc);
	int ret = 0;

	phys_enc->frame_trigger_mode = params ?
		params->frame_trigger_mode : FRAME_DONE_WAIT_DEFAULT;
	if (!phys_enc->in_clone_mode && (phys_enc->frame_trigger_mode == FRAME_DONE_WAIT_DEFAULT)
			&& (atomic_read(&phys_enc->pending_kickoff_cnt))) {
		ret = _sde_encoder_phys_wb_wait_for_idle(phys_enc, true);
		if (ret)
			atomic_set(&phys_enc->pending_kickoff_cnt, 0);
	}

	/* cache the framebuffer/aspace for cleanup later */
	wb_enc->old_fb = wb_enc->wb_fb;
	wb_enc->old_aspace = wb_enc->wb_aspace;

	/* set OT limit & enable traffic shaper */
	sde_encoder_phys_wb_setup(phys_enc);

	_sde_encoder_phys_wb_update_flush(phys_enc);

	_sde_encoder_phys_wb_update_cwb_flush(phys_enc, true);

	SDE_EVT32(DRMID(phys_enc->parent), WBID(wb_enc), phys_enc->in_clone_mode,
			phys_enc->frame_trigger_mode, ret);
	return ret;
}

/**
 * sde_encoder_phys_wb_trigger_flush - trigger flush processing
 * @phys_enc:	Pointer to physical encoder
 */
static void sde_encoder_phys_wb_trigger_flush(struct sde_encoder_phys *phys_enc)
{
	struct sde_encoder_phys_wb *wb_enc = to_sde_encoder_phys_wb(phys_enc);

	if (!phys_enc || !wb_enc->hw_wb) {
		SDE_ERROR("invalid encoder\n");
		return;
	}

	/*
	 * Bail out iff in CWB mode. In case of CWB, primary control-path
	 * which is actually driving would trigger the flush
	 */
	if (phys_enc->in_clone_mode) {
		SDE_DEBUG("[enc:%d wb:%d] in CWB mode. early return\n",
				DRMID(phys_enc->parent), WBID(wb_enc));
		return;
	}

	SDE_DEBUG("[enc:%d wb:%d]\n", DRMID(phys_enc->parent), WBID(wb_enc));

	/* clear pending flush if commit with no framebuffer */
	if (!wb_enc->wb_fb) {
		SDE_DEBUG("[enc:%d wb:%d] no out FB\n", DRMID(phys_enc->parent), WBID(wb_enc));
		return;
	}

	sde_encoder_helper_trigger_flush(phys_enc);
}

/**
 * _sde_encoder_phys_wb_init_internal_fb - create fb for internal commit
 * @wb_enc:		Pointer to writeback encoder
 * @pixel_format:	DRM pixel format
 * @width:		Desired fb width
 * @height:		Desired fb height
 * @pitch:		Desired fb pitch
 */
static int _sde_encoder_phys_wb_init_internal_fb(struct sde_encoder_phys_wb *wb_enc,
		uint32_t pixel_format, uint32_t width, uint32_t height, uint32_t pitch)
{
	struct drm_device *dev;
	struct drm_framebuffer *fb;
	struct drm_mode_fb_cmd2 mode_cmd;
	uint32_t size;
	int nplanes, i, ret;
	struct msm_gem_address_space *aspace;
	const struct drm_format_info *info;
	struct sde_encoder_phys *phys_enc;

	if (!wb_enc || !wb_enc->base.parent || !wb_enc->base.sde_kms) {
		SDE_ERROR("invalid params\n");
		return -EINVAL;
	}
	phys_enc = &wb_enc->base;

	aspace = wb_enc->base.sde_kms->aspace[SDE_IOMMU_DOMAIN_UNSECURE];
	if (!aspace) {
		SDE_ERROR("[enc:%d wb:%d] invalid aspace\n", DRMID(phys_enc->parent), WBID(wb_enc));
		return -EINVAL;
	}

	dev = wb_enc->base.sde_kms->dev;
	if (!dev) {
		SDE_ERROR("[enc:%d wb:%d] invalid dev\n", DRMID(phys_enc->parent), WBID(wb_enc));
		return -EINVAL;
	}

	memset(&mode_cmd, 0, sizeof(mode_cmd));
	mode_cmd.pixel_format = pixel_format;
	mode_cmd.width = width;
	mode_cmd.height = height;
	mode_cmd.pitches[0] = pitch;

	size = sde_format_get_framebuffer_size(pixel_format, mode_cmd.width, mode_cmd.height,
			mode_cmd.pitches, 0);
	if (!size) {
		SDE_DEBUG("[enc:%d wb:%d] invalid fbsize\n", DRMID(phys_enc->parent), WBID(wb_enc));
		return -EINVAL;
	}

	/* allocate gem tracking object */
	info = drm_get_format_info(dev, &mode_cmd);
	nplanes = info->num_planes;
	if (nplanes >= SDE_MAX_PLANES) {
		SDE_ERROR("[enc:%d wb:%d] requested format has too many planes:%d\n",
				DRMID(phys_enc->parent), WBID(wb_enc), nplanes);
		return -EINVAL;
	}

	wb_enc->bo_disable[0] = msm_gem_new(dev, size, MSM_BO_SCANOUT | MSM_BO_WC);
	if (IS_ERR_OR_NULL(wb_enc->bo_disable[0])) {
		ret = PTR_ERR(wb_enc->bo_disable[0]);
		wb_enc->bo_disable[0] = NULL;

		SDE_ERROR("[enc:%d wb:%d] failed to create bo; ret:%d\n",
				DRMID(phys_enc->parent), WBID(wb_enc), ret);
		return ret;
	}

	for (i = 0; i < nplanes; ++i) {
		wb_enc->bo_disable[i] = wb_enc->bo_disable[0];
		mode_cmd.pitches[i] = width * info->cpp[i];
	}

	fb = msm_framebuffer_init(dev, &mode_cmd, wb_enc->bo_disable);
	if (IS_ERR_OR_NULL(fb)) {
		ret = PTR_ERR(fb);
		drm_gem_object_put(wb_enc->bo_disable[0]);
		wb_enc->bo_disable[0] = NULL;

		SDE_ERROR("[enc:%d wb:%d] failed to init fb; ret:%d\n",
				DRMID(phys_enc->parent), WBID(wb_enc), ret);
		return ret;
	}

	/* prepare the backing buffer now so that it's available later */
	ret = msm_framebuffer_prepare(fb, aspace);
	if (!ret)
		wb_enc->fb_disable = fb;
	return ret;
}

/**
 * _sde_encoder_phys_wb_destroy_internal_fb - deconstruct internal fb
 * @wb_enc:		Pointer to writeback encoder
 */
static void _sde_encoder_phys_wb_destroy_internal_fb(
		struct sde_encoder_phys_wb *wb_enc)
{
	if (!wb_enc)
		return;

	if (wb_enc->fb_disable) {
		drm_framebuffer_unregister_private(wb_enc->fb_disable);
		drm_framebuffer_remove(wb_enc->fb_disable);
		wb_enc->fb_disable = NULL;
	}

	if (wb_enc->bo_disable[0]) {
		drm_gem_object_put(wb_enc->bo_disable[0]);
		wb_enc->bo_disable[0] = NULL;
	}
}

/**
 * sde_encoder_phys_wb_enable - enable writeback encoder
 * @phys_enc:	Pointer to physical encoder
 */
static void sde_encoder_phys_wb_enable(struct sde_encoder_phys *phys_enc)
{
	struct sde_encoder_phys_wb *wb_enc = to_sde_encoder_phys_wb(phys_enc);
	struct drm_device *dev;
	struct drm_connector *connector;

	SDE_DEBUG("[enc:%d wb:%d]\n", DRMID(phys_enc->parent), WBID(wb_enc));

	if (!wb_enc->base.parent || !wb_enc->base.parent->dev) {
		SDE_ERROR("[enc:%d, wb:%d] invalid dev\n", DRMID(phys_enc->parent), WBID(wb_enc));
		return;
	}
	dev = wb_enc->base.parent->dev;

	/* find associated writeback connector */
	connector = phys_enc->connector;

	if (!connector || connector->encoder != phys_enc->parent) {
		SDE_ERROR("[enc:%d, wb:%d] failed to find writeback connector\n",
				DRMID(phys_enc->parent), WBID(wb_enc));
		return;
	}
	wb_enc->wb_dev = sde_wb_connector_get_wb(connector);

	phys_enc->enable_state = SDE_ENC_ENABLED;

	/*
	 * cache the crtc in wb_enc on enable for duration of use case
	 * for correctly servicing asynchronous irq events and timers
	 */
	wb_enc->crtc = phys_enc->parent->crtc;
}

/**
 * sde_encoder_phys_wb_disable - disable writeback encoder
 * @phys_enc:	Pointer to physical encoder
 */
static void sde_encoder_phys_wb_disable(struct sde_encoder_phys *phys_enc)
{
	struct sde_encoder_phys_wb *wb_enc = to_sde_encoder_phys_wb(phys_enc);
	struct sde_hw_wb *hw_wb = wb_enc->hw_wb;
	struct sde_crtc *sde_crtc = to_sde_crtc(wb_enc->crtc);
	struct sde_hw_wb_sc_cfg cfg = { 0 };
	int i;

	if (phys_enc->enable_state == SDE_ENC_DISABLED) {
		SDE_ERROR("[enc:%d wb:%d] encoder is already disabled\n",
				DRMID(phys_enc->parent), WBID(wb_enc));
		return;
	}

	SDE_DEBUG("[enc:%d, wb:%d] clone_mode:%d, kickoff_cnt:%u\n",
			DRMID(phys_enc->parent), WBID(wb_enc), phys_enc->in_clone_mode,
			atomic_read(&phys_enc->pending_kickoff_cnt));

	if (!phys_enc->hw_ctl || !phys_enc->parent ||
			!phys_enc->sde_kms || !wb_enc->fb_disable) {
		SDE_DEBUG("[enc:%d wb:%d] invalid hw; skipping extra commit\n",
				DRMID(phys_enc->parent), WBID(wb_enc));
		goto exit;
	}

	/* reset system cache properties */
	if (wb_enc->sc_cfg.wr_en) {
		if (hw_wb->ops.setup_sys_cache)
			hw_wb->ops.setup_sys_cache(hw_wb, &cfg);

		/*
		 * avoid llcc_active reset for crtc while in clone mode as it will reset it for
		 * primary display as well
		 */
		if (!phys_enc->in_clone_mode) {
			for (i = 0; i < SDE_SYS_CACHE_MAX; i++)
				sde_crtc->new_perf.llcc_active[i] = 0;
			sde_core_perf_crtc_update_llcc(wb_enc->crtc);
		}
	}

	if (phys_enc->in_clone_mode) {
		_sde_encoder_phys_wb_setup_cwb(phys_enc, false);
		_sde_encoder_phys_wb_update_cwb_flush(phys_enc, false);
		phys_enc->enable_state = SDE_ENC_DISABLING;

		if (wb_enc->crtc->state->active) {
			sde_encoder_phys_wb_irq_ctrl(phys_enc, true);
			return;
		}

		if (phys_enc->connector)
			sde_connector_commit_reset(phys_enc->connector, ktime_get());
		goto exit;
	}

	/* reset h/w before final flush */
	if (phys_enc->hw_ctl->ops.clear_pending_flush)
		phys_enc->hw_ctl->ops.clear_pending_flush(phys_enc->hw_ctl);

	/*
	 * New CTL reset sequence from 5.0 MDP onwards.
	 * If has_3d_merge_reset is not set, legacy reset
	 * sequence is executed.
	 */
	if (test_bit(SDE_FEATURE_3D_MERGE_RESET, hw_wb->catalog->features)) {
		sde_encoder_helper_phys_disable(phys_enc, wb_enc);
		goto exit;
	}

	if (sde_encoder_helper_reset_mixers(phys_enc, NULL))
		goto exit;

	phys_enc->enable_state = SDE_ENC_DISABLING;

	sde_encoder_phys_wb_prepare_for_kickoff(phys_enc, NULL);
	sde_encoder_phys_wb_irq_ctrl(phys_enc, true);
	if (phys_enc->hw_ctl->ops.trigger_flush)
		phys_enc->hw_ctl->ops.trigger_flush(phys_enc->hw_ctl);

	sde_encoder_helper_trigger_start(phys_enc);
	_sde_encoder_phys_wb_wait_for_idle(phys_enc, true);
	sde_encoder_phys_wb_irq_ctrl(phys_enc, false);

exit:
	SDE_EVT32(DRMID(phys_enc->parent), WBID(wb_enc), phys_enc->in_clone_mode);
	_sde_encoder_phys_wb_reset_state(phys_enc);
}

/**
 * sde_encoder_phys_wb_get_hw_resources - get hardware resources
 * @phys_enc:	Pointer to physical encoder
 * @hw_res:	Pointer to encoder resources
 */
static void sde_encoder_phys_wb_get_hw_resources(struct sde_encoder_phys *phys_enc,
		struct sde_encoder_hw_resources *hw_res, struct drm_connector_state *conn_state)
{
	struct sde_encoder_phys_wb *wb_enc;
	struct sde_hw_wb *hw_wb;
	struct drm_framebuffer *fb;
	const struct sde_format *fmt = NULL;

	if (!phys_enc) {
		SDE_ERROR("invalid encoder\n");
		return;
	}
	wb_enc = to_sde_encoder_phys_wb(phys_enc);

	fb = sde_wb_connector_state_get_output_fb(conn_state);
	if (fb) {
		fmt = sde_get_sde_format_ext(fb->format->format, fb->modifier);
		if (!fmt) {
			SDE_ERROR("[enc:%d wb:%d] unsupported output pixel format:%d\n",
				DRMID(phys_enc->parent), WBID(wb_enc), fb->format->format);
			return;
		}
	}

	hw_wb = wb_enc->hw_wb;
	hw_res->wbs[hw_wb->idx - WB_0] = phys_enc->intf_mode;
	hw_res->needs_cdm = fmt ? SDE_FORMAT_IS_YUV(fmt) : false;
	SDE_DEBUG("[enc:%d wb:%d] intf_mode:%d needs_cdm:%d\n", DRMID(phys_enc->parent),
		WBID(wb_enc), hw_res->wbs[hw_wb->idx - WB_0], hw_res->needs_cdm);
}

#if IS_ENABLED(CONFIG_DEBUG_FS)
/**
 * sde_encoder_phys_wb_init_debugfs - initialize writeback encoder debugfs
 * @phys_enc:		Pointer to physical encoder
 * @debugfs_root:	Pointer to virtual encoder's debugfs_root dir
 */
static int sde_encoder_phys_wb_init_debugfs(
		struct sde_encoder_phys *phys_enc, struct dentry *debugfs_root)
{
	struct sde_encoder_phys_wb *wb_enc = to_sde_encoder_phys_wb(phys_enc);

	if (!phys_enc || !wb_enc->hw_wb || !debugfs_root)
		return -EINVAL;

	debugfs_create_u32("wbdone_timeout", 0600, debugfs_root, &wb_enc->wbdone_timeout);

	return 0;
}
#else
static int sde_encoder_phys_wb_init_debugfs(
		struct sde_encoder_phys *phys_enc, struct dentry *debugfs_root)
{
	return 0;
}
#endif /* CONFIG_DEBUG_FS */

static int sde_encoder_phys_wb_late_register(struct sde_encoder_phys *phys_enc,
		struct dentry *debugfs_root)
{
	return sde_encoder_phys_wb_init_debugfs(phys_enc, debugfs_root);
}

/**
 * sde_encoder_phys_wb_destroy - destroy writeback encoder
 * @phys_enc:	Pointer to physical encoder
 */
static void sde_encoder_phys_wb_destroy(struct sde_encoder_phys *phys_enc)
{
	struct sde_encoder_phys_wb *wb_enc;

	if (!phys_enc)
		return;
	wb_enc = to_sde_encoder_phys_wb(phys_enc);

	SDE_DEBUG("[enc:%d wb:%d]\n", DRMID(phys_enc->parent), WBID(wb_enc));

	_sde_encoder_phys_wb_destroy_internal_fb(wb_enc);

	kfree(wb_enc);
}

void sde_encoder_phys_wb_add_enc_to_minidump(struct sde_encoder_phys *phys_enc)
{
	struct sde_encoder_phys_wb *wb_enc = to_sde_encoder_phys_wb(phys_enc);

	sde_mini_dump_add_va_region("sde_enc_phys_wb", sizeof(*wb_enc), wb_enc);
}

/**
 * sde_encoder_phys_wb_init_ops - initialize writeback operations
 * @ops:	Pointer to encoder operation table
 */
static void sde_encoder_phys_wb_init_ops(struct sde_encoder_phys_ops *ops)
{
	ops->late_register = sde_encoder_phys_wb_late_register;
	ops->is_master = sde_encoder_phys_wb_is_master;
	ops->mode_set = sde_encoder_phys_wb_mode_set;
	ops->enable = sde_encoder_phys_wb_enable;
	ops->disable = sde_encoder_phys_wb_disable;
	ops->destroy = sde_encoder_phys_wb_destroy;
	ops->atomic_check = sde_encoder_phys_wb_atomic_check;
	ops->get_hw_resources = sde_encoder_phys_wb_get_hw_resources;
	ops->wait_for_commit_done = sde_encoder_phys_wb_wait_for_commit_done;
	ops->wait_for_tx_complete = sde_encoder_phys_wb_wait_for_tx_complete;
	ops->prepare_for_kickoff = sde_encoder_phys_wb_prepare_for_kickoff;
	ops->trigger_flush = sde_encoder_phys_wb_trigger_flush;
	ops->trigger_start = sde_encoder_helper_trigger_start;
	ops->hw_reset = sde_encoder_helper_hw_reset;
	ops->irq_control = sde_encoder_phys_wb_irq_ctrl;
	ops->add_to_minidump = sde_encoder_phys_wb_add_enc_to_minidump;
}

/**
 * sde_encoder_phys_wb_init - initialize writeback encoder
 * @init:	Pointer to init info structure with initialization params
 */
struct sde_encoder_phys *sde_encoder_phys_wb_init(struct sde_enc_phys_init_params *p)
{
	struct sde_encoder_phys *phys_enc;
	struct sde_encoder_phys_wb *wb_enc;
	const struct sde_wb_cfg *wb_cfg;
	struct sde_hw_mdp *hw_mdp;
	struct sde_encoder_irq *irq;
	int ret = 0, i;

	SDE_DEBUG("\n");

	if (!p || !p->parent) {
		SDE_ERROR("invalid params\n");
		ret = -EINVAL;
		goto fail_alloc;
	}

	wb_enc = kzalloc(sizeof(*wb_enc), GFP_KERNEL);
	if (!wb_enc) {
		SDE_ERROR("failed to allocate wb enc\n");
		ret = -ENOMEM;
		goto fail_alloc;
	}

	phys_enc = &wb_enc->base;
	phys_enc->kickoff_timeout_ms = DEFAULT_KICKOFF_TIMEOUT_MS;

	if (p->sde_kms->vbif[VBIF_NRT]) {
		wb_enc->aspace[SDE_IOMMU_DOMAIN_UNSECURE] =
			p->sde_kms->aspace[MSM_SMMU_DOMAIN_NRT_UNSECURE];
		wb_enc->aspace[SDE_IOMMU_DOMAIN_SECURE] =
			p->sde_kms->aspace[MSM_SMMU_DOMAIN_NRT_SECURE];
	} else {
		wb_enc->aspace[SDE_IOMMU_DOMAIN_UNSECURE] =
			p->sde_kms->aspace[MSM_SMMU_DOMAIN_UNSECURE];
		wb_enc->aspace[SDE_IOMMU_DOMAIN_SECURE] =
			p->sde_kms->aspace[MSM_SMMU_DOMAIN_SECURE];
	}

	hw_mdp = sde_rm_get_mdp(&p->sde_kms->rm);
	if (IS_ERR_OR_NULL(hw_mdp)) {
		ret = PTR_ERR(hw_mdp);
		SDE_ERROR("failed to init hw_top: %d\n", ret);
		goto fail_mdp_init;
	}
	phys_enc->hw_mdptop = hw_mdp;

	/**
	 * hw_wb resource permanently assigned to this encoder
	 * Other resources allocated at atomic commit time by use case
	 */
	if (p->wb_idx != SDE_NONE) {
		struct sde_rm_hw_iter iter;

		sde_rm_init_hw_iter(&iter, 0, SDE_HW_BLK_WB);
		while (sde_rm_get_hw(&p->sde_kms->rm, &iter)) {
			struct sde_hw_wb *hw_wb = to_sde_hw_wb(iter.hw);

			if (hw_wb->idx == p->wb_idx) {
				wb_enc->hw_wb = hw_wb;
				break;
			}
		}

		if (!wb_enc->hw_wb) {
			ret = -EINVAL;
			SDE_ERROR("failed to init hw_wb%d\n", p->wb_idx - WB_0);
			goto fail_wb_init;
		}
	} else {
		ret = -EINVAL;
		SDE_ERROR("invalid wb_idx\n");
		goto fail_wb_check;
	}

	sde_encoder_phys_wb_init_ops(&phys_enc->ops);
	phys_enc->parent = p->parent;
	phys_enc->parent_ops = p->parent_ops;
	phys_enc->sde_kms = p->sde_kms;
	phys_enc->split_role = p->split_role;
	phys_enc->intf_mode = INTF_MODE_WB_LINE;
	phys_enc->intf_idx = p->intf_idx;
	phys_enc->enc_spinlock = p->enc_spinlock;
	atomic_set(&phys_enc->pending_retire_fence_cnt, 0);
	atomic_set(&phys_enc->pending_kickoff_cnt, 0);
	atomic_set(&phys_enc->pending_ctl_start_cnt, 0);
	init_waitqueue_head(&phys_enc->pending_kickoff_wq);
	wb_cfg = wb_enc->hw_wb->caps;

	for (i = 0; i < INTR_IDX_MAX; i++) {
		irq = &phys_enc->irq[i];
		INIT_LIST_HEAD(&irq->cb.list);
		irq->irq_idx = -EINVAL;
		irq->hw_idx = -EINVAL;
		irq->cb.arg = wb_enc;
	}

	irq = &phys_enc->irq[INTR_IDX_WB_DONE];
	irq->name = "wb_done";
	irq->hw_idx =  wb_enc->hw_wb->idx;
	irq->intr_type = sde_encoder_phys_wb_get_intr_type(wb_enc->hw_wb);
	irq->intr_idx = INTR_IDX_WB_DONE;
	irq->cb.func = sde_encoder_phys_wb_done_irq;

	irq = &phys_enc->irq[INTR_IDX_CTL_START];
	irq->name = "ctl_start";
	irq->intr_type = SDE_IRQ_TYPE_CTL_START;
	irq->intr_idx = INTR_IDX_CTL_START;
	irq->cb.func = sde_encoder_phys_wb_ctl_start_irq;

	irq = &phys_enc->irq[INTR_IDX_WB_LINEPTR];
	irq->name = "lineptr_irq";
	irq->hw_idx =  wb_enc->hw_wb->idx;
	irq->intr_type = SDE_IRQ_TYPE_WB_PROG_LINE;
	irq->intr_idx = INTR_IDX_WB_LINEPTR;
	irq->cb.func = sde_encoder_phys_wb_lineptr_irq;

	if (wb_cfg && (wb_cfg->features & BIT(SDE_WB_HAS_DCWB))) {
		irq = &phys_enc->irq[INTR_IDX_PP_CWB_OVFL];
		irq->name = "pp_cwb0_overflow";
		irq->hw_idx = PINGPONG_CWB_0;
		irq->intr_type = SDE_IRQ_TYPE_CWB_OVERFLOW;
		irq->intr_idx = INTR_IDX_PP_CWB_OVFL;
		irq->cb.func = sde_encoder_phys_cwb_ovflow;

	} else {
		irq = &phys_enc->irq[INTR_IDX_PP1_OVFL];
		irq->name = "pp1_overflow";
		irq->hw_idx = CWB_1;
		irq->intr_type = SDE_IRQ_TYPE_CWB_OVERFLOW;
		irq->intr_idx = INTR_IDX_PP1_OVFL;
		irq->cb.func = sde_encoder_phys_cwb_ovflow;

		irq = &phys_enc->irq[INTR_IDX_PP2_OVFL];
		irq->name = "pp2_overflow";
		irq->hw_idx = CWB_2;
		irq->intr_type = SDE_IRQ_TYPE_CWB_OVERFLOW;
		irq->intr_idx = INTR_IDX_PP2_OVFL;
		irq->cb.func = sde_encoder_phys_cwb_ovflow;

		irq = &phys_enc->irq[INTR_IDX_PP3_OVFL];
		irq->name = "pp3_overflow";
		irq->hw_idx = CWB_3;
		irq->intr_type = SDE_IRQ_TYPE_CWB_OVERFLOW;
		irq->intr_idx = INTR_IDX_PP3_OVFL;
		irq->cb.func = sde_encoder_phys_cwb_ovflow;

		irq = &phys_enc->irq[INTR_IDX_PP4_OVFL];
		irq->name = "pp4_overflow";
		irq->hw_idx = CWB_4;
		irq->intr_type = SDE_IRQ_TYPE_CWB_OVERFLOW;
		irq->intr_idx = INTR_IDX_PP4_OVFL;
		irq->cb.func = sde_encoder_phys_cwb_ovflow;

		irq = &phys_enc->irq[INTR_IDX_PP5_OVFL];
		irq->name = "pp5_overflow";
		irq->hw_idx = CWB_5;
		irq->intr_type = SDE_IRQ_TYPE_CWB_OVERFLOW;
		irq->intr_idx = INTR_IDX_PP5_OVFL;
		irq->cb.func = sde_encoder_phys_cwb_ovflow;
	}

	/* create internal buffer for disable logic */
	if (_sde_encoder_phys_wb_init_internal_fb(wb_enc, DRM_FORMAT_RGB888, 2, 1, 6)) {
		SDE_ERROR("[enc:%d, wb:%d] failed to init internal fb\n",
				DRMID(phys_enc->parent), WBID(wb_enc));
		goto fail_wb_init;
	}

	SDE_DEBUG("[enc:%d wb:%d] Created wb_phys\n", DRMID(phys_enc->parent), WBID(wb_enc));

	return phys_enc;

fail_wb_init:
fail_wb_check:
fail_mdp_init:
	kfree(wb_enc);
fail_alloc:
	return ERR_PTR(ret);
}<|MERGE_RESOLUTION|>--- conflicted
+++ resolved
@@ -569,10 +569,7 @@
 				(sde_kms_rect_is_null(&cstate->lm_roi[0]) &&
 				!sde_kms_rect_is_null(&cstate->lm_roi[1]));
 
-<<<<<<< HEAD
 	SDE_EVT32(lr_only_pu,cstate->lm_roi[0].w, cstate->lm_roi[0].h, cstate->lm_roi[1].w, cstate->lm_roi[1].h);
-=======
->>>>>>> 137ee741
 	return lr_only_pu;
 }
 
@@ -587,11 +584,7 @@
 	struct sde_hw_dnsc_blur *hw_dnsc_blur = phys_enc->hw_dnsc_blur;
 	bool need_merge = false;
 	enum sde_dcwb;
-<<<<<<< HEAD
 	int i = 0, num_mixers = crtc->num_mixers;
-=======
-	int i = 0, num_mixers = 0;
->>>>>>> 137ee741
 	const int num_wb = 1;
 
 	if (!phys_enc->in_clone_mode) {
@@ -606,8 +599,6 @@
 		return;
 	}
 
-<<<<<<< HEAD
-=======
 	if (crtc->num_mixers > MAX_CWB_PER_CTL_V1) {
 		SDE_ERROR("[enc:%d wb:%d] %d LM %d CWB case not supported\n",
 				DRMID(phys_enc->parent), WBID(wb_enc),
@@ -615,7 +606,6 @@
 		return;
 	}
 
->>>>>>> 137ee741
 	/**
 	 * 3d_merge active or cwb active for cwb path has to be set based upon
 	 * LMs in a CTL path. On cwb disable commit both 3d_merge active and cwb
@@ -623,19 +613,13 @@
 	 */
 	if (enable) {
 		need_merge = !(_sde_encoder_is_single_lm_partial_update(wb_enc));
-<<<<<<< HEAD
 		num_mixers = (need_merge ? crtc->num_mixers : 1);
-	}
-
-	SDE_EVT32(need_merge, num_mixers);
-=======
-		num_mixers = need_merge ? crtc->num_mixers : CRTC_SINGLE_MIXER_ONLY;
 	} else {
 		need_merge = (crtc->num_mixers > CRTC_SINGLE_MIXER_ONLY) ? true : false;
 		num_mixers = crtc->num_mixers;
 	}
 
->>>>>>> 137ee741
+	SDE_EVT32(need_merge, num_mixers);
 	hw_ctl = crtc->mixers[0].hw_ctl;
 	if (hw_ctl && hw_ctl->ops.setup_intf_cfg_v1 &&
 			(test_bit(SDE_WB_CWB_CTRL, &hw_wb->caps->features) ||
@@ -725,10 +709,7 @@
 	hw_dnsc_blur = phys_enc->hw_dnsc_blur;
 	ctl = phys_enc->hw_ctl;
 	need_merge = !(_sde_encoder_is_single_lm_partial_update(wb_enc));
-<<<<<<< HEAD
 	SDE_EVT32(need_merge);
-=======
->>>>>>> 137ee741
 
 	if (test_bit(SDE_CTL_ACTIVE_CFG, &ctl->caps->features) &&
 			(phys_enc->hw_ctl && phys_enc->hw_ctl->ops.setup_intf_cfg_v1)) {
@@ -752,11 +733,7 @@
 			intf_cfg_v1->dnsc_blur[0] = hw_dnsc_blur->idx;
 		}
 
-<<<<<<< HEAD
 		if (need_merge && mode_3d && hw_pp && hw_pp->merge_3d &&
-=======
-		if (mode_3d && need_merge && hw_pp && hw_pp->merge_3d &&
->>>>>>> 137ee741
 			intf_cfg_v1->merge_3d_count < MAX_MERGE_3D_PER_CTL_V1)
 			intf_cfg_v1->merge_3d[intf_cfg_v1->merge_3d_count++] = hw_pp->merge_3d->idx;
 
@@ -1319,7 +1296,6 @@
 
 	crtc_state = to_sde_crtc_state(wb_enc->crtc->state);
 	cwb_capture_mode = sde_crtc_get_property(crtc_state, CRTC_PROP_CAPTURE_OUTPUT);
-<<<<<<< HEAD
 
 	if (enable) {
 		need_merge = !(_sde_encoder_is_single_lm_partial_update(wb_enc));
@@ -1330,8 +1306,6 @@
 	}
 
 	SDE_EVT32(need_merge, num_mixers);
-=======
->>>>>>> 137ee741
 	dspp_out = (cwb_capture_mode == CAPTURE_DSPP_OUT);
 	cwb_idx = (enum sde_cwb)hw_pp->idx;
 	src_pp_idx = (enum sde_cwb)crtc->mixers[0].hw_lm->idx;
@@ -1428,10 +1402,7 @@
 	cwb_idx = (enum sde_cwb)hw_pp->idx;
 	dspp_out = (cwb_capture_mode == CAPTURE_DSPP_OUT);
 	need_merge = !(_sde_encoder_is_single_lm_partial_update(wb_enc));
-<<<<<<< HEAD
 	SDE_EVT32(need_merge);
-=======
->>>>>>> 137ee741
 
 	if (test_bit(SDE_WB_DCWB_CTRL, &hw_wb->caps->features)) {
 		dcwb_idx = hw_pp->dcwb_idx;
