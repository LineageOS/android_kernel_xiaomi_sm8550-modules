// SPDX-License-Identifier: GPL-2.0-only
/*
 * Copyright (c) 2021-2023 Qualcomm Innovation Center, Inc. All rights reserved.
 * Copyright (c) 2015-2021, The Linux Foundation. All rights reserved.
 */

#define pr_fmt(fmt)	"[drm:%s:%d] " fmt, __func__, __LINE__
#include "sde_encoder_phys.h"
#include "sde_hw_interrupts.h"
#include "sde_core_irq.h"
#include "sde_formats.h"
#include "dsi_display.h"
#include "sde_trace.h"
<<<<<<< HEAD
#include "mi_sde_encoder.h"
=======
#include <drm/drm_fixed.h>
>>>>>>> 137ee741

#define SDE_DEBUG_VIDENC(e, fmt, ...) SDE_DEBUG("enc%d intf%d " fmt, \
		(e) && (e)->base.parent ? \
		(e)->base.parent->base.id : -1, \
		(e) && (e)->base.hw_intf ? \
		(e)->base.hw_intf->idx - INTF_0 : -1, ##__VA_ARGS__)

#define SDE_ERROR_VIDENC(e, fmt, ...) SDE_ERROR("enc%d intf%d " fmt, \
		(e) && (e)->base.parent ? \
		(e)->base.parent->base.id : -1, \
		(e) && (e)->base.hw_intf ? \
		(e)->base.hw_intf->idx - INTF_0 : -1, ##__VA_ARGS__)

#define to_sde_encoder_phys_vid(x) \
	container_of(x, struct sde_encoder_phys_vid, base)

/* Poll time to do recovery during active region */
#define POLL_TIME_USEC_FOR_LN_CNT 500
#define MAX_POLL_CNT 10

static bool sde_encoder_phys_vid_is_master(
		struct sde_encoder_phys *phys_enc)
{
	bool ret = false;

	if (phys_enc->split_role != ENC_ROLE_SLAVE)
		ret = true;

	return ret;
}

static void drm_mode_to_intf_timing_params(
		const struct sde_encoder_phys_vid *vid_enc,
		const struct drm_display_mode *mode,
		struct intf_timing_params *timing)
{
	const struct sde_encoder_phys *phys_enc = &vid_enc->base;
	s64 comp_ratio, width;

	memset(timing, 0, sizeof(*timing));

	if ((mode->htotal < mode->hsync_end)
			|| (mode->hsync_start < mode->hdisplay)
			|| (mode->vtotal < mode->vsync_end)
			|| (mode->vsync_start < mode->vdisplay)
			|| (mode->hsync_end < mode->hsync_start)
			|| (mode->vsync_end < mode->vsync_start)) {
		SDE_ERROR(
		    "invalid params - hstart:%d,hend:%d,htot:%d,hdisplay:%d\n",
				mode->hsync_start, mode->hsync_end,
				mode->htotal, mode->hdisplay);
		SDE_ERROR("vstart:%d,vend:%d,vtot:%d,vdisplay:%d\n",
				mode->vsync_start, mode->vsync_end,
				mode->vtotal, mode->vdisplay);
		return;
	}

	/*
	 * https://www.kernel.org/doc/htmldocs/drm/ch02s05.html
	 *  Active Region      Front Porch   Sync   Back Porch
	 * <-----------------><------------><-----><----------->
	 * <- [hv]display --->
	 * <--------- [hv]sync_start ------>
	 * <----------------- [hv]sync_end ------->
	 * <---------------------------- [hv]total ------------->
	 */
	timing->poms_align_vsync = phys_enc->poms_align_vsync;
	timing->width = mode->hdisplay;	/* active width */
	timing->height = mode->vdisplay;	/* active height */
	timing->xres = timing->width;
	timing->yres = timing->height;
	timing->h_back_porch = mode->htotal - mode->hsync_end;
	timing->h_front_porch = mode->hsync_start - mode->hdisplay;
	timing->v_back_porch = mode->vtotal - mode->vsync_end;
	timing->v_front_porch = mode->vsync_start - mode->vdisplay;
	timing->hsync_pulse_width = mode->hsync_end - mode->hsync_start;
	timing->vsync_pulse_width = mode->vsync_end - mode->vsync_start;
	timing->hsync_polarity = (mode->flags & DRM_MODE_FLAG_NHSYNC) ? 1 : 0;
	timing->vsync_polarity = (mode->flags & DRM_MODE_FLAG_NVSYNC) ? 1 : 0;
	timing->border_clr = 0;
	timing->underflow_clr = 0xff;
	timing->hsync_skew = mode->hskew;
	timing->v_front_porch_fixed = vid_enc->base.vfp_cached;
	timing->vrefresh = drm_mode_vrefresh(mode);

	if (vid_enc->base.comp_type != MSM_DISPLAY_COMPRESSION_NONE) {
		timing->compression_en = true;
		timing->dce_bytes_per_line = vid_enc->base.dce_bytes_per_line;
	}

	/* DSI controller cannot handle active-low sync signals. */
	if (phys_enc->hw_intf->cap->type == INTF_DSI) {
		timing->hsync_polarity = 0;
		timing->vsync_polarity = 0;
	}

	/* for DP/EDP, Shift timings to align it to bottom right */
	if ((phys_enc->hw_intf->cap->type == INTF_DP) ||
		(phys_enc->hw_intf->cap->type == INTF_EDP)) {
		timing->h_back_porch += timing->h_front_porch;
		timing->h_front_porch = 0;
		timing->v_back_porch += timing->v_front_porch;
		timing->v_front_porch = 0;
	}

	timing->wide_bus_en = sde_encoder_is_widebus_enabled(phys_enc->parent);

	/*
	 * for DP, divide the horizonal parameters by 2 when
	 * widebus or compression is enabled, irrespective of
	 * compression ratio
	 */
	if (phys_enc->hw_intf->cap->type == INTF_DP &&
			(timing->wide_bus_en ||
			(vid_enc->base.comp_ratio > MSM_DISPLAY_COMPRESSION_RATIO_NONE))) {
		timing->width = timing->width >> 1;
		timing->xres = timing->xres >> 1;
		timing->h_back_porch = timing->h_back_porch >> 1;
		timing->h_front_porch = timing->h_front_porch >> 1;
		timing->hsync_pulse_width = timing->hsync_pulse_width >> 1;

		if (vid_enc->base.comp_type == MSM_DISPLAY_COMPRESSION_DSC &&
				(vid_enc->base.comp_ratio > MSM_DISPLAY_COMPRESSION_RATIO_NONE)) {
			timing->extra_dto_cycles =
				vid_enc->base.dsc_extra_pclk_cycle_cnt;
			timing->width += vid_enc->base.dsc_extra_disp_width;
			timing->h_back_porch +=
				vid_enc->base.dsc_extra_disp_width;
		}
	}

	/*
	 * for DSI, if compression is enabled, then divide the horizonal active
	 * timing parameters by compression ratio.
	 */
	if ((phys_enc->hw_intf->cap->type != INTF_DP) &&
			((vid_enc->base.comp_type ==
			MSM_DISPLAY_COMPRESSION_DSC) ||
			(vid_enc->base.comp_type ==
			MSM_DISPLAY_COMPRESSION_VDC))) {
		// adjust active dimensions
		width = drm_fixp_from_fraction(timing->width, 1);
		comp_ratio = drm_fixp_from_fraction(vid_enc->base.comp_ratio, 100);
		width = drm_fixp_div(width, comp_ratio);
		timing->width = drm_fixp2int_ceil(width);
		timing->xres = timing->width;
	}

	/*
	 * For edp only:
	 * DISPLAY_V_START = (VBP * HCYCLE) + HBP
	 * DISPLAY_V_END = (VBP + VACTIVE) * HCYCLE - 1 - HFP
	 */
	/*
	 * if (vid_enc->hw->cap->type == INTF_EDP) {
	 * display_v_start += mode->htotal - mode->hsync_start;
	 * display_v_end -= mode->hsync_start - mode->hdisplay;
	 * }
	 */
}

static inline u32 get_horizontal_total(const struct intf_timing_params *timing)
{
	u32 active = timing->xres;
	u32 inactive =
	    timing->h_back_porch + timing->h_front_porch +
	    timing->hsync_pulse_width;
	return active + inactive;
}

static inline u32 get_vertical_total(const struct intf_timing_params *timing)
{
	u32 active = timing->yres;
	u32 inactive = timing->v_back_porch + timing->v_front_porch +
			    timing->vsync_pulse_width;
	return active + inactive;
}

/*
 * programmable_fetch_get_num_lines:
 *	Number of fetch lines in vertical front porch
 * @timing: Pointer to the intf timing information for the requested mode
 *
 * Returns the number of fetch lines in vertical front porch at which mdp
 * can start fetching the next frame.
 *
 * Number of needed prefetch lines is anything that cannot be absorbed in the
 * start of frame time (back porch + vsync pulse width).
 *
 * Some panels have very large VFP, however we only need a total number of
 * lines based on the chip worst case latencies.
 */
static u32 programmable_fetch_get_num_lines(
		struct sde_encoder_phys_vid *vid_enc,
		const struct intf_timing_params *timing)
{
	struct sde_encoder_phys *phys_enc = &vid_enc->base;
	struct sde_mdss_cfg *m;

	u32 needed_prefill_lines, needed_vfp_lines, actual_vfp_lines;
	const u32 fixed_prefill_fps = DEFAULT_FPS;
	u32 default_prefill_lines =
		phys_enc->hw_intf->cap->prog_fetch_lines_worst_case;
	u32 start_of_frame_lines =
	    timing->v_back_porch + timing->vsync_pulse_width;
	u32 v_front_porch = timing->v_front_porch;
	u32 vrefresh, max_fps;

	m = phys_enc->sde_kms->catalog;
	max_fps = sde_encoder_get_dfps_maxfps(phys_enc->parent);
	vrefresh = (max_fps > timing->vrefresh) ? max_fps : timing->vrefresh;

	/* minimum prefill lines are defined based on 60fps */
	needed_prefill_lines = (vrefresh > fixed_prefill_fps) ?
		((default_prefill_lines * vrefresh) /
			fixed_prefill_fps) : default_prefill_lines;
	needed_vfp_lines = needed_prefill_lines - start_of_frame_lines;

	/* Fetch must be outside active lines, otherwise undefined. */
	if (start_of_frame_lines >= needed_prefill_lines) {
		SDE_DEBUG_VIDENC(vid_enc,
				"prog fetch always enabled case\n");
		actual_vfp_lines = (test_bit(SDE_FEATURE_DELAY_PRG_FETCH, m->features)) ? 2 : 1;
	} else if (v_front_porch < needed_vfp_lines) {
		/* Warn fetch needed, but not enough porch in panel config */
		pr_warn_once
			("low vbp+vfp may lead to perf issues in some cases\n");
		SDE_DEBUG_VIDENC(vid_enc,
				"less vfp than fetch req, using entire vfp\n");
		actual_vfp_lines = v_front_porch;
	} else {
		SDE_DEBUG_VIDENC(vid_enc, "room in vfp for needed prefetch\n");
		actual_vfp_lines = needed_vfp_lines;
	}

	SDE_DEBUG_VIDENC(vid_enc,
		"vrefresh:%u v_front_porch:%u v_back_porch:%u vsync_pulse_width:%u\n",
		vrefresh, v_front_porch, timing->v_back_porch,
		timing->vsync_pulse_width);
	SDE_DEBUG_VIDENC(vid_enc,
		"prefill_lines:%u needed_vfp_lines:%u actual_vfp_lines:%u\n",
		needed_prefill_lines, needed_vfp_lines, actual_vfp_lines);

	return actual_vfp_lines;
}

/*
 * programmable_fetch_config: Programs HW to prefetch lines by offsetting
 *	the start of fetch into the vertical front porch for cases where the
 *	vsync pulse width and vertical back porch time is insufficient
 *
 *	Gets # of lines to pre-fetch, then calculate VSYNC counter value.
 *	HW layer requires VSYNC counter of first pixel of tgt VFP line.
 *
 * @timing: Pointer to the intf timing information for the requested mode
 */
static void programmable_fetch_config(struct sde_encoder_phys *phys_enc,
				      const struct intf_timing_params *timing)
{
	struct sde_encoder_phys_vid *vid_enc =
		to_sde_encoder_phys_vid(phys_enc);
	struct intf_prog_fetch f = { 0 };
	u32 vfp_fetch_lines = 0;
	u32 horiz_total = 0;
	u32 vert_total = 0;
	u32 vfp_fetch_start_vsync_counter = 0;
	unsigned long lock_flags;
	struct sde_mdss_cfg *m;

	if (WARN_ON_ONCE(!phys_enc->hw_intf->ops.setup_prg_fetch))
		return;

	m = phys_enc->sde_kms->catalog;

	vfp_fetch_lines = programmable_fetch_get_num_lines(vid_enc, timing);
	if (vfp_fetch_lines) {
		vert_total = get_vertical_total(timing);
		horiz_total = get_horizontal_total(timing);
		vfp_fetch_start_vsync_counter =
			(vert_total - vfp_fetch_lines) * horiz_total + 1;

		/**
		 * Check if we need to throttle the fetch to start
		 * from second line after the active region.
		 */
		if (test_bit(SDE_FEATURE_DELAY_PRG_FETCH, m->features))
			vfp_fetch_start_vsync_counter += horiz_total;

		f.enable = 1;
		f.fetch_start = vfp_fetch_start_vsync_counter;
	}

	SDE_DEBUG_VIDENC(vid_enc,
		"vfp_fetch_lines %u vfp_fetch_start_vsync_counter %u\n",
		vfp_fetch_lines, vfp_fetch_start_vsync_counter);

	spin_lock_irqsave(phys_enc->enc_spinlock, lock_flags);
	phys_enc->hw_intf->ops.setup_prg_fetch(phys_enc->hw_intf, &f);
	spin_unlock_irqrestore(phys_enc->enc_spinlock, lock_flags);
}

static bool sde_encoder_phys_vid_mode_fixup(
		struct sde_encoder_phys *phys_enc,
		const struct drm_display_mode *mode,
		struct drm_display_mode *adj_mode)
{
	if (phys_enc)
		SDE_DEBUG_VIDENC(to_sde_encoder_phys_vid(phys_enc), "\n");

	/*
	 * Modifying mode has consequences when the mode comes back to us
	 */
	return true;
}

/* vid_enc timing_params must be configured before calling this function */
static void _sde_encoder_phys_vid_setup_avr(
		struct sde_encoder_phys *phys_enc, u32 qsync_min_fps)
{
	struct sde_encoder_phys_vid *vid_enc;

	vid_enc = to_sde_encoder_phys_vid(phys_enc);
	if (vid_enc->base.hw_intf->ops.avr_setup) {
		struct intf_avr_params avr_params = {0};
		u32 default_fps = drm_mode_vrefresh(&phys_enc->cached_mode);
		int ret;

		if (!default_fps) {
			SDE_ERROR_VIDENC(vid_enc,
					"invalid default fps %d\n",
					default_fps);
			return;
		}

		if (qsync_min_fps > default_fps) {
			SDE_ERROR_VIDENC(vid_enc,
				"qsync fps %d must be less than default %d\n",
				qsync_min_fps, default_fps);
			return;
		}

		avr_params.default_fps = default_fps;
		avr_params.min_fps = qsync_min_fps;

		ret = vid_enc->base.hw_intf->ops.avr_setup(
				vid_enc->base.hw_intf,
				&vid_enc->timing_params, &avr_params);
		if (ret)
			SDE_ERROR_VIDENC(vid_enc,
				"bad settings, can't configure AVR\n");

		SDE_EVT32(DRMID(phys_enc->parent), default_fps,
				qsync_min_fps, ret);
	}
}

static void _sde_encoder_phys_vid_avr_ctrl(struct sde_encoder_phys *phys_enc)
{
	struct intf_avr_params avr_params;
	struct sde_encoder_phys_vid *vid_enc = to_sde_encoder_phys_vid(phys_enc);
	u32 avr_step_fps = sde_connector_get_avr_step(phys_enc->connector);

	memset(&avr_params, 0, sizeof(avr_params));
	avr_params.avr_mode = sde_connector_get_qsync_mode(phys_enc->connector);
	if (avr_step_fps)
		avr_params.avr_step_lines = mult_frac(phys_enc->cached_mode.vtotal,
				vid_enc->timing_params.vrefresh, avr_step_fps);

	if (vid_enc->base.hw_intf->ops.avr_ctrl)
		vid_enc->base.hw_intf->ops.avr_ctrl(vid_enc->base.hw_intf, &avr_params);

	SDE_EVT32(DRMID(phys_enc->parent), phys_enc->hw_intf->idx - INTF_0,
			avr_params.avr_mode, avr_params.avr_step_lines, avr_step_fps);
}

static void sde_encoder_phys_vid_setup_timing_engine(
		struct sde_encoder_phys *phys_enc)
{
	struct sde_encoder_phys_vid *vid_enc;
	struct drm_display_mode mode;
	struct intf_timing_params timing_params = { 0 };
	const struct sde_format *fmt = NULL;
	u32 fmt_fourcc = DRM_FORMAT_RGB888;
	u32 qsync_min_fps = 0;
	unsigned long lock_flags;
	struct sde_hw_intf_cfg intf_cfg = { 0 };
	bool is_split_link = false;

	if (!phys_enc || !phys_enc->sde_kms || !phys_enc->hw_ctl ||
			!phys_enc->hw_intf || !phys_enc->connector) {
		SDE_ERROR("invalid encoder %d\n", !phys_enc);
		return;
	}

	mode = phys_enc->cached_mode;
	vid_enc = to_sde_encoder_phys_vid(phys_enc);
	if (!phys_enc->hw_intf->ops.setup_timing_gen) {
		SDE_ERROR("timing engine setup is not supported\n");
		return;
	}

	SDE_DEBUG_VIDENC(vid_enc, "enabling mode:\n");
	drm_mode_debug_printmodeline(&mode);

	is_split_link = phys_enc->hw_intf->cfg.split_link_en;
	if (phys_enc->split_role != ENC_ROLE_SOLO || is_split_link) {
		mode.hdisplay >>= 1;
		mode.htotal >>= 1;
		mode.hsync_start >>= 1;
		mode.hsync_end >>= 1;

		SDE_DEBUG_VIDENC(vid_enc,
			"split_role %d, halve horizontal %d %d %d %d\n",
			phys_enc->split_role,
			mode.hdisplay, mode.htotal,
			mode.hsync_start, mode.hsync_end);
	}

	if (!phys_enc->vfp_cached) {
		phys_enc->vfp_cached =
			sde_connector_get_panel_vfp(phys_enc->connector, &mode);
		if (phys_enc->vfp_cached <= 0)
			phys_enc->vfp_cached = mode.vsync_start - mode.vdisplay;
	}

	drm_mode_to_intf_timing_params(vid_enc, &mode, &timing_params);

	vid_enc->timing_params = timing_params;

	if (phys_enc->cont_splash_enabled) {
		SDE_DEBUG_VIDENC(vid_enc,
			"skipping intf programming since cont splash is enabled\n");
		goto exit;
	}

	fmt = sde_get_sde_format(fmt_fourcc);
	SDE_DEBUG_VIDENC(vid_enc, "fmt_fourcc 0x%X\n", fmt_fourcc);

	spin_lock_irqsave(phys_enc->enc_spinlock, lock_flags);
	phys_enc->hw_intf->ops.setup_timing_gen(phys_enc->hw_intf,
			&timing_params, fmt);

	if (test_bit(SDE_CTL_ACTIVE_CFG,
				&phys_enc->hw_ctl->caps->features)) {
		sde_encoder_helper_update_intf_cfg(phys_enc);
	} else if (phys_enc->hw_ctl->ops.setup_intf_cfg) {
		intf_cfg.intf = phys_enc->hw_intf->idx;
		intf_cfg.intf_mode_sel = SDE_CTL_MODE_SEL_VID;
		intf_cfg.stream_sel = 0; /* Don't care value for video mode */
		intf_cfg.mode_3d =
			sde_encoder_helper_get_3d_blend_mode(phys_enc);

		phys_enc->hw_ctl->ops.setup_intf_cfg(phys_enc->hw_ctl,
				&intf_cfg);
	}
	spin_unlock_irqrestore(phys_enc->enc_spinlock, lock_flags);
	if (phys_enc->hw_intf->cap->type == INTF_DSI)
		programmable_fetch_config(phys_enc, &timing_params);

exit:
	if (phys_enc->parent_ops.get_qsync_fps)
		phys_enc->parent_ops.get_qsync_fps(
			phys_enc->parent, &qsync_min_fps, phys_enc->connector->state);

	/* only panels which support qsync will have a non-zero min fps */
	if (qsync_min_fps) {
		_sde_encoder_phys_vid_setup_avr(phys_enc, qsync_min_fps);
		_sde_encoder_phys_vid_avr_ctrl(phys_enc);
	}
}

static void sde_encoder_phys_vid_vblank_irq(void *arg, int irq_idx)
{
	struct sde_encoder_phys *phys_enc = arg;
	struct sde_hw_ctl *hw_ctl;
	struct intf_status intf_status = {0};
	unsigned long lock_flags;
	u32 flush_register = ~0;
	u32 reset_status = 0;
	int new_cnt = -1, old_cnt = -1;
	u32 event = 0;
	int pend_ret_fence_cnt = 0;
	u32 fence_ready = -1;

	if (!phys_enc)
		return;

	hw_ctl = phys_enc->hw_ctl;
	if (!hw_ctl)
		return;

	mi_sde_encoder_save_vsync_info(phys_enc);

	SDE_ATRACE_BEGIN("vblank_irq");

	/*
	 * only decrement the pending flush count if we've actually flushed
	 * hardware. due to sw irq latency, vblank may have already happened
	 * so we need to double-check with hw that it accepted the flush bits
	 */
	spin_lock_irqsave(phys_enc->enc_spinlock, lock_flags);

	old_cnt = atomic_read(&phys_enc->pending_kickoff_cnt);

	if (hw_ctl->ops.get_flush_register)
		flush_register = hw_ctl->ops.get_flush_register(hw_ctl);

	if (flush_register)
		goto not_flushed;

	new_cnt = atomic_add_unless(&phys_enc->pending_kickoff_cnt, -1, 0);
	pend_ret_fence_cnt = atomic_read(&phys_enc->pending_retire_fence_cnt);

	/* signal only for master, where there is a pending kickoff */
	if (sde_encoder_phys_vid_is_master(phys_enc) &&
	    atomic_add_unless(&phys_enc->pending_retire_fence_cnt, -1, 0)) {
		event = SDE_ENCODER_FRAME_EVENT_DONE |
			SDE_ENCODER_FRAME_EVENT_SIGNAL_RETIRE_FENCE |
			SDE_ENCODER_FRAME_EVENT_SIGNAL_RELEASE_FENCE;
	}

not_flushed:
	if (hw_ctl->ops.get_reset)
		reset_status = hw_ctl->ops.get_reset(hw_ctl);

	spin_unlock_irqrestore(phys_enc->enc_spinlock, lock_flags);

	if (event && phys_enc->parent_ops.handle_frame_done)
		phys_enc->parent_ops.handle_frame_done(phys_enc->parent,
			phys_enc, event);

	if (phys_enc->parent_ops.handle_vblank_virt)
		phys_enc->parent_ops.handle_vblank_virt(phys_enc->parent,
				phys_enc);

	if (phys_enc->hw_intf->ops.get_status)
		phys_enc->hw_intf->ops.get_status(phys_enc->hw_intf,
			&intf_status);

	if (flush_register && hw_ctl->ops.get_hw_fence_status)
		fence_ready = hw_ctl->ops.get_hw_fence_status(hw_ctl);

	SDE_EVT32_IRQ(DRMID(phys_enc->parent), phys_enc->hw_intf->idx - INTF_0,
			old_cnt, atomic_read(&phys_enc->pending_kickoff_cnt),
			reset_status ? SDE_EVTLOG_ERROR : 0,
			flush_register, event,
			atomic_read(&phys_enc->pending_retire_fence_cnt),
			intf_status.frame_count, intf_status.line_count,
			fence_ready);

	/* Signal any waiting atomic commit thread */
	wake_up_all(&phys_enc->pending_kickoff_wq);
	SDE_ATRACE_END("vblank_irq");
}

static void sde_encoder_phys_vid_underrun_irq(void *arg, int irq_idx)
{
	struct sde_encoder_phys *phys_enc = arg;

	if (!phys_enc)
		return;

	if (phys_enc->parent_ops.handle_underrun_virt)
		phys_enc->parent_ops.handle_underrun_virt(phys_enc->parent,
			phys_enc);
}

static void _sde_encoder_phys_vid_setup_irq_hw_idx(
		struct sde_encoder_phys *phys_enc)
{
	struct sde_encoder_irq *irq;

	/*
	 * Initialize irq->hw_idx only when irq is not registered.
	 * Prevent invalidating irq->irq_idx as modeset may be
	 * called many times during dfps.
	 */

	irq = &phys_enc->irq[INTR_IDX_VSYNC];
	if (irq->irq_idx < 0)
		irq->hw_idx = phys_enc->intf_idx;

	irq = &phys_enc->irq[INTR_IDX_UNDERRUN];
	if (irq->irq_idx < 0)
		irq->hw_idx = phys_enc->intf_idx;
}

static void sde_encoder_phys_vid_cont_splash_mode_set(
		struct sde_encoder_phys *phys_enc,
		struct drm_display_mode *adj_mode)
{
	if (!phys_enc || !adj_mode) {
		SDE_ERROR("invalid args\n");
		return;
	}

	phys_enc->cached_mode = *adj_mode;
	phys_enc->enable_state = SDE_ENC_ENABLED;

	_sde_encoder_phys_vid_setup_irq_hw_idx(phys_enc);

	phys_enc->kickoff_timeout_ms =
		sde_encoder_helper_get_kickoff_timeout_ms(phys_enc->parent);
}

static void sde_encoder_phys_vid_mode_set(
		struct sde_encoder_phys *phys_enc,
		struct drm_display_mode *mode,
		struct drm_display_mode *adj_mode, bool *reinit_mixers)
{
	struct sde_rm *rm;
	struct sde_rm_hw_iter iter;
	int i, instance;
	struct sde_encoder_phys_vid *vid_enc;

	if (!phys_enc || !phys_enc->sde_kms) {
		SDE_ERROR("invalid encoder/kms\n");
		return;
	}

	rm = &phys_enc->sde_kms->rm;
	vid_enc = to_sde_encoder_phys_vid(phys_enc);

	if (adj_mode) {
		phys_enc->cached_mode = *adj_mode;
		drm_mode_debug_printmodeline(adj_mode);
		SDE_DEBUG_VIDENC(vid_enc, "caching mode:\n");
	}

	instance = phys_enc->split_role == ENC_ROLE_SLAVE ? 1 : 0;

	/* Retrieve previously allocated HW Resources. Shouldn't fail */
	sde_rm_init_hw_iter(&iter, phys_enc->parent->base.id, SDE_HW_BLK_CTL);
	for (i = 0; i <= instance; i++) {
		if (sde_rm_get_hw(rm, &iter)) {
			if (phys_enc->hw_ctl && phys_enc->hw_ctl != to_sde_hw_ctl(iter.hw)) {
				*reinit_mixers =  true;
				SDE_EVT32(phys_enc->hw_ctl->idx,
						to_sde_hw_ctl(iter.hw)->idx);
			}
			phys_enc->hw_ctl = to_sde_hw_ctl(iter.hw);
		}
	}
	if (IS_ERR_OR_NULL(phys_enc->hw_ctl)) {
		SDE_ERROR_VIDENC(vid_enc, "failed to init ctl, %ld\n",
				PTR_ERR(phys_enc->hw_ctl));
		phys_enc->hw_ctl = NULL;
		return;
	}

	sde_rm_init_hw_iter(&iter, phys_enc->parent->base.id, SDE_HW_BLK_INTF);
	for (i = 0; i <= instance; i++) {
		if (sde_rm_get_hw(rm, &iter))
			phys_enc->hw_intf = to_sde_hw_intf(iter.hw);
	}

	if (IS_ERR_OR_NULL(phys_enc->hw_intf)) {
		SDE_ERROR_VIDENC(vid_enc, "failed to init intf: %ld\n",
				PTR_ERR(phys_enc->hw_intf));
		phys_enc->hw_intf = NULL;
		return;
	}

	_sde_encoder_phys_vid_setup_irq_hw_idx(phys_enc);

	phys_enc->kickoff_timeout_ms =
		sde_encoder_helper_get_kickoff_timeout_ms(phys_enc->parent);
}

static int sde_encoder_phys_vid_control_vblank_irq(
		struct sde_encoder_phys *phys_enc,
		bool enable)
{
	int ret = 0;
	struct sde_encoder_phys_vid *vid_enc;
	int refcount;

	if (!phys_enc) {
		SDE_ERROR("invalid encoder\n");
		return -EINVAL;
	}

	mutex_lock(phys_enc->vblank_ctl_lock);
	refcount = atomic_read(&phys_enc->vblank_refcount);
	vid_enc = to_sde_encoder_phys_vid(phys_enc);

	/* Slave encoders don't report vblank */
	if (!sde_encoder_phys_vid_is_master(phys_enc))
		goto end;

	/* protect against negative */
	if (!enable && refcount == 0) {
		ret = -EINVAL;
		goto end;
	}

	SDE_DEBUG_VIDENC(vid_enc, "[%pS] enable=%d/%d\n",
			__builtin_return_address(0),
			enable, atomic_read(&phys_enc->vblank_refcount));

	SDE_EVT32(DRMID(phys_enc->parent), enable,
			atomic_read(&phys_enc->vblank_refcount));

	if (enable && atomic_inc_return(&phys_enc->vblank_refcount) == 1) {
		ret = sde_encoder_helper_register_irq(phys_enc, INTR_IDX_VSYNC);
		if (ret)
			atomic_dec_return(&phys_enc->vblank_refcount);
	} else if (!enable &&
			atomic_dec_return(&phys_enc->vblank_refcount) == 0) {
		ret = sde_encoder_helper_unregister_irq(phys_enc,
				INTR_IDX_VSYNC);
		if (ret)
			atomic_inc_return(&phys_enc->vblank_refcount);
	}

end:
	if (ret) {
		SDE_ERROR_VIDENC(vid_enc,
				"control vblank irq error %d, enable %d\n",
				ret, enable);
		SDE_EVT32(DRMID(phys_enc->parent),
				phys_enc->hw_intf->idx - INTF_0,
				enable, refcount, SDE_EVTLOG_ERROR);
	}
	mutex_unlock(phys_enc->vblank_ctl_lock);
	return ret;
}

static bool sde_encoder_phys_vid_wait_dma_trigger(
		struct sde_encoder_phys *phys_enc)
{
	struct sde_encoder_phys_vid *vid_enc;
	struct sde_hw_intf *intf;
	struct sde_hw_ctl *ctl;
	struct intf_status status;

	if (!phys_enc) {
		SDE_ERROR("invalid encoder\n");
		return false;
	}

	vid_enc = to_sde_encoder_phys_vid(phys_enc);
	intf = phys_enc->hw_intf;
	ctl = phys_enc->hw_ctl;
	if (!phys_enc->hw_intf || !phys_enc->hw_ctl) {
		SDE_ERROR("invalid hw_intf %d hw_ctl %d\n",
			phys_enc->hw_intf != NULL, phys_enc->hw_ctl != NULL);
		return false;
	}

	if (!intf->ops.get_status)
		return false;

	intf->ops.get_status(intf, &status);

	/* if interface is not enabled, return true to wait for dma trigger */
	return status.is_en ? false : true;
}

static void sde_encoder_phys_vid_enable(struct sde_encoder_phys *phys_enc)
{
	struct msm_drm_private *priv;
	struct sde_encoder_phys_vid *vid_enc;
	struct sde_hw_intf *intf;
	struct sde_hw_ctl *ctl;

	if (!phys_enc || !phys_enc->parent || !phys_enc->parent->dev ||
			!phys_enc->parent->dev->dev_private ||
			!phys_enc->sde_kms) {
		SDE_ERROR("invalid encoder/device\n");
		return;
	}
	priv = phys_enc->parent->dev->dev_private;

	vid_enc = to_sde_encoder_phys_vid(phys_enc);
	intf = phys_enc->hw_intf;
	ctl = phys_enc->hw_ctl;
	if (!phys_enc->hw_intf || !phys_enc->hw_ctl || !phys_enc->hw_pp) {
		SDE_ERROR("invalid hw_intf %d hw_ctl %d hw_pp %d\n",
				!phys_enc->hw_intf, !phys_enc->hw_ctl,
				!phys_enc->hw_pp);
		return;
	}
	if (!ctl->ops.update_bitmask) {
		SDE_ERROR("invalid hw_ctl ops %d\n", ctl->idx);
		return;
	}

	SDE_DEBUG_VIDENC(vid_enc, "\n");

	if (WARN_ON(!phys_enc->hw_intf->ops.enable_timing))
		return;

	if (!phys_enc->cont_splash_enabled)
		sde_encoder_helper_split_config(phys_enc,
				phys_enc->hw_intf->idx);

	sde_encoder_phys_vid_setup_timing_engine(phys_enc);

	/*
	 * For cases where both the interfaces are connected to same ctl,
	 * set the flush bit for both master and slave.
	 * For single flush cases (dual-ctl or pp-split), skip setting the
	 * flush bit for the slave intf, since both intfs use same ctl
	 * and HW will only flush the master.
	 */
	if (!test_bit(SDE_CTL_ACTIVE_CFG, &ctl->caps->features) &&
			sde_encoder_phys_needs_single_flush(phys_enc) &&
		!sde_encoder_phys_vid_is_master(phys_enc))
		goto skip_flush;

	/**
	 * skip flushing intf during cont. splash handoff since bootloader
	 * has already enabled the hardware and is single buffered.
	 */
	if (phys_enc->cont_splash_enabled) {
		SDE_DEBUG_VIDENC(vid_enc,
		"skipping intf flush bit set as cont. splash is enabled\n");
		goto skip_flush;
	}

	ctl->ops.update_bitmask(ctl, SDE_HW_FLUSH_INTF, intf->idx, 1);

	if (phys_enc->hw_pp->merge_3d)
		ctl->ops.update_bitmask(ctl, SDE_HW_FLUSH_MERGE_3D,
			phys_enc->hw_pp->merge_3d->idx, 1);

	if (phys_enc->hw_intf->cap->type == INTF_DP &&
		phys_enc->comp_type == MSM_DISPLAY_COMPRESSION_DSC &&
		phys_enc->comp_ratio)
		ctl->ops.update_bitmask(ctl, SDE_HW_FLUSH_PERIPH, intf->idx, 1);

skip_flush:
	SDE_DEBUG_VIDENC(vid_enc, "update pending flush ctl %d intf %d\n",
		ctl->idx - CTL_0, intf->idx);
	SDE_EVT32(DRMID(phys_enc->parent),
		atomic_read(&phys_enc->pending_retire_fence_cnt));

	/* ctl_flush & timing engine enable will be triggered by framework */
	if (phys_enc->enable_state == SDE_ENC_DISABLED)
		phys_enc->enable_state = SDE_ENC_ENABLING;
}

static void sde_encoder_phys_vid_destroy(struct sde_encoder_phys *phys_enc)
{
	struct sde_encoder_phys_vid *vid_enc;

	if (!phys_enc) {
		SDE_ERROR("invalid encoder\n");
		return;
	}

	vid_enc = to_sde_encoder_phys_vid(phys_enc);
	SDE_DEBUG_VIDENC(vid_enc, "\n");
	kfree(vid_enc);
}

static void sde_encoder_phys_vid_get_hw_resources(
		struct sde_encoder_phys *phys_enc,
		struct sde_encoder_hw_resources *hw_res,
		struct drm_connector_state *conn_state)
{
	struct sde_encoder_phys_vid *vid_enc;

	if (!phys_enc || !hw_res) {
		SDE_ERROR("invalid arg(s), enc %d hw_res %d conn_state %d\n",
				!phys_enc, !hw_res, !conn_state);
		return;
	}

	if ((phys_enc->intf_idx - INTF_0) >= INTF_MAX) {
		SDE_ERROR("invalid intf idx:%d\n", phys_enc->intf_idx);
		return;
	}

	vid_enc = to_sde_encoder_phys_vid(phys_enc);
	SDE_DEBUG_VIDENC(vid_enc, "\n");
	hw_res->intfs[phys_enc->intf_idx - INTF_0] = INTF_MODE_VIDEO;
}

static int _sde_encoder_phys_vid_wait_for_vblank(
		struct sde_encoder_phys *phys_enc, bool notify)
{
	struct sde_encoder_wait_info wait_info = {0};
	int ret = 0, new_cnt;
	u32 event = SDE_ENCODER_FRAME_EVENT_ERROR |
		SDE_ENCODER_FRAME_EVENT_SIGNAL_RELEASE_FENCE |
		SDE_ENCODER_FRAME_EVENT_SIGNAL_RETIRE_FENCE;
	struct drm_connector *conn;
	struct sde_hw_ctl *hw_ctl;
	u32 flush_register = 0xebad;
	bool timeout = false;

	if (!phys_enc || !phys_enc->hw_ctl) {
		pr_err("invalid encoder\n");
		return -EINVAL;
	}

	hw_ctl = phys_enc->hw_ctl;
	conn = phys_enc->connector;

	wait_info.wq = &phys_enc->pending_kickoff_wq;
	wait_info.atomic_cnt = &phys_enc->pending_kickoff_cnt;
	wait_info.timeout_ms = phys_enc->kickoff_timeout_ms;

	/* Wait for kickoff to complete */
	ret = sde_encoder_helper_wait_for_irq(phys_enc, INTR_IDX_VSYNC,
			&wait_info);

	/*
	 * if hwfencing enabled, try again to wait for up to the extended timeout time in
	 * increments as long as fence has not been signaled.
	 */
	if (ret == -ETIMEDOUT && phys_enc->sde_kms->catalog->hw_fence_rev)
		ret = sde_encoder_helper_hw_fence_extended_wait(phys_enc, phys_enc->hw_ctl,
			&wait_info, INTR_IDX_VSYNC);

	if (ret == -ETIMEDOUT) {
		new_cnt = atomic_add_unless(&phys_enc->pending_kickoff_cnt, -1, 0);
		timeout = true;

		/*
		 * Reset ret when flush register is consumed. This handles a race condition between
		 * irq wait timeout handler reading the register status and the actual IRQ handler
		 */
		if (hw_ctl->ops.get_flush_register)
			flush_register = hw_ctl->ops.get_flush_register(hw_ctl);
		if (!flush_register)
			ret = 0;

		/* if we timeout after the extended wait, reset mixers and do sw override */
		if (ret && phys_enc->sde_kms->catalog->hw_fence_rev)
			sde_encoder_helper_hw_fence_sw_override(phys_enc, hw_ctl);

		SDE_EVT32(DRMID(phys_enc->parent), new_cnt, flush_register, ret,
				SDE_EVTLOG_FUNC_CASE1);
	}

	if (notify && timeout && atomic_add_unless(&phys_enc->pending_retire_fence_cnt, -1, 0)
			&& phys_enc->parent_ops.handle_frame_done) {
		phys_enc->parent_ops.handle_frame_done(phys_enc->parent, phys_enc, event);

		/* notify only on actual timeout cases */
		if ((ret == -ETIMEDOUT) && sde_encoder_recovery_events_enabled(phys_enc->parent))
			sde_connector_event_notify(conn, DRM_EVENT_SDE_HW_RECOVERY,
				sizeof(uint8_t), SDE_RECOVERY_HARD_RESET);
	}

	SDE_EVT32(DRMID(phys_enc->parent), event, notify, timeout, ret,
			ret ? SDE_EVTLOG_FATAL : 0, SDE_EVTLOG_FUNC_EXIT);

	return ret;
}

static int sde_encoder_phys_vid_wait_for_vblank(
		struct sde_encoder_phys *phys_enc)
{
	return _sde_encoder_phys_vid_wait_for_vblank(phys_enc, true);
}

static void sde_encoder_phys_vid_update_txq(struct sde_encoder_phys *phys_enc)
{
	struct sde_encoder_virt *sde_enc;

	if (!phys_enc)
		return;

	sde_enc = to_sde_encoder_virt(phys_enc->parent);
	if (!sde_enc)
		return;

	sde_encoder_helper_update_out_fence_txq(sde_enc, true);
}

static int sde_encoder_phys_vid_wait_for_commit_done(
		struct sde_encoder_phys *phys_enc)
{
	int rc;

	rc =  _sde_encoder_phys_vid_wait_for_vblank(phys_enc, true);
	if (rc)
		sde_encoder_helper_phys_reset(phys_enc);

	/* Update TxQ for the incoming frame */
	sde_encoder_phys_vid_update_txq(phys_enc);

	return rc;
}

static int sde_encoder_phys_vid_wait_for_vblank_no_notify(
		struct sde_encoder_phys *phys_enc)
{
	return _sde_encoder_phys_vid_wait_for_vblank(phys_enc, false);
}

static int sde_encoder_phys_vid_prepare_for_kickoff(
		struct sde_encoder_phys *phys_enc,
		struct sde_encoder_kickoff_params *params)
{
	struct sde_encoder_phys_vid *vid_enc;
	struct sde_hw_ctl *ctl;
	bool recovery_events;
	struct drm_connector *conn;
	int rc;
	int irq_enable;

	if (!phys_enc || !params || !phys_enc->hw_ctl) {
		SDE_ERROR("invalid encoder/parameters\n");
		return -EINVAL;
	}
	vid_enc = to_sde_encoder_phys_vid(phys_enc);

	ctl = phys_enc->hw_ctl;
	if (!ctl->ops.wait_reset_status)
		return 0;

	conn = phys_enc->connector;
	recovery_events = sde_encoder_recovery_events_enabled(
			phys_enc->parent);
	/*
	 * hw supports hardware initiated ctl reset, so before we kickoff a new
	 * frame, need to check and wait for hw initiated ctl reset completion
	 */
	rc = ctl->ops.wait_reset_status(ctl);
	if (rc) {
		SDE_ERROR_VIDENC(vid_enc, "ctl %d reset failure: %d\n",
				ctl->idx, rc);

		++vid_enc->error_count;

		/* to avoid flooding, only log first time, and "dead" time */
		if (vid_enc->error_count == 1) {
			SDE_EVT32(DRMID(phys_enc->parent), SDE_EVTLOG_FATAL);
			mutex_lock(phys_enc->vblank_ctl_lock);

			irq_enable = atomic_read(&phys_enc->vblank_refcount);

			if (irq_enable)
				sde_encoder_helper_unregister_irq(
					phys_enc, INTR_IDX_VSYNC);

			SDE_DBG_DUMP(SDE_DBG_BUILT_IN_ALL);

			if (irq_enable)
				sde_encoder_helper_register_irq(
					phys_enc, INTR_IDX_VSYNC);

			mutex_unlock(phys_enc->vblank_ctl_lock);
		}

		/*
		 * if the recovery event is registered by user, don't panic
		 * trigger panic on first timeout if no listener registered
		 */
		if (recovery_events)
			sde_connector_event_notify(conn, DRM_EVENT_SDE_HW_RECOVERY,
					sizeof(uint8_t), SDE_RECOVERY_CAPTURE);
		else
			SDE_DBG_DUMP(0x0, "panic");

		/* request a ctl reset before the next flush */
		phys_enc->enable_state = SDE_ENC_ERR_NEEDS_HW_RESET;
	} else {
		if (recovery_events && vid_enc->error_count)
			sde_connector_event_notify(conn,
					DRM_EVENT_SDE_HW_RECOVERY,
					sizeof(uint8_t),
					SDE_RECOVERY_SUCCESS);
		vid_enc->error_count = 0;
	}

	return rc;
}

static void sde_encoder_phys_vid_single_vblank_wait(
		struct sde_encoder_phys *phys_enc)
{
	int ret;
	struct sde_encoder_phys_vid *vid_enc
					= to_sde_encoder_phys_vid(phys_enc);

	/*
	 * Wait for a vsync so we know the ENABLE=0 latched before
	 * the (connector) source of the vsync's gets disabled,
	 * otherwise we end up in a funny state if we re-enable
	 * before the disable latches, which results that some of
	 * the settings changes for the new modeset (like new
	 * scanout buffer) don't latch properly..
	 */
	ret = sde_encoder_phys_vid_control_vblank_irq(phys_enc, true);
	if (ret) {
		SDE_ERROR_VIDENC(vid_enc,
				"failed to enable vblank irq: %d\n",
				ret);
		SDE_EVT32(DRMID(phys_enc->parent),
				phys_enc->hw_intf->idx - INTF_0, ret,
				SDE_EVTLOG_FUNC_CASE1,
				SDE_EVTLOG_ERROR);
	} else {
		ret = _sde_encoder_phys_vid_wait_for_vblank(phys_enc, false);
		if (ret) {
			atomic_set(&phys_enc->pending_kickoff_cnt, 0);
			SDE_ERROR_VIDENC(vid_enc,
					"failure waiting for disable: %d\n",
					ret);
			SDE_EVT32(DRMID(phys_enc->parent),
					phys_enc->hw_intf->idx - INTF_0, ret,
					SDE_EVTLOG_FUNC_CASE2,
					SDE_EVTLOG_ERROR);
		}
		sde_encoder_phys_vid_control_vblank_irq(phys_enc, false);
	}
}

static void sde_encoder_phys_vid_disable(struct sde_encoder_phys *phys_enc)
{
	struct msm_drm_private *priv;
	struct sde_encoder_phys_vid *vid_enc;
	unsigned long lock_flags;
	struct intf_status intf_status = {0};

	if (!phys_enc || !phys_enc->parent || !phys_enc->parent->dev ||
			!phys_enc->parent->dev->dev_private) {
		SDE_ERROR("invalid encoder/device\n");
		return;
	}
	priv = phys_enc->parent->dev->dev_private;

	vid_enc = to_sde_encoder_phys_vid(phys_enc);
	if (!phys_enc->hw_intf || !phys_enc->hw_ctl) {
		SDE_ERROR("invalid hw_intf %d hw_ctl %d\n",
				!phys_enc->hw_intf, !phys_enc->hw_ctl);
		return;
	}

	SDE_DEBUG_VIDENC(vid_enc, "\n");

	if (WARN_ON(!phys_enc->hw_intf->ops.enable_timing))
		return;
	else if (!sde_encoder_phys_vid_is_master(phys_enc))
		goto exit;

	if (phys_enc->enable_state == SDE_ENC_DISABLED) {
		SDE_ERROR("already disabled\n");
		return;
	}

	if (sde_in_trusted_vm(phys_enc->sde_kms))
		goto exit;

	spin_lock_irqsave(phys_enc->enc_spinlock, lock_flags);
	phys_enc->hw_intf->ops.enable_timing(phys_enc->hw_intf, 0);
	sde_encoder_phys_inc_pending(phys_enc);
	spin_unlock_irqrestore(phys_enc->enc_spinlock, lock_flags);

	if (phys_enc->hw_intf->ops.reset_counter)
		phys_enc->hw_intf->ops.reset_counter(phys_enc->hw_intf);

	sde_encoder_phys_vid_single_vblank_wait(phys_enc);
	if (phys_enc->hw_intf->ops.get_status)
		phys_enc->hw_intf->ops.get_status(phys_enc->hw_intf,
			&intf_status);

	if (intf_status.is_en) {
		spin_lock_irqsave(phys_enc->enc_spinlock, lock_flags);
		sde_encoder_phys_inc_pending(phys_enc);
		spin_unlock_irqrestore(phys_enc->enc_spinlock, lock_flags);

		sde_encoder_phys_vid_single_vblank_wait(phys_enc);
	}

	sde_encoder_helper_phys_disable(phys_enc, NULL);
exit:
	SDE_EVT32(DRMID(phys_enc->parent),
		atomic_read(&phys_enc->pending_retire_fence_cnt));
	phys_enc->vfp_cached = 0;
	phys_enc->enable_state = SDE_ENC_DISABLED;
}

static int sde_encoder_phys_vid_poll_for_active_region(struct sde_encoder_phys *phys_enc)
{
	struct sde_encoder_phys_vid *vid_enc;
	struct intf_timing_params *timing;
	u32 line_cnt, v_inactive, poll_time_us, trial = 0;

	if (!phys_enc || !phys_enc->hw_intf || !phys_enc->hw_intf->ops.get_line_count)
		return -EINVAL;

	vid_enc = to_sde_encoder_phys_vid(phys_enc);
	timing = &vid_enc->timing_params;

	/* if programmable fetch is not enabled return early or if it is not a DSI interface*/
	if (!programmable_fetch_get_num_lines(vid_enc, timing) ||
			phys_enc->hw_intf->cap->type != INTF_DSI)
		return 0;

	poll_time_us = DIV_ROUND_UP(1000000, timing->vrefresh) / MAX_POLL_CNT;
	v_inactive = timing->v_front_porch + timing->v_back_porch + timing->vsync_pulse_width;

	do {
		usleep_range(poll_time_us, poll_time_us + 5);
		line_cnt = phys_enc->hw_intf->ops.get_line_count(phys_enc->hw_intf);
		trial++;
	} while ((trial < MAX_POLL_CNT) || (line_cnt < v_inactive));

	return (trial >= MAX_POLL_CNT) ? -ETIMEDOUT : 0;
}

static void sde_encoder_phys_vid_handle_post_kickoff(
		struct sde_encoder_phys *phys_enc)
{
	unsigned long lock_flags;
	struct sde_encoder_phys_vid *vid_enc;
	u32 avr_mode;
	u32 ret;

	if (!phys_enc) {
		SDE_ERROR("invalid encoder\n");
		return;
	}

	vid_enc = to_sde_encoder_phys_vid(phys_enc);
	SDE_DEBUG_VIDENC(vid_enc, "enable_state %d\n", phys_enc->enable_state);

	/*
	 * Video mode must flush CTL before enabling timing engine
	 * Video encoders need to turn on their interfaces now
	 */
	if (phys_enc->enable_state == SDE_ENC_ENABLING) {
		if (sde_encoder_phys_vid_is_master(phys_enc)) {
			SDE_EVT32(DRMID(phys_enc->parent),
				phys_enc->hw_intf->idx - INTF_0);
			spin_lock_irqsave(phys_enc->enc_spinlock, lock_flags);
			phys_enc->hw_intf->ops.enable_timing(phys_enc->hw_intf,
				1);
			spin_unlock_irqrestore(phys_enc->enc_spinlock,
				lock_flags);

			ret = sde_encoder_phys_vid_poll_for_active_region(phys_enc);
			if (ret)
				SDE_DEBUG_VIDENC(vid_enc, "poll for active failed ret:%d\n", ret);
		}
		phys_enc->enable_state = SDE_ENC_ENABLED;
	}

	avr_mode = sde_connector_get_qsync_mode(phys_enc->connector);

	if (avr_mode && vid_enc->base.hw_intf->ops.avr_trigger) {
		vid_enc->base.hw_intf->ops.avr_trigger(vid_enc->base.hw_intf);
		SDE_EVT32(DRMID(phys_enc->parent),
				phys_enc->hw_intf->idx - INTF_0,
				SDE_EVTLOG_FUNC_CASE9);
	}
}

static void sde_encoder_phys_vid_prepare_for_commit(
		struct sde_encoder_phys *phys_enc)
{
	struct sde_connector_state *c_state;

	if (!phys_enc || !phys_enc->parent) {
		SDE_ERROR("invalid encoder parameters\n");
		return;
	}

	if (phys_enc->connector && phys_enc->connector->state) {
		c_state = to_sde_connector_state(phys_enc->connector->state);
		if (!c_state) {
			SDE_ERROR("invalid connector state\n");
			return;
		}

		if (!msm_is_mode_seamless_vrr(&c_state->msm_mode)
			&& sde_connector_is_qsync_updated(phys_enc->connector))
			_sde_encoder_phys_vid_avr_ctrl(phys_enc);

	}
}

static void sde_encoder_phys_vid_irq_control(struct sde_encoder_phys *phys_enc,
		bool enable)
{
	struct sde_encoder_phys_vid *vid_enc;
	int ret;

	if (!phys_enc)
		return;

	vid_enc = to_sde_encoder_phys_vid(phys_enc);

	SDE_EVT32(DRMID(phys_enc->parent), phys_enc->hw_intf->idx - INTF_0,
			enable, atomic_read(&phys_enc->vblank_refcount));

	if (enable) {
		ret = sde_encoder_phys_vid_control_vblank_irq(phys_enc, true);
		if (ret)
			return;

		sde_encoder_helper_register_irq(phys_enc, INTR_IDX_UNDERRUN);
	} else {
		sde_encoder_phys_vid_control_vblank_irq(phys_enc, false);
		sde_encoder_helper_unregister_irq(phys_enc, INTR_IDX_UNDERRUN);
	}
}

static int sde_encoder_phys_vid_get_line_count(
		struct sde_encoder_phys *phys_enc)
{
	if (!phys_enc)
		return -EINVAL;

	if (!sde_encoder_phys_vid_is_master(phys_enc))
		return -EINVAL;

	if (!phys_enc->hw_intf || !phys_enc->hw_intf->ops.get_line_count)
		return -EINVAL;

	return phys_enc->hw_intf->ops.get_line_count(phys_enc->hw_intf);
}

static u32 sde_encoder_phys_vid_get_underrun_line_count(
		struct sde_encoder_phys *phys_enc)
{
	u32 underrun_linecount = 0xebadebad;
	u32 intf_intr_status = 0xebadebad;
	struct intf_status intf_status = {0};

	if (!phys_enc)
		return -EINVAL;

	if (!sde_encoder_phys_vid_is_master(phys_enc) || !phys_enc->hw_intf)
		return -EINVAL;

	if (phys_enc->hw_intf->ops.get_status)
		phys_enc->hw_intf->ops.get_status(phys_enc->hw_intf,
			&intf_status);

	if (phys_enc->hw_intf->ops.get_underrun_line_count)
		underrun_linecount =
		  phys_enc->hw_intf->ops.get_underrun_line_count(
			phys_enc->hw_intf);

	if (phys_enc->hw_intf->ops.get_intr_status)
		intf_intr_status = phys_enc->hw_intf->ops.get_intr_status(
				phys_enc->hw_intf);

	SDE_EVT32(DRMID(phys_enc->parent), underrun_linecount,
		intf_status.frame_count, intf_status.line_count,
		intf_intr_status);

	return underrun_linecount;
}

static int sde_encoder_phys_vid_wait_for_active(
			struct sde_encoder_phys *phys_enc)
{
	struct drm_display_mode mode;
	struct sde_encoder_phys_vid *vid_enc;
	u32 ln_cnt, min_ln_cnt, active_lns_cnt;
	u32 retry = MAX_POLL_CNT;

	vid_enc =  to_sde_encoder_phys_vid(phys_enc);

	if (!phys_enc->hw_intf || !phys_enc->hw_intf->ops.get_line_count) {
		SDE_ERROR_VIDENC(vid_enc, "invalid vid_enc params\n");
		return -EINVAL;
	}

	mode = phys_enc->cached_mode;

	min_ln_cnt = (mode.vtotal - mode.vsync_start) +
		(mode.vsync_end - mode.vsync_start);
	active_lns_cnt = mode.vdisplay;

	while (retry) {
		ln_cnt = phys_enc->hw_intf->ops.get_line_count(
				phys_enc->hw_intf);

		if ((ln_cnt >= min_ln_cnt) &&
			(ln_cnt < (active_lns_cnt + min_ln_cnt))) {
			SDE_DEBUG_VIDENC(vid_enc,
					"Needed lines left line_cnt=%d\n",
					ln_cnt);
			return 0;
		}

		SDE_ERROR_VIDENC(vid_enc, "line count is less. line_cnt = %d\n", ln_cnt);
		udelay(POLL_TIME_USEC_FOR_LN_CNT);
		retry--;
	}

	return -EINVAL;
}

void sde_encoder_phys_vid_add_enc_to_minidump(struct sde_encoder_phys *phys_enc)
{
	struct sde_encoder_phys_vid *vid_enc;
	vid_enc =  to_sde_encoder_phys_vid(phys_enc);

	sde_mini_dump_add_va_region("sde_enc_phys_vid", sizeof(*vid_enc), vid_enc);
}

static void sde_encoder_phys_vid_init_ops(struct sde_encoder_phys_ops *ops)
{
	ops->is_master = sde_encoder_phys_vid_is_master;
	ops->mode_set = sde_encoder_phys_vid_mode_set;
	ops->cont_splash_mode_set = sde_encoder_phys_vid_cont_splash_mode_set;
	ops->mode_fixup = sde_encoder_phys_vid_mode_fixup;
	ops->enable = sde_encoder_phys_vid_enable;
	ops->disable = sde_encoder_phys_vid_disable;
	ops->destroy = sde_encoder_phys_vid_destroy;
	ops->get_hw_resources = sde_encoder_phys_vid_get_hw_resources;
	ops->control_vblank_irq = sde_encoder_phys_vid_control_vblank_irq;
	ops->wait_for_commit_done = sde_encoder_phys_vid_wait_for_commit_done;
	ops->wait_for_vblank = sde_encoder_phys_vid_wait_for_vblank_no_notify;
	ops->wait_for_tx_complete = sde_encoder_phys_vid_wait_for_vblank;
	ops->irq_control = sde_encoder_phys_vid_irq_control;
	ops->prepare_for_kickoff = sde_encoder_phys_vid_prepare_for_kickoff;
	ops->handle_post_kickoff = sde_encoder_phys_vid_handle_post_kickoff;
	ops->needs_single_flush = sde_encoder_phys_needs_single_flush;
	ops->setup_misr = sde_encoder_helper_setup_misr;
	ops->collect_misr = sde_encoder_helper_collect_misr;
	ops->trigger_flush = sde_encoder_helper_trigger_flush;
	ops->hw_reset = sde_encoder_helper_hw_reset;
	ops->get_line_count = sde_encoder_phys_vid_get_line_count;
	ops->wait_dma_trigger = sde_encoder_phys_vid_wait_dma_trigger;
	ops->wait_for_active = sde_encoder_phys_vid_wait_for_active;
	ops->prepare_commit = sde_encoder_phys_vid_prepare_for_commit;
	ops->get_underrun_line_count =
		sde_encoder_phys_vid_get_underrun_line_count;
	ops->add_to_minidump = sde_encoder_phys_vid_add_enc_to_minidump;
}

struct sde_encoder_phys *sde_encoder_phys_vid_init(
		struct sde_enc_phys_init_params *p)
{
	struct sde_encoder_phys *phys_enc = NULL;
	struct sde_encoder_phys_vid *vid_enc = NULL;
	struct sde_hw_mdp *hw_mdp;
	struct sde_encoder_irq *irq;
	int i, ret = 0;

	if (!p) {
		ret = -EINVAL;
		goto fail;
	}

	vid_enc = kzalloc(sizeof(*vid_enc), GFP_KERNEL);
	if (!vid_enc) {
		ret = -ENOMEM;
		goto fail;
	}

	phys_enc = &vid_enc->base;

	hw_mdp = sde_rm_get_mdp(&p->sde_kms->rm);
	if (IS_ERR_OR_NULL(hw_mdp)) {
		ret = PTR_ERR(hw_mdp);
		SDE_ERROR("failed to get mdptop\n");
		goto fail;
	}
	phys_enc->hw_mdptop = hw_mdp;
	phys_enc->intf_idx = p->intf_idx;

	SDE_DEBUG_VIDENC(vid_enc, "\n");

	sde_encoder_phys_vid_init_ops(&phys_enc->ops);
	phys_enc->parent = p->parent;
	phys_enc->parent_ops = p->parent_ops;
	phys_enc->sde_kms = p->sde_kms;
	phys_enc->split_role = p->split_role;
	phys_enc->intf_mode = INTF_MODE_VIDEO;
	phys_enc->enc_spinlock = p->enc_spinlock;
	phys_enc->vblank_ctl_lock = p->vblank_ctl_lock;
	phys_enc->comp_type = p->comp_type;
	phys_enc->kickoff_timeout_ms = DEFAULT_KICKOFF_TIMEOUT_MS;
	for (i = 0; i < INTR_IDX_MAX; i++) {
		irq = &phys_enc->irq[i];
		INIT_LIST_HEAD(&irq->cb.list);
		irq->irq_idx = -EINVAL;
		irq->hw_idx = -EINVAL;
		irq->cb.arg = phys_enc;
	}

	irq = &phys_enc->irq[INTR_IDX_VSYNC];
	irq->name = "vsync_irq";
	irq->intr_type = SDE_IRQ_TYPE_INTF_VSYNC;
	irq->intr_idx = INTR_IDX_VSYNC;
	irq->cb.func = sde_encoder_phys_vid_vblank_irq;

	irq = &phys_enc->irq[INTR_IDX_UNDERRUN];
	irq->name = "underrun";
	irq->intr_type = SDE_IRQ_TYPE_INTF_UNDER_RUN;
	irq->intr_idx = INTR_IDX_UNDERRUN;
	irq->cb.func = sde_encoder_phys_vid_underrun_irq;

	atomic_set(&phys_enc->vblank_refcount, 0);
	atomic_set(&phys_enc->pending_kickoff_cnt, 0);
	atomic_set(&phys_enc->pending_retire_fence_cnt, 0);
	init_waitqueue_head(&phys_enc->pending_kickoff_wq);
	phys_enc->enable_state = SDE_ENC_DISABLED;

	SDE_DEBUG_VIDENC(vid_enc, "created intf idx:%d\n", p->intf_idx);

	return phys_enc;

fail:
	SDE_ERROR("failed to create encoder\n");
	if (vid_enc)
		sde_encoder_phys_vid_destroy(phys_enc);

	return ERR_PTR(ret);
}<|MERGE_RESOLUTION|>--- conflicted
+++ resolved
@@ -11,11 +11,8 @@
 #include "sde_formats.h"
 #include "dsi_display.h"
 #include "sde_trace.h"
-<<<<<<< HEAD
+#include <drm/drm_fixed.h>
 #include "mi_sde_encoder.h"
-=======
-#include <drm/drm_fixed.h>
->>>>>>> 137ee741
 
 #define SDE_DEBUG_VIDENC(e, fmt, ...) SDE_DEBUG("enc%d intf%d " fmt, \
 		(e) && (e)->base.parent ? \
