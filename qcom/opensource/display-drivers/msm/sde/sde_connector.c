--- conflicted
+++ resolved
@@ -1228,21 +1228,14 @@
 	 * So delay backlight update to these panels until the
 	 * first frame commit is received from the HW only during power on.
 	 */
-<<<<<<< HEAD
-	if (display->panel->bl_config.bl_update ==
-				BL_UPDATE_DELAY_UNTIL_FIRST_FRAME) {
+	if ((display->panel->bl_config.bl_update ==
+		BL_UPDATE_DELAY_UNTIL_FIRST_FRAME) &&
+		crtc && crtc->state->active_changed) {
 		if (!c_conn->allow_bl_update)
 			sde_encoder_wait_for_event(c_conn->encoder,
 					MSM_ENC_TX_COMPLETE);
 	}
 
-=======
-	if ((display->panel->bl_config.bl_update ==
-		BL_UPDATE_DELAY_UNTIL_FIRST_FRAME) &&
-		crtc && crtc->state->active_changed)
-		sde_encoder_wait_for_event(c_conn->encoder,
-				MSM_ENC_TX_COMPLETE);
->>>>>>> 137ee741
 	c_conn->allow_bl_update = true;
 
 	if (!sde_in_trusted_vm(sde_kms) && c_conn->bl_device && !display->poms_pending) {
