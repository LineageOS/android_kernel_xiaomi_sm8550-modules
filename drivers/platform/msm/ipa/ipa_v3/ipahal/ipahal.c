--- conflicted
+++ resolved
@@ -1297,16 +1297,14 @@
 	case 128:
 		exception_type = IPAHAL_PKT_STATUS_EXCEPTION_UCP;
 		break;
-<<<<<<< HEAD
+	case 129:
+		exception_type = IPAHAL_PKT_STATUS_EXCEPTION_INVALID_PIPE;
+		break;
 	case 131:
 		exception_type = IPAHAL_PKT_STATUS_EXCEPTION_RQOS;
-=======
-	case 129:
-		exception_type = IPAHAL_PKT_STATUS_EXCEPTION_INVALID_PIPE;
 		break;
 	case 136:
 		exception_type = IPAHAL_PKT_STATUS_EXCEPTION_HDRI;
->>>>>>> 82799ba0
 		break;
 	case 229:
 		exception_type = IPAHAL_PKT_STATUS_EXCEPTION_CSUM;
