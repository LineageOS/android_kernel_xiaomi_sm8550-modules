// SPDX-License-Identifier: GPL-2.0-only
/*
 * Copyright (c) 2013-2020, The Linux Foundation. All rights reserved.
 */

#include <linux/init.h>
#include <linux/kernel.h>
#include <linux/module.h>
#include <linux/err.h>
#include <linux/delay.h>
#include <linux/slab.h>
#include <linux/mutex.h>
#include <linux/list.h>
#include <linux/dma-mapping.h>
#include <linux/dma-buf.h>
#include <linux/platform_device.h>
#include <linux/of_device.h>
#include <linux/export.h>
#include <linux/ion.h>
#include <linux/ioctl.h>
#include <linux/cdev.h>
#include <linux/fs.h>
#include <linux/device.h>
#ifndef CONFIG_SPF_CORE
#include <ipc/apr.h>
#endif
#include <dsp/msm_audio_ion.h>
#include <linux/msm_audio.h>

#define MSM_AUDIO_ION_PROBED (1 << 0)

#define MSM_AUDIO_ION_PHYS_ADDR(alloc_data) \
	alloc_data->table->sgl->dma_address

#define MSM_AUDIO_SMMU_SID_OFFSET 32

#define TZ_PIL_PROTECT_MEM_SUBSYS_ID 0x0C
#define TZ_PIL_CLEAR_PROTECT_MEM_SUBSYS_ID 0x0D
#define MSM_AUDIO_ION_DRIVER_NAME "msm_audio_ion"
#define MINOR_NUMBER_COUNT 1
struct msm_audio_ion_private {
	bool smmu_enabled;
	struct device *cb_dev;
	struct device *cb_cma_dev;
	u8 device_status;
	struct list_head alloc_list;
	struct mutex list_mutex;
	u64 smmu_sid_bits;
	u32 smmu_version;
	bool is_non_hypervisor;
	/*list to store fd, phy. addr and handle data */
	struct list_head fd_list;
	/*char dev related data */
	dev_t ion_major;
	struct class *ion_class;
	struct device *chardev;
	struct cdev cdev;
};

struct msm_audio_alloc_data {
	size_t len;
	void *vaddr;
	struct dma_buf *dma_buf;
	struct dma_buf_attachment *attach;
	struct sg_table *table;
	struct list_head list;
};

static struct msm_audio_ion_private msm_audio_ion_data = {0,};

struct msm_audio_fd_data {
	int fd;
	void *handle;
	dma_addr_t paddr;
	struct list_head list;
};

static void msm_audio_ion_add_allocation(
	struct msm_audio_ion_private *msm_audio_ion_data,
	struct msm_audio_alloc_data *alloc_data)
{
	/*
	 * Since these APIs can be invoked by multiple
	 * clients, there is need to make sure the list
	 * of allocations is always protected
	 */
	mutex_lock(&(msm_audio_ion_data->list_mutex));
	list_add_tail(&(alloc_data->list),
		      &(msm_audio_ion_data->alloc_list));
	mutex_unlock(&(msm_audio_ion_data->list_mutex));
}

static void *msm_audio_ion_map_kernel(struct dma_buf *dma_buf)
{
	int rc = 0;
	void *addr = NULL;
	struct msm_audio_alloc_data *alloc_data = NULL;

	rc = dma_buf_begin_cpu_access(dma_buf, DMA_BIDIRECTIONAL);
	if (rc) {
		pr_err("%s: kmap dma_buf_begin_cpu_access fail\n", __func__);
		goto exit;
	}

	addr = dma_buf_vmap(dma_buf);
	if (!addr) {
		pr_err("%s: kernel mapping of dma_buf failed\n",
		       __func__);
		goto exit;
	}

	/*
	 * TBD: remove the below section once new API
	 * for mapping kernel virtual address is available.
	 */
	mutex_lock(&(msm_audio_ion_data.list_mutex));
	list_for_each_entry(alloc_data, &(msm_audio_ion_data.alloc_list),
			    list) {
		if (alloc_data->dma_buf == dma_buf) {
			alloc_data->vaddr = addr;
			break;
		}
	}
	mutex_unlock(&(msm_audio_ion_data.list_mutex));

exit:
	return addr;
}

static int msm_audio_dma_buf_map(struct dma_buf *dma_buf,
<<<<<<< HEAD
				 dma_addr_t *addr, size_t *len, bool is_iova)
=======
				 dma_addr_t *addr, size_t *len,
				 bool cma_mem)
>>>>>>> 5efb3a4e
{

	struct msm_audio_alloc_data *alloc_data;
	struct device *cb_dev;
	unsigned long ionflag = 0;
	int rc = 0;
	void *vaddr = NULL;

	if (cma_mem)
		cb_dev = msm_audio_ion_data.cb_cma_dev;
	else
		cb_dev = msm_audio_ion_data.cb_dev;

	/* Data required per buffer mapping */
	alloc_data = kzalloc(sizeof(*alloc_data), GFP_KERNEL);
	if (!alloc_data)
		return -ENOMEM;

	alloc_data->dma_buf = dma_buf;
	alloc_data->len = dma_buf->size;
	*len = dma_buf->size;

	/* Attach the dma_buf to context bank device */
	alloc_data->attach = dma_buf_attach(alloc_data->dma_buf,
					    cb_dev);
	if (IS_ERR(alloc_data->attach)) {
		rc = PTR_ERR(alloc_data->attach);
		dev_err(cb_dev,
			"%s: Fail to attach dma_buf to CB, rc = %d\n",
			__func__, rc);
		goto free_alloc_data;
	}

	/* For uncached buffers, avoid cache maintanance */
	rc = dma_buf_get_flags(alloc_data->dma_buf, &ionflag);
	if (rc) {
		dev_err(cb_dev, "%s: dma_buf_get_flags failed: %d\n",
			__func__, rc);
		goto detach_dma_buf;
	}

	if (!(ionflag & ION_FLAG_CACHED))
		alloc_data->attach->dma_map_attrs |= DMA_ATTR_SKIP_CPU_SYNC;

	/*
	 * Get the scatter-gather list.
	 * There is no info as this is a write buffer or
	 * read buffer, hence the request is bi-directional
	 * to accommodate both read and write mappings.
	 */
	alloc_data->table = dma_buf_map_attachment(alloc_data->attach,
				DMA_BIDIRECTIONAL);
	if (IS_ERR(alloc_data->table)) {
		rc = PTR_ERR(alloc_data->table);
		dev_err(cb_dev,
			"%s: Fail to map attachment, rc = %d\n",
			__func__, rc);
		goto detach_dma_buf;
	}

	/* physical address from mapping */
	if (!is_iova) {
		*addr = sg_phys(alloc_data->table->sgl);
		vaddr = msm_audio_ion_map_kernel((void *)dma_buf);
		if (IS_ERR_OR_NULL(vaddr)) {
			pr_err("%s: ION memory mapping for AUDIO failed\n",
				__func__);
			rc = -ENOMEM;
			goto detach_dma_buf;
		}
		alloc_data->vaddr = vaddr;
	} else {
		*addr = MSM_AUDIO_ION_PHYS_ADDR(alloc_data);
	}

	msm_audio_ion_add_allocation(&msm_audio_ion_data,
				     alloc_data);
	return rc;

detach_dma_buf:
	dma_buf_detach(alloc_data->dma_buf,
		       alloc_data->attach);
free_alloc_data:
	kfree(alloc_data);

	return rc;
}

static int msm_audio_dma_buf_unmap(struct dma_buf *dma_buf, bool cma_mem)
{
	int rc = 0;
	struct msm_audio_alloc_data *alloc_data = NULL;
	struct list_head *ptr, *next;
	struct device *cb_dev;
	bool found = false;

	if (cma_mem)
		cb_dev = msm_audio_ion_data.cb_cma_dev;
	else
		cb_dev = msm_audio_ion_data.cb_dev;
	/*
	 * Though list_for_each_safe is delete safe, lock
	 * should be explicitly acquired to avoid race condition
	 * on adding elements to the list.
	 */
	mutex_lock(&(msm_audio_ion_data.list_mutex));
	list_for_each_safe(ptr, next,
			    &(msm_audio_ion_data.alloc_list)) {

		alloc_data = list_entry(ptr, struct msm_audio_alloc_data,
					list);

		if (alloc_data->dma_buf == dma_buf) {
			found = true;
			dma_buf_unmap_attachment(alloc_data->attach,
						 alloc_data->table,
						 DMA_BIDIRECTIONAL);

			dma_buf_detach(alloc_data->dma_buf,
				       alloc_data->attach);

			dma_buf_put(alloc_data->dma_buf);

			list_del(&(alloc_data->list));
			kfree(alloc_data);
			break;
		}
	}
	mutex_unlock(&(msm_audio_ion_data.list_mutex));

	if (!found) {
		dev_err(cb_dev,
			"%s: cannot find allocation, dma_buf %pK",
			__func__, dma_buf);
		rc = -EINVAL;
	}

	return rc;
}

static int msm_audio_ion_get_phys(struct dma_buf *dma_buf,
				  dma_addr_t *addr, size_t *len, bool is_iova)
{
	int rc = 0;

<<<<<<< HEAD
	rc = msm_audio_dma_buf_map(dma_buf, addr, len, is_iova);
=======
	rc = msm_audio_dma_buf_map(dma_buf, addr, len, false);
>>>>>>> 5efb3a4e
	if (rc) {
		pr_err("%s: failed to map DMA buf, err = %d\n",
			__func__, rc);
		goto err;
	}
	if (msm_audio_ion_data.smmu_enabled && is_iova) {
		/* Append the SMMU SID information to the IOVA address */
		*addr |= msm_audio_ion_data.smmu_sid_bits;
	}

	pr_debug("phys=%pK, len=%zd, rc=%d\n", &(*addr), *len, rc);
err:
	return rc;
}

int msm_audio_ion_get_smmu_info(struct device **cb_dev,
		u64 *smmu_sid)
{
	if (!cb_dev || !smmu_sid) {
		pr_err("%s: Invalid params\n",
			__func__);
		return -EINVAL;
	}

	if (!msm_audio_ion_data.cb_dev ||
		!msm_audio_ion_data.smmu_sid_bits) {
		pr_err("%s: Params not initialized\n",
			__func__);
		return -EINVAL;
	}

	*cb_dev = msm_audio_ion_data.cb_dev;
	*smmu_sid = msm_audio_ion_data.smmu_sid_bits;

	return 0;
}

static int msm_audio_ion_unmap_kernel(struct dma_buf *dma_buf)
{
	int rc = 0;
	void *vaddr = NULL;
	struct msm_audio_alloc_data *alloc_data = NULL;
	struct device *cb_dev = msm_audio_ion_data.cb_dev;

	/*
	 * TBD: remove the below section once new API
	 * for unmapping kernel virtual address is available.
	 */
	mutex_lock(&(msm_audio_ion_data.list_mutex));
	list_for_each_entry(alloc_data, &(msm_audio_ion_data.alloc_list),
			    list) {
		if (alloc_data->dma_buf == dma_buf) {
			vaddr = alloc_data->vaddr;
			break;
		}
	}
	mutex_unlock(&(msm_audio_ion_data.list_mutex));

	if (!vaddr) {
		dev_err(cb_dev,
			"%s: cannot find allocation for dma_buf %pK",
			__func__, dma_buf);
		rc = -EINVAL;
		goto err;
	}

	dma_buf_vunmap(dma_buf, vaddr);

	rc = dma_buf_end_cpu_access(dma_buf, DMA_BIDIRECTIONAL);
	if (rc) {
		dev_err(cb_dev, "%s: kmap dma_buf_end_cpu_access fail\n",
			__func__);
		goto err;
	}

err:
	return rc;
}

static int msm_audio_ion_map_buf(struct dma_buf *dma_buf, dma_addr_t *paddr,
				 size_t *plen, void **vaddr)
{
	int rc = 0;
	bool is_iova = true;

	rc = msm_audio_ion_get_phys(dma_buf, paddr, plen, is_iova);
	if (rc) {
		pr_err("%s: ION Get Physical for AUDIO failed, rc = %d\n",
				__func__, rc);
		dma_buf_put(dma_buf);
		goto err;
	}

	*vaddr = msm_audio_ion_map_kernel(dma_buf);
	if (IS_ERR_OR_NULL(*vaddr)) {
		pr_err("%s: ION memory mapping for AUDIO failed\n", __func__);
		rc = -ENOMEM;
		msm_audio_dma_buf_unmap(dma_buf, false);
		goto err;
	}

err:
	return rc;
}

static u32 msm_audio_ion_get_smmu_sid_mode32(void)
{
	if (msm_audio_ion_data.smmu_enabled)
		return upper_32_bits(msm_audio_ion_data.smmu_sid_bits);
	else
		return 0;
}

/**
 * msm_audio_ion_alloc -
 *        Allocs ION memory for given client name
 *
 * @dma_buf: dma_buf for the ION memory
 * @bufsz: buffer size
 * @paddr: Physical address to be assigned with allocated region
 * @plen: length of allocated region to be assigned
 * vaddr: virtual address to be assigned
 *
 * Returns 0 on success or error on failure
 */
int msm_audio_ion_alloc(struct dma_buf **dma_buf, size_t bufsz,
			dma_addr_t *paddr, size_t *plen, void **vaddr)
{
	int rc = -EINVAL;
	unsigned long err_ion_ptr = 0;

	if (!(msm_audio_ion_data.device_status & MSM_AUDIO_ION_PROBED)) {
		pr_debug("%s:probe is not done, deferred\n", __func__);
		return -EPROBE_DEFER;
	}
	if (!dma_buf || !paddr || !vaddr || !bufsz || !plen) {
		pr_err("%s: Invalid params\n", __func__);
		return -EINVAL;
	}

	if (msm_audio_ion_data.smmu_enabled == true) {
		pr_debug("%s: system heap is used\n", __func__);
		*dma_buf = ion_alloc(bufsz, ION_HEAP(ION_SYSTEM_HEAP_ID), 0);
	} else {
		pr_debug("%s: audio heap is used\n", __func__);
		*dma_buf = ion_alloc(bufsz, ION_HEAP(ION_AUDIO_HEAP_ID), 0);
	}
	if (IS_ERR_OR_NULL((void *)(*dma_buf))) {
		if (IS_ERR((void *)(*dma_buf)))
			err_ion_ptr = PTR_ERR((int *)(*dma_buf));
		pr_err("%s: ION alloc fail err ptr=%ld, smmu_enabled=%d\n",
		       __func__, err_ion_ptr, msm_audio_ion_data.smmu_enabled);
		rc = -ENOMEM;
		goto err;
	}

	rc = msm_audio_ion_map_buf(*dma_buf, paddr, plen, vaddr);
	if (rc) {
		pr_err("%s: failed to map ION buf, rc = %d\n", __func__, rc);
		goto err;
	}
	pr_debug("%s: mapped address = %pK, size=%zd\n", __func__,
		*vaddr, bufsz);

	memset(*vaddr, 0, bufsz);

// Cleanp dmabuf if error?
err:
	return rc;
}
EXPORT_SYMBOL(msm_audio_ion_alloc);

int msm_audio_ion_phys_free(void *handle,
			   dma_addr_t *paddr,
			   size_t *pa_len,
			   u8 assign_type,
			   int id,
			   int key)
{
	handle = NULL;
	return 0;
}
EXPORT_SYMBOL(msm_audio_ion_phys_free);

int msm_audio_ion_phys_assign(void **handle, int fd,
		dma_addr_t *paddr, size_t *pa_len, u8 assign_type, int id)
{
	*handle = NULL;
	return 0;
}
EXPORT_SYMBOL(msm_audio_ion_phys_assign);

bool msm_audio_is_hypervisor_supported(void)
{
	return !(msm_audio_ion_data.is_non_hypervisor);
}
EXPORT_SYMBOL(msm_audio_is_hypervisor_supported);
/**
 * msm_audio_ion_dma_map -
 *        Memory maps for a given DMA buffer
 *
 * @phys_addr: Physical address of DMA buffer to be mapped
 * @iova_base: IOVA address of memory mapped DMA buffer
 * @size: buffer size
 * @dir: DMA direction
 * Returns 0 on success or error on failure
 */
int msm_audio_ion_dma_map(dma_addr_t *phys_addr, dma_addr_t *iova_base,
			u32 size, enum dma_data_direction dir)
{
	dma_addr_t iova;
	struct device *cb_dev = msm_audio_ion_data.cb_dev;

	if (!phys_addr || !iova_base || !size)
		return -EINVAL;

	iova = dma_map_resource(cb_dev, *phys_addr, size,
				dir, 0);
	if (dma_mapping_error(cb_dev, iova)) {
		pr_err("%s: dma_mapping_error\n", __func__);
		return -EIO;
	}
	pr_debug("%s: dma_mapping_success iova:0x%lx\n", __func__,
			 (unsigned long)iova);
	if (msm_audio_ion_data.smmu_enabled)
		/* Append the SMMU SID information to the IOVA address */
		iova |= msm_audio_ion_data.smmu_sid_bits;

	*iova_base = iova;

	return 0;
}
EXPORT_SYMBOL(msm_audio_ion_dma_map);

void msm_audio_fd_list_debug(void)
{
	struct msm_audio_fd_data *msm_audio_fd_data = NULL;

	list_for_each_entry(msm_audio_fd_data,
			&msm_audio_ion_data.fd_list, list) {
		pr_debug("%s fd %d handle %pK phy. addr %pK\n", __func__,
			msm_audio_fd_data->fd, msm_audio_fd_data->handle,
			(void *)msm_audio_fd_data->paddr);
	}
}

void msm_audio_update_fd_list(struct msm_audio_fd_data *msm_audio_fd_data)
{
	struct msm_audio_fd_data *msm_audio_fd_data1 = NULL;

	mutex_lock(&(msm_audio_ion_data.list_mutex));
	list_for_each_entry(msm_audio_fd_data1,
			&msm_audio_ion_data.fd_list, list) {
		if (msm_audio_fd_data1->fd == msm_audio_fd_data->fd) {
			pr_err("%s fd already present, not updating the list",
				__func__);
			mutex_unlock(&(msm_audio_ion_data.list_mutex));
			return;
		}
	}
	list_add_tail(&msm_audio_fd_data->list, &msm_audio_ion_data.fd_list);
	mutex_unlock(&(msm_audio_ion_data.list_mutex));
}

void msm_audio_delete_fd_entry(void *handle)
{
	struct msm_audio_fd_data *msm_audio_fd_data = NULL;
	struct list_head *ptr, *next;

	mutex_lock(&(msm_audio_ion_data.list_mutex));
	list_for_each_safe(ptr, next,
			&msm_audio_ion_data.fd_list) {
		msm_audio_fd_data = list_entry(ptr, struct msm_audio_fd_data,
					list);
		if (msm_audio_fd_data->handle == handle) {
			pr_debug("%s deleting handle %pK entry from list\n",
				__func__, handle);
			list_del(&(msm_audio_fd_data->list));
			kfree(msm_audio_fd_data);
			break;
		}
	}
	mutex_unlock(&(msm_audio_ion_data.list_mutex));
}

int msm_audio_get_phy_addr(int fd, dma_addr_t *paddr)
{
	struct msm_audio_fd_data *msm_audio_fd_data = NULL;
	int status = -EINVAL;

	if (!paddr) {
		pr_err("%s Invalid paddr param status %d\n", __func__, status);
		return status;
	}
	pr_debug("%s, fd %d\n", __func__, fd);
	mutex_lock(&(msm_audio_ion_data.list_mutex));
	list_for_each_entry(msm_audio_fd_data,
			&msm_audio_ion_data.fd_list, list) {
		if (msm_audio_fd_data->fd == fd) {
			*paddr = msm_audio_fd_data->paddr;
			status = 0;
			pr_debug("%s Found fd %d paddr %pK\n",
				__func__, fd, paddr);
			mutex_unlock(&(msm_audio_ion_data.list_mutex));
			return status;
		}
	}
	mutex_unlock(&(msm_audio_ion_data.list_mutex));
	return status;
}
EXPORT_SYMBOL(msm_audio_get_phy_addr);

void msm_audio_get_handle(int fd, void **handle)
{
	struct msm_audio_fd_data *msm_audio_fd_data = NULL;

	pr_debug("%s fd %d\n", __func__, fd);
	mutex_lock(&(msm_audio_ion_data.list_mutex));
	list_for_each_entry(msm_audio_fd_data,
			&msm_audio_ion_data.fd_list, list) {
		if (msm_audio_fd_data->fd == fd) {
			*handle = (struct dma_buf *)msm_audio_fd_data->handle;
			pr_debug("%s handle %pK\n", __func__, *handle);
			break;
		}
	}
	mutex_unlock(&(msm_audio_ion_data.list_mutex));
}

/**
 * msm_audio_ion_import-
 *        Import ION buffer with given file descriptor
 *
 * @dma_buf: dma_buf for the ION memory
 * @fd: file descriptor for the ION memory
 * @ionflag: flags associated with ION buffer
 * @bufsz: buffer size
 * @paddr: Physical address to be assigned with allocated region
 * @plen: length of allocated region to be assigned
 * @vaddr: virtual address to be assigned
 *
 * Returns 0 on success or error on failure
 */
int msm_audio_ion_import(struct dma_buf **dma_buf, int fd,
			unsigned long *ionflag, size_t bufsz,
			dma_addr_t *paddr, size_t *plen, void **vaddr)
{
	int rc = 0;

	if (!(msm_audio_ion_data.device_status & MSM_AUDIO_ION_PROBED)) {
		pr_debug("%s: probe is not done, deferred\n", __func__);
		return -EPROBE_DEFER;
	}

	if (!dma_buf || !paddr || !vaddr || !plen) {
		pr_err("%s: Invalid params\n", __func__);
		return -EINVAL;
	}

	/* bufsz should be 0 and fd shouldn't be 0 as of now */
	*dma_buf = dma_buf_get(fd);
	pr_debug("%s: dma_buf =%pK, fd=%d\n", __func__, *dma_buf, fd);
	if (IS_ERR_OR_NULL((void *)(*dma_buf))) {
		pr_err("%s: dma_buf_get failed\n", __func__);
		rc = -EINVAL;
		goto err;
	}

	if (ionflag != NULL) {
		rc = dma_buf_get_flags(*dma_buf, ionflag);
		if (rc) {
			pr_err("%s: could not get flags for the dma_buf\n",
				__func__);
			goto err_ion_flag;
		}
	}

	rc = msm_audio_ion_map_buf(*dma_buf, paddr, plen, vaddr);
	if (rc) {
		pr_err("%s: failed to map ION buf, rc = %d\n", __func__, rc);
		goto err;
	}
	pr_debug("%s: mapped address = %pK, size=%zd\n", __func__,
		*vaddr, bufsz);

	return 0;

err_ion_flag:
	dma_buf_put(*dma_buf);
err:
	*dma_buf = NULL;
	return rc;
}
EXPORT_SYMBOL(msm_audio_ion_import);

/**
 * msm_audio_ion_import_cma-
 *        Import ION buffer with given file descriptor
 *
 * @dma_buf: dma_buf for the ION memory
 * @fd: file descriptor for the ION memory
 * @ionflag: flags associated with ION buffer
 * @bufsz: buffer size
 * @paddr: Physical address to be assigned with allocated region
 * @plen: length of allocated region to be assigned
 * vaddr: virtual address to be assigned
 *
 * Returns 0 on success or error on failure
 */
int msm_audio_ion_import_cma(struct dma_buf **dma_buf, int fd,
			unsigned long *ionflag, size_t bufsz,
			dma_addr_t *paddr, size_t *plen, void **vaddr)
{
	int rc = 0;

	if (!(msm_audio_ion_data.device_status & MSM_AUDIO_ION_PROBED)) {
		pr_debug("%s: probe is not done, deferred\n", __func__);
		return -EPROBE_DEFER;
	}

	if (!dma_buf || !paddr || !vaddr || !plen ||
	    !msm_audio_ion_data.cb_cma_dev) {
		pr_err("%s: Invalid params\n", __func__);
		return -EINVAL;
	}

	/* bufsz should be 0 and fd shouldn't be 0 as of now */
	*dma_buf = dma_buf_get(fd);
	pr_debug("%s: dma_buf =%pK, fd=%d\n", __func__, *dma_buf, fd);
	if (IS_ERR_OR_NULL((void *)(*dma_buf))) {
		pr_err("%s: dma_buf_get failed\n", __func__);
		rc = -EINVAL;
		goto err;
	}

	if (ionflag != NULL) {
		rc = dma_buf_get_flags(*dma_buf, ionflag);
		if (rc) {
			pr_err("%s: could not get flags for the dma_buf\n",
				__func__);
			goto err_ion_flag;
		}
	}

	msm_audio_dma_buf_map(*dma_buf, paddr, plen, true);

	return 0;

err_ion_flag:
	dma_buf_put(*dma_buf);
err:
	*dma_buf = NULL;
	return rc;
}
EXPORT_SYMBOL(msm_audio_ion_import_cma);

/**
 * msm_audio_ion_free -
 *        fress ION memory for given client and handle
 *
 * @dma_buf: dma_buf for the ION memory
 *
 * Returns 0 on success or error on failure
 */
int msm_audio_ion_free(struct dma_buf *dma_buf)
{
	int ret = 0;

	if (!dma_buf) {
		pr_err("%s: dma_buf invalid\n", __func__);
		return -EINVAL;
	}

	ret = msm_audio_ion_unmap_kernel(dma_buf);
	if (ret)
		return ret;

	msm_audio_dma_buf_unmap(dma_buf, false);

	return 0;
}
EXPORT_SYMBOL(msm_audio_ion_free);

/**
<<<<<<< HEAD
 * msm_audio_ion_crash_handler -
 *        handles cleanup after userspace crashes.
 *
 * To be called from machine driver.
 */
void msm_audio_ion_crash_handler(void)
{
	struct msm_audio_fd_data *msm_audio_fd_data = NULL;
	struct list_head *ptr, *next;
	void *handle = NULL;

	pr_debug("Inside %s\n", __func__);
	list_for_each_entry(msm_audio_fd_data,
		&msm_audio_ion_data.fd_list, list) {
		handle = msm_audio_fd_data->handle;
		msm_audio_ion_free(handle);
	}
	list_for_each_safe(ptr, next,
		&msm_audio_ion_data.fd_list) {
		msm_audio_fd_data = list_entry(ptr, struct msm_audio_fd_data,
						list);
		list_del(&(msm_audio_fd_data->list));
		kfree(msm_audio_fd_data);
	}
}
EXPORT_SYMBOL(msm_audio_ion_crash_handler);
=======
 * msm_audio_ion_free_cma -
 *        fress ION memory for given client and handle
 *
 * @dma_buf: dma_buf for the ION memory
 *
 * Returns 0 on success or error on failure
 */
int msm_audio_ion_free_cma(struct dma_buf *dma_buf)
{
	if (!dma_buf) {
		pr_err("%s: dma_buf invalid\n", __func__);
		return -EINVAL;
	}

	msm_audio_dma_buf_unmap(dma_buf, true);

	return 0;
}
EXPORT_SYMBOL(msm_audio_ion_free_cma);
>>>>>>> 5efb3a4e

/**
 * msm_audio_ion_mmap -
 *       Audio ION memory map
 *
 * @abuff: audio buf pointer
 * @vma: virtual mem area
 *
 * Returns 0 on success or error on failure
 */
int msm_audio_ion_mmap(struct audio_buffer *abuff,
		       struct vm_area_struct *vma)
{
	struct msm_audio_alloc_data *alloc_data = NULL;
	struct sg_table *table;
	unsigned long addr = vma->vm_start;
	unsigned long offset = vma->vm_pgoff * PAGE_SIZE;
	struct scatterlist *sg;
	unsigned int i;
	struct page *page;
	int ret = 0;
	bool found = false;
	struct device *cb_dev = msm_audio_ion_data.cb_dev;

	mutex_lock(&(msm_audio_ion_data.list_mutex));
	list_for_each_entry(alloc_data, &(msm_audio_ion_data.alloc_list),
			    list) {
		if (alloc_data->dma_buf == abuff->dma_buf) {
			found = true;
			table = alloc_data->table;
			break;
		}
	}
	mutex_unlock(&(msm_audio_ion_data.list_mutex));

	if (!found) {
		dev_err(cb_dev,
			"%s: cannot find allocation, dma_buf %pK",
			__func__, abuff->dma_buf);
		return -EINVAL;
	}
	/* uncached */
	vma->vm_page_prot = pgprot_writecombine(vma->vm_page_prot);

	/* We need to check if a page is associated with this sg list because:
	 * If the allocation came from a carveout we currently don't have
	 * pages associated with carved out memory. This might change in the
	 * future and we can remove this check and the else statement.
	 */
	page = sg_page(table->sgl);
	if (page) {
		pr_debug("%s: page is NOT null\n", __func__);
		for_each_sg(table->sgl, sg, table->nents, i) {
			unsigned long remainder = vma->vm_end - addr;
			unsigned long len = sg->length;

			page = sg_page(sg);

			if (offset >= len) {
				offset -= len;
				continue;
			} else if (offset) {
				page += offset / PAGE_SIZE;
				len -= offset;
				offset = 0;
			}
			len = min(len, remainder);
			pr_debug("vma=%pK, addr=%x len=%ld vm_start=%x vm_end=%x vm_page_prot=%lu\n",
				vma, (unsigned int)addr, len,
				(unsigned int)vma->vm_start,
				(unsigned int)vma->vm_end,
				(unsigned long)pgprot_val(vma->vm_page_prot));
			remap_pfn_range(vma, addr, page_to_pfn(page), len,
					vma->vm_page_prot);
			addr += len;
			if (addr >= vma->vm_end)
				return 0;
		}
	} else {
		pr_debug("%s: page is NULL\n", __func__);
		ret = -EINVAL;
	}

	return ret;
}
EXPORT_SYMBOL(msm_audio_ion_mmap);

/**
 * msm_audio_ion_cache_operations-
 *       Cache operations on cached Audio ION buffers
 *
 * @abuff: audio buf pointer
 * @cache_op: cache operation to be performed
 *
 * Returns 0 on success or error on failure
 */
int msm_audio_ion_cache_operations(struct audio_buffer *abuff, int cache_op)
{
	unsigned long ionflag = 0;
	int rc = 0;

	if (!abuff) {
		pr_err("%s: Invalid params: %pK\n", __func__, abuff);
		return -EINVAL;
	}
	rc = dma_buf_get_flags(abuff->dma_buf, &ionflag);
	if (rc) {
		pr_err("%s: dma_buf_get_flags failed: %d\n", __func__, rc);
		goto cache_op_failed;
	}

	/* Has to be CACHED */
	if (ionflag & ION_FLAG_CACHED) {
		/* MSM_AUDIO_ION_INV_CACHES or MSM_AUDIO_ION_CLEAN_CACHES */
		switch (cache_op) {
		case MSM_AUDIO_ION_INV_CACHES:
		case MSM_AUDIO_ION_CLEAN_CACHES:
			dma_buf_begin_cpu_access(abuff->dma_buf,
						  DMA_BIDIRECTIONAL);
			dma_buf_end_cpu_access(abuff->dma_buf,
						  DMA_BIDIRECTIONAL);
			break;
		default:
			pr_err("%s: Invalid cache operation %d\n",
			       __func__, cache_op);
		}
	} else {
		pr_err("%s: Cache ops called on uncached buffer: %pK\n",
			__func__, abuff->dma_buf);
		rc = -EINVAL;
	}

cache_op_failed:
	return rc;
}
EXPORT_SYMBOL(msm_audio_ion_cache_operations);

/**
 * msm_audio_populate_upper_32_bits -
 *        retrieve upper 32bits of 64bit address
 *
 * @pa: 64bit physical address
 *
 */
u32 msm_audio_populate_upper_32_bits(dma_addr_t pa)
{
	if (sizeof(dma_addr_t) == sizeof(u32))
		return msm_audio_ion_get_smmu_sid_mode32();
	else
		return upper_32_bits(pa);
}
EXPORT_SYMBOL(msm_audio_populate_upper_32_bits);

static int msm_audio_ion_open(struct inode *inode, struct file *file)
{
	int ret = 0;
	struct msm_audio_ion_private *ion_data = container_of(inode->i_cdev,
						struct msm_audio_ion_private,
						cdev);
	struct device *dev = ion_data->chardev;

	pr_debug("Inside %s\n", __func__);
	get_device(dev);
	return ret;
}

static int msm_audio_ion_release(struct inode *inode, struct file *file)
{
	struct msm_audio_ion_private *ion_data = container_of(inode->i_cdev,
						struct msm_audio_ion_private,
						cdev);
	struct device *dev = ion_data->chardev;

	pr_debug("Inside %s\n", __func__);
	put_device(dev);
	return 0;
}

static long msm_audio_ion_ioctl(struct file *file, unsigned int ioctl_num,
				unsigned long __user ioctl_param)
{
	void *mem_handle;
	dma_addr_t paddr;
	size_t pa_len = 0;
	void *vaddr;
	int ret = 0;
	struct msm_audio_fd_data *msm_audio_fd_data = NULL;

	pr_debug("%s ioctl num %u\n", __func__, ioctl_num);
	switch (ioctl_num) {
	case IOCTL_MAP_PHYS_ADDR:
		msm_audio_fd_data = kzalloc((sizeof(struct msm_audio_fd_data)),
					GFP_KERNEL);
		if (!msm_audio_fd_data) {
			ret = -ENOMEM;
			pr_err("%s : Out of memory ret %d\n", __func__, ret);
			return ret;
		}
		ret = msm_audio_ion_import((struct dma_buf **)&mem_handle, (int)ioctl_param,
					NULL, 0, &paddr, &pa_len, &vaddr);
		if (ret < 0) {
			pr_err("%s Memory map Failed %d\n", __func__, ret);
			kfree(msm_audio_fd_data);
			return ret;
		}
		msm_audio_fd_data->fd = (int)ioctl_param;
		msm_audio_fd_data->handle = mem_handle;
		msm_audio_fd_data->paddr = paddr;
		msm_audio_update_fd_list(msm_audio_fd_data);
		break;
	case IOCTL_UNMAP_PHYS_ADDR:
		msm_audio_get_handle((int)ioctl_param, &mem_handle);
		ret = msm_audio_ion_free(mem_handle);
		if (ret < 0) {
			pr_err("%s Ion free failed %d\n", __func__, ret);
			return ret;
		}
		msm_audio_delete_fd_entry(mem_handle);
		break;
	default:
		pr_err("%s Entered default. Invalid ioctl num %u",
			__func__, ioctl_num);
		ret = -EINVAL;
		break;
	}
	return ret;
}

static int msm_audio_smmu_init(struct device *dev)
{
	INIT_LIST_HEAD(&msm_audio_ion_data.alloc_list);
	mutex_init(&(msm_audio_ion_data.list_mutex));

	return 0;
}

static const struct of_device_id msm_audio_ion_dt_match[] = {
	{ .compatible = "qcom,msm-audio-ion" },
	{ .compatible = "qcom,msm-audio-ion-cma"},
	{ }
};
MODULE_DEVICE_TABLE(of, msm_audio_ion_dt_match);

static const struct file_operations msm_audio_ion_fops = {
	.owner = THIS_MODULE,
	.open = msm_audio_ion_open,
	.release = msm_audio_ion_release,
	.unlocked_ioctl = msm_audio_ion_ioctl,
};

static int msm_audio_ion_reg_chrdev(struct msm_audio_ion_private *ion_data)
{
	int ret = 0;

	ret = alloc_chrdev_region(&ion_data->ion_major, 0,
				MINOR_NUMBER_COUNT, MSM_AUDIO_ION_DRIVER_NAME);
	if (ret < 0) {
		pr_err("%s alloc_chr_dev_region failed ret : %d\n",
			__func__, ret);
		return ret;
	}
	pr_debug("%s major number %d", __func__, MAJOR(ion_data->ion_major));
	ion_data->ion_class = class_create(THIS_MODULE,
					MSM_AUDIO_ION_DRIVER_NAME);
	if (IS_ERR(ion_data->ion_class)) {
		ret = PTR_ERR(ion_data->ion_class);
		pr_err("%s class create failed. ret : %d", __func__, ret);
		goto err_class;
	}
	ion_data->chardev = device_create(ion_data->ion_class, NULL,
				ion_data->ion_major, NULL,
				MSM_AUDIO_ION_DRIVER_NAME);
	if (IS_ERR(ion_data->chardev)) {
		ret = PTR_ERR(ion_data->chardev);
		pr_err("%s device create failed ret : %d\n", __func__, ret);
		goto err_device;
	}
	cdev_init(&ion_data->cdev, &msm_audio_ion_fops);
	ret = cdev_add(&ion_data->cdev, ion_data->ion_major, 1);
	if (ret) {
		pr_err("%s cdev add failed, ret : %d\n", __func__, ret);
		goto err_cdev;
	}
	return ret;

err_cdev:
	device_destroy(ion_data->ion_class, ion_data->ion_major);
err_device:
	class_destroy(ion_data->ion_class);
err_class:
	unregister_chrdev_region(0, MINOR_NUMBER_COUNT);
	return ret;
}

static int msm_audio_ion_unreg_chrdev(struct msm_audio_ion_private *ion_data)
{
	cdev_del(&ion_data->cdev);
	device_destroy(ion_data->ion_class, ion_data->ion_major);
	class_destroy(ion_data->ion_class);
	unregister_chrdev_region(0, MINOR_NUMBER_COUNT);
	return 0;
}
static int msm_audio_ion_probe(struct platform_device *pdev)
{
	int rc = 0;
	u64 smmu_sid = 0;
	u64 smmu_sid_mask = 0;
	const char *msm_audio_ion_dt = "qcom,smmu-enabled";
	const char *msm_audio_ion_non_hyp = "qcom,non-hyp-assign";
	const char *msm_audio_ion_smmu = "qcom,smmu-version";
	const char *msm_audio_ion_smmu_sid_mask = "qcom,smmu-sid-mask";
	bool smmu_enabled;
	bool is_non_hypervisor_en;
	struct device *dev = &pdev->dev;
	struct of_phandle_args iommuspec;
#ifndef CONFIG_SPF_CORE
	enum apr_subsys_state q6_state;
#endif

	dev_err(dev, "%s: msm_audio_ion_probe\n", __func__);
	if (dev->of_node == NULL) {
		dev_err(dev,
			"%s: device tree is not found\n",
			__func__);
		msm_audio_ion_data.smmu_enabled = 0;
		return 0;
	}

<<<<<<< HEAD
	is_non_hypervisor_en = of_property_read_bool(dev->of_node,
					     msm_audio_ion_non_hyp);
	msm_audio_ion_data.is_non_hypervisor = is_non_hypervisor_en;

=======
	if (of_device_is_compatible(dev->of_node, "qcom,msm-audio-ion-cma")) {
		msm_audio_ion_data.cb_cma_dev = dev;
		return 0;
	}
>>>>>>> 5efb3a4e
	smmu_enabled = of_property_read_bool(dev->of_node,
					     msm_audio_ion_dt);
	msm_audio_ion_data.smmu_enabled = smmu_enabled;

	if (!smmu_enabled) {
		dev_dbg(dev, "%s: SMMU is Disabled\n", __func__);
		goto exit;
	}
#ifndef CONFIG_SPF_CORE
	q6_state = apr_get_q6_state();
	if (q6_state == APR_SUBSYS_DOWN) {
		dev_info(dev,
			"defering %s, adsp_state %d\n",
			__func__, q6_state);
		return -EPROBE_DEFER;
	}
#endif
	dev_dbg(dev, "%s: adsp is ready\n", __func__);

	rc = of_property_read_u32(dev->of_node,
				msm_audio_ion_smmu,
				&msm_audio_ion_data.smmu_version);
	if (rc) {
		dev_err(dev,
			"%s: qcom,smmu_version missing in DT node\n",
			__func__);
		return rc;
	}
	dev_dbg(dev, "%s: SMMU is Enabled. SMMU version is (%d)",
		__func__, msm_audio_ion_data.smmu_version);

	/* Get SMMU SID information from Devicetree */
	rc = of_property_read_u64(dev->of_node,
				  msm_audio_ion_smmu_sid_mask,
				  &smmu_sid_mask);
	if (rc) {
		dev_err(dev,
			"%s: qcom,smmu-sid-mask missing in DT node, using default\n",
			__func__);
		smmu_sid_mask = 0xFFFFFFFFFFFFFFFF;
	}

	rc = of_parse_phandle_with_args(dev->of_node, "iommus",
					"#iommu-cells", 0, &iommuspec);
	if (rc)
		dev_err(dev, "%s: could not get smmu SID, ret = %d\n",
			__func__, rc);
	else
		smmu_sid = (iommuspec.args[0] & smmu_sid_mask);

	msm_audio_ion_data.smmu_sid_bits =
		smmu_sid << MSM_AUDIO_SMMU_SID_OFFSET;

	if (msm_audio_ion_data.smmu_version == 0x2) {
		rc = msm_audio_smmu_init(dev);
	} else {
		dev_err(dev, "%s: smmu version invalid %d\n",
			__func__, msm_audio_ion_data.smmu_version);
		rc = -EINVAL;
	}
	if (rc)
		dev_err(dev, "%s: smmu init failed, err = %d\n",
			__func__, rc);

exit:
	if (!rc)
		msm_audio_ion_data.device_status |= MSM_AUDIO_ION_PROBED;

	msm_audio_ion_data.cb_dev = dev;

	INIT_LIST_HEAD(&msm_audio_ion_data.fd_list);
	rc = msm_audio_ion_reg_chrdev(&msm_audio_ion_data);
	if (rc) {
		pr_err("%s register char dev failed, rc : %d", __func__, rc);
		return rc;
	}
	return rc;
}

static int msm_audio_ion_remove(struct platform_device *pdev)
{
	struct device *audio_cb_dev;

	audio_cb_dev = msm_audio_ion_data.cb_dev;

	msm_audio_ion_data.smmu_enabled = 0;
	msm_audio_ion_data.device_status = 0;
	msm_audio_ion_unreg_chrdev(&msm_audio_ion_data);
	return 0;
}

static struct platform_driver msm_audio_ion_driver = {
	.driver = {
		.name = "msm-audio-ion",
		.owner = THIS_MODULE,
		.of_match_table = msm_audio_ion_dt_match,
		.suppress_bind_attrs = true,
	},
	.probe = msm_audio_ion_probe,
	.remove = msm_audio_ion_remove,
};

int __init msm_audio_ion_init(void)
{
	pr_debug("%s: msm_audio_ion_init called \n",__func__);
	return platform_driver_register(&msm_audio_ion_driver);
}

void msm_audio_ion_exit(void)
{
	platform_driver_unregister(&msm_audio_ion_driver);
}

module_init(msm_audio_ion_init);
module_exit(msm_audio_ion_exit);
MODULE_DESCRIPTION("MSM Audio ION module");
MODULE_LICENSE("GPL v2");<|MERGE_RESOLUTION|>--- conflicted
+++ resolved
@@ -128,12 +128,8 @@
 }
 
 static int msm_audio_dma_buf_map(struct dma_buf *dma_buf,
-<<<<<<< HEAD
-				 dma_addr_t *addr, size_t *len, bool is_iova)
-=======
-				 dma_addr_t *addr, size_t *len,
+				 dma_addr_t *addr, size_t *len, bool is_iova,
 				 bool cma_mem)
->>>>>>> 5efb3a4e
 {
 
 	struct msm_audio_alloc_data *alloc_data;
@@ -279,11 +275,7 @@
 {
 	int rc = 0;
 
-<<<<<<< HEAD
-	rc = msm_audio_dma_buf_map(dma_buf, addr, len, is_iova);
-=======
-	rc = msm_audio_dma_buf_map(dma_buf, addr, len, false);
->>>>>>> 5efb3a4e
+	rc = msm_audio_dma_buf_map(dma_buf, addr, len, is_iova, false);
 	if (rc) {
 		pr_err("%s: failed to map DMA buf, err = %d\n",
 			__func__, rc);
@@ -728,7 +720,7 @@
 		}
 	}
 
-	msm_audio_dma_buf_map(*dma_buf, paddr, plen, true);
+	msm_audio_dma_buf_map(*dma_buf, paddr, plen, true, true);
 
 	return 0;
 
@@ -768,7 +760,6 @@
 EXPORT_SYMBOL(msm_audio_ion_free);
 
 /**
-<<<<<<< HEAD
  * msm_audio_ion_crash_handler -
  *        handles cleanup after userspace crashes.
  *
@@ -795,7 +786,8 @@
 	}
 }
 EXPORT_SYMBOL(msm_audio_ion_crash_handler);
-=======
+
+/**
  * msm_audio_ion_free_cma -
  *        fress ION memory for given client and handle
  *
@@ -815,7 +807,6 @@
 	return 0;
 }
 EXPORT_SYMBOL(msm_audio_ion_free_cma);
->>>>>>> 5efb3a4e
 
 /**
  * msm_audio_ion_mmap -
@@ -1144,17 +1135,14 @@
 		return 0;
 	}
 
-<<<<<<< HEAD
 	is_non_hypervisor_en = of_property_read_bool(dev->of_node,
 					     msm_audio_ion_non_hyp);
 	msm_audio_ion_data.is_non_hypervisor = is_non_hypervisor_en;
 
-=======
 	if (of_device_is_compatible(dev->of_node, "qcom,msm-audio-ion-cma")) {
 		msm_audio_ion_data.cb_cma_dev = dev;
 		return 0;
 	}
->>>>>>> 5efb3a4e
 	smmu_enabled = of_property_read_bool(dev->of_node,
 					     msm_audio_ion_dt);
 	msm_audio_ion_data.smmu_enabled = smmu_enabled;
